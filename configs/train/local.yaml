--- conflicted
+++ resolved
@@ -1,20 +1,5 @@
-<<<<<<< HEAD
-seed: 42
-model_name: "answerdotai/ModernBERT-base"
-device: "mps"
-epochs: 1
-batch_size: 32
-eval_batch_size: 8
-output_dir: "models/"
-monitor: "val/loss"
-mode: "min"
-patience: 2
-n_train_samples: 800
-n_val_samples: 200
-=======
 # train/default.yaml
 defaults:
   - base  # Inherits settings from base.yaml
 
-device: "mps"
->>>>>>> 22c08440
+device: "mps"