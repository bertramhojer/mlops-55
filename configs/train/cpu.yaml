<<<<<<< HEAD
seed: 42
model_name: "answerdotai/ModernBERT-base"
device: "cpu"
epochs: 10
batch_size: 32
eval_batch_size: 8
output_dir: "/gcs/models/"
monitor: "val/loss"
mode: "min"
patience: 5
=======
# train/default.yaml
defaults:
  - base  # Inherits settings from base.yaml

device: "cpu"
>>>>>>> 22c08440
<|MERGE_RESOLUTION|>--- conflicted
+++ resolved
@@ -1,18 +1,5 @@
-<<<<<<< HEAD
-seed: 42
-model_name: "answerdotai/ModernBERT-base"
-device: "cpu"
-epochs: 10
-batch_size: 32
-eval_batch_size: 8
-output_dir: "/gcs/models/"
-monitor: "val/loss"
-mode: "min"
-patience: 5
-=======
 # train/default.yaml
 defaults:
   - base  # Inherits settings from base.yaml
 
-device: "cpu"
->>>>>>> 22c08440
+device: "cpu"