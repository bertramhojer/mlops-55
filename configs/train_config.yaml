# @package _global_

# specify here default configuration
# order of defaults determines the order in which configs override each other
defaults:
<<<<<<< HEAD
  - _self_
  - datamodule: default
  - optimizer: sgd
  - train: local

  # experiment configs allow for version control of specific hyperparameters
  # e.g. best hyperparameters for given model and datamodule
  - experiment: null
=======
  - datamodule/default
  - train/default
  - optimizer/sgd
  - _self_
>>>>>>> 7b7ecfc8

project_name: "MMLU Classification"<|MERGE_RESOLUTION|>--- conflicted
+++ resolved
@@ -3,20 +3,9 @@
 # specify here default configuration
 # order of defaults determines the order in which configs override each other
 defaults:
-<<<<<<< HEAD
-  - _self_
-  - datamodule: default
-  - optimizer: sgd
-  - train: local
-
-  # experiment configs allow for version control of specific hyperparameters
-  # e.g. best hyperparameters for given model and datamodule
-  - experiment: null
-=======
   - datamodule/default
-  - train/default
+  - train/local
   - optimizer/sgd
   - _self_
->>>>>>> 7b7ecfc8
 
 project_name: "MMLU Classification"