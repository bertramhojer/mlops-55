--- conflicted
+++ resolved
@@ -41,16 +41,8 @@
 
     - name: Check data statistics & generate report
       run: |
-<<<<<<< HEAD
-          echo '##Data Overview' > data_overview.md
-          echo '![](./train_label_distribution.png "Train label distribution")' >> data_overview.md
-          echo '![](./test_label_distribution.png "Test label distribution")' >> data_overview.md
-          echo 'Example Question and Binary True/False Label' >> data_overview.md
-          python src/project/visualize.py > data_overview.md
-=======
         uv run stats > data_statistics.md
         echo '![](./labels_count.png "Labels Distribution")' >> data_statistics.md
->>>>>>> 351f18de
 
     - name: Setup cml
       uses: iterative/setup-cml@v2
