--- conflicted
+++ resolved
@@ -27,13 +27,10 @@
     "hydra-core>=1.3.2",
     "rich>=13.9.4",
     "loguru>=0.7.3",
-<<<<<<< HEAD
     "omegaconf>=2.3.0",
     "wandb>=0.19.3",
-=======
     "dvc",
     "dvc-gs",
->>>>>>> c640a0f5
 ]
 
 [project.optional-dependencies]
