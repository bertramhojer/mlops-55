--- conflicted
+++ resolved
@@ -189,9 +189,4 @@
 #.idea/
 
 # Hydra outputs
-outputs/
-<<<<<<< HEAD
-/mmlu_tiny_split
-=======
-/tiny_mmlu_motz
->>>>>>> 2c657264
+outputs/