--- conflicted
+++ resolved
@@ -1660,11 +1660,7 @@
     { name = "pyyaml" },
     { name = "torch", version = "2.5.1", source = { registry = "https://download.pytorch.org/whl/cpu" }, marker = "extra == 'extra-8-mlops-55-cpu'" },
     { name = "torch", version = "2.5.1", source = { registry = "https://pypi.org/simple" }, marker = "(extra == 'extra-8-mlops-55-cpu' and extra == 'extra-8-mlops-55-gpu') or (extra != 'extra-8-mlops-55-cpu' and extra != 'extra-8-mlops-55-gpu')" },
-<<<<<<< HEAD
-    { name = "torch", version = "2.5.1+cpu", source = { registry = "https://download.pytorch.org/whl/cpu" }, marker = "(platform_machine != 'aarch64' and sys_platform == 'linux' and extra == 'extra-8-mlops-55-cpu') or (platform_machine == 'aarch64' and extra == 'extra-8-mlops-55-cpu' and extra == 'extra-8-mlops-55-gpu') or (sys_platform != 'linux' and extra == 'extra-8-mlops-55-cpu' and extra == 'extra-8-mlops-55-gpu')" },
-=======
     { name = "torch", version = "2.5.1+cpu", source = { registry = "https://download.pytorch.org/whl/cpu" }, marker = "(sys_platform == 'linux' and extra == 'extra-8-mlops-55-cpu') or (extra == 'extra-8-mlops-55-cpu' and extra == 'extra-8-mlops-55-gpu')" },
->>>>>>> 5eed29f5
     { name = "torch", version = "2.5.1+cu118", source = { registry = "https://download.pytorch.org/whl/cu118" }, marker = "extra == 'extra-8-mlops-55-gpu'" },
     { name = "torchmetrics" },
     { name = "tqdm" },
@@ -1993,13 +1989,8 @@
 
 [package.optional-dependencies]
 cpu = [
-<<<<<<< HEAD
-    { name = "torch", version = "2.5.1", source = { registry = "https://download.pytorch.org/whl/cpu" } },
-    { name = "torch", version = "2.5.1+cpu", source = { registry = "https://download.pytorch.org/whl/cpu" }, marker = "platform_machine != 'aarch64' and sys_platform == 'linux'" },
-=======
     { name = "torch", version = "2.5.1", source = { registry = "https://download.pytorch.org/whl/cpu" }, marker = "sys_platform != 'linux'" },
     { name = "torch", version = "2.5.1+cpu", source = { registry = "https://download.pytorch.org/whl/cpu" }, marker = "sys_platform == 'linux'" },
->>>>>>> 5eed29f5
 ]
 gpu = [
     { name = "bitsandbytes" },
@@ -2011,11 +2002,7 @@
 cpu = [
     { name = "torch", version = "2.5.1", source = { registry = "https://download.pytorch.org/whl/cpu" }, marker = "extra == 'extra-8-mlops-55-cpu'" },
     { name = "torch", version = "2.5.1", source = { registry = "https://pypi.org/simple" }, marker = "(extra == 'extra-8-mlops-55-cpu' and extra == 'extra-8-mlops-55-gpu') or (extra != 'extra-8-mlops-55-cpu' and extra != 'extra-8-mlops-55-gpu')" },
-<<<<<<< HEAD
-    { name = "torch", version = "2.5.1+cpu", source = { registry = "https://download.pytorch.org/whl/cpu" }, marker = "(platform_machine != 'aarch64' and sys_platform == 'linux' and extra == 'extra-8-mlops-55-cpu') or (platform_machine == 'aarch64' and extra == 'extra-8-mlops-55-cpu' and extra == 'extra-8-mlops-55-gpu') or (sys_platform != 'linux' and extra == 'extra-8-mlops-55-cpu' and extra == 'extra-8-mlops-55-gpu')" },
-=======
     { name = "torch", version = "2.5.1+cpu", source = { registry = "https://download.pytorch.org/whl/cpu" }, marker = "(sys_platform == 'linux' and extra == 'extra-8-mlops-55-cpu') or (extra == 'extra-8-mlops-55-cpu' and extra == 'extra-8-mlops-55-gpu')" },
->>>>>>> 5eed29f5
     { name = "torch", version = "2.5.1+cu118", source = { registry = "https://download.pytorch.org/whl/cu118" }, marker = "extra == 'extra-8-mlops-55-gpu'" },
 ]
 dev = [
@@ -3224,11 +3211,7 @@
     { name = "pyyaml" },
     { name = "torch", version = "2.5.1", source = { registry = "https://download.pytorch.org/whl/cpu" }, marker = "extra == 'extra-8-mlops-55-cpu'" },
     { name = "torch", version = "2.5.1", source = { registry = "https://pypi.org/simple" }, marker = "(extra == 'extra-8-mlops-55-cpu' and extra == 'extra-8-mlops-55-gpu') or (extra != 'extra-8-mlops-55-cpu' and extra != 'extra-8-mlops-55-gpu')" },
-<<<<<<< HEAD
-    { name = "torch", version = "2.5.1+cpu", source = { registry = "https://download.pytorch.org/whl/cpu" }, marker = "(platform_machine != 'aarch64' and sys_platform == 'linux' and extra == 'extra-8-mlops-55-cpu') or (platform_machine == 'aarch64' and extra == 'extra-8-mlops-55-cpu' and extra == 'extra-8-mlops-55-gpu') or (sys_platform != 'linux' and extra == 'extra-8-mlops-55-cpu' and extra == 'extra-8-mlops-55-gpu')" },
-=======
     { name = "torch", version = "2.5.1+cpu", source = { registry = "https://download.pytorch.org/whl/cpu" }, marker = "(sys_platform == 'linux' and extra == 'extra-8-mlops-55-cpu') or (extra == 'extra-8-mlops-55-cpu' and extra == 'extra-8-mlops-55-gpu')" },
->>>>>>> 5eed29f5
     { name = "torch", version = "2.5.1+cu118", source = { registry = "https://download.pytorch.org/whl/cu118" }, marker = "extra == 'extra-8-mlops-55-gpu'" },
     { name = "torchmetrics" },
     { name = "tqdm" },
@@ -4044,18 +4027,6 @@
     "python_full_version >= '3.13' and sys_platform == 'linux'",
     "python_full_version >= '3.13' and platform_machine != 'aarch64' and sys_platform == 'linux'",
     "python_full_version < '3.13' and sys_platform == 'linux'",
-<<<<<<< HEAD
-    "python_full_version < '3.13' and platform_machine != 'aarch64' and sys_platform == 'linux'",
-]
-dependencies = [
-    { name = "filelock", marker = "(platform_machine != 'aarch64' and sys_platform == 'linux' and extra == 'extra-8-mlops-55-cpu') or (platform_machine == 'aarch64' and extra == 'extra-8-mlops-55-cpu' and extra == 'extra-8-mlops-55-gpu') or (sys_platform != 'linux' and extra == 'extra-8-mlops-55-cpu' and extra == 'extra-8-mlops-55-gpu')" },
-    { name = "fsspec", marker = "(platform_machine != 'aarch64' and sys_platform == 'linux' and extra == 'extra-8-mlops-55-cpu') or (platform_machine == 'aarch64' and extra == 'extra-8-mlops-55-cpu' and extra == 'extra-8-mlops-55-gpu') or (sys_platform != 'linux' and extra == 'extra-8-mlops-55-cpu' and extra == 'extra-8-mlops-55-gpu')" },
-    { name = "jinja2", marker = "(platform_machine != 'aarch64' and sys_platform == 'linux' and extra == 'extra-8-mlops-55-cpu') or (platform_machine == 'aarch64' and extra == 'extra-8-mlops-55-cpu' and extra == 'extra-8-mlops-55-gpu') or (sys_platform != 'linux' and extra == 'extra-8-mlops-55-cpu' and extra == 'extra-8-mlops-55-gpu')" },
-    { name = "networkx", marker = "(platform_machine != 'aarch64' and sys_platform == 'linux' and extra == 'extra-8-mlops-55-cpu') or (platform_machine == 'aarch64' and extra == 'extra-8-mlops-55-cpu' and extra == 'extra-8-mlops-55-gpu') or (sys_platform != 'linux' and extra == 'extra-8-mlops-55-cpu' and extra == 'extra-8-mlops-55-gpu')" },
-    { name = "setuptools", marker = "(platform_machine != 'aarch64' and sys_platform == 'linux' and extra == 'extra-8-mlops-55-cpu') or (platform_machine == 'aarch64' and extra == 'extra-8-mlops-55-cpu' and extra == 'extra-8-mlops-55-gpu') or (sys_platform != 'linux' and extra == 'extra-8-mlops-55-cpu' and extra == 'extra-8-mlops-55-gpu')" },
-    { name = "sympy", marker = "(platform_machine != 'aarch64' and sys_platform == 'linux' and extra == 'extra-8-mlops-55-cpu') or (platform_machine == 'aarch64' and extra == 'extra-8-mlops-55-cpu' and extra == 'extra-8-mlops-55-gpu') or (sys_platform != 'linux' and extra == 'extra-8-mlops-55-cpu' and extra == 'extra-8-mlops-55-gpu')" },
-    { name = "typing-extensions", marker = "(platform_machine != 'aarch64' and sys_platform == 'linux' and extra == 'extra-8-mlops-55-cpu') or (platform_machine == 'aarch64' and extra == 'extra-8-mlops-55-cpu' and extra == 'extra-8-mlops-55-gpu') or (sys_platform != 'linux' and extra == 'extra-8-mlops-55-cpu' and extra == 'extra-8-mlops-55-gpu')" },
-=======
 ]
 dependencies = [
     { name = "filelock", marker = "(sys_platform == 'linux' and extra == 'extra-8-mlops-55-cpu') or (extra == 'extra-8-mlops-55-cpu' and extra == 'extra-8-mlops-55-gpu')" },
@@ -4065,7 +4036,6 @@
     { name = "setuptools", marker = "(sys_platform == 'linux' and extra == 'extra-8-mlops-55-cpu') or (extra == 'extra-8-mlops-55-cpu' and extra == 'extra-8-mlops-55-gpu')" },
     { name = "sympy", marker = "(sys_platform == 'linux' and extra == 'extra-8-mlops-55-cpu') or (extra == 'extra-8-mlops-55-cpu' and extra == 'extra-8-mlops-55-gpu')" },
     { name = "typing-extensions", marker = "(sys_platform == 'linux' and extra == 'extra-8-mlops-55-cpu') or (extra == 'extra-8-mlops-55-cpu' and extra == 'extra-8-mlops-55-gpu')" },
->>>>>>> 5eed29f5
 ]
 wheels = [
     { url = "https://download.pytorch.org/whl/cpu/torch-2.5.1%2Bcpu-cp312-cp312-linux_x86_64.whl", hash = "sha256:4856f9d6925121d13c2df07aa7580b767f449dfe71ae5acde9c27535d5da4840" },
@@ -4128,11 +4098,7 @@
     { name = "packaging" },
     { name = "torch", version = "2.5.1", source = { registry = "https://download.pytorch.org/whl/cpu" }, marker = "extra == 'extra-8-mlops-55-cpu'" },
     { name = "torch", version = "2.5.1", source = { registry = "https://pypi.org/simple" }, marker = "(extra == 'extra-8-mlops-55-cpu' and extra == 'extra-8-mlops-55-gpu') or (extra != 'extra-8-mlops-55-cpu' and extra != 'extra-8-mlops-55-gpu')" },
-<<<<<<< HEAD
-    { name = "torch", version = "2.5.1+cpu", source = { registry = "https://download.pytorch.org/whl/cpu" }, marker = "(platform_machine != 'aarch64' and sys_platform == 'linux' and extra == 'extra-8-mlops-55-cpu') or (platform_machine == 'aarch64' and extra == 'extra-8-mlops-55-cpu' and extra == 'extra-8-mlops-55-gpu') or (sys_platform != 'linux' and extra == 'extra-8-mlops-55-cpu' and extra == 'extra-8-mlops-55-gpu')" },
-=======
     { name = "torch", version = "2.5.1+cpu", source = { registry = "https://download.pytorch.org/whl/cpu" }, marker = "(sys_platform == 'linux' and extra == 'extra-8-mlops-55-cpu') or (extra == 'extra-8-mlops-55-cpu' and extra == 'extra-8-mlops-55-gpu')" },
->>>>>>> 5eed29f5
     { name = "torch", version = "2.5.1+cu118", source = { registry = "https://download.pytorch.org/whl/cu118" }, marker = "extra == 'extra-8-mlops-55-gpu'" },
 ]
 sdist = { url = "https://files.pythonhosted.org/packages/14/c5/8d916585d4d6eb158105c21b28cd4b0ed296d74e499bf8f104368de16619/torchmetrics-1.6.1.tar.gz", hash = "sha256:a5dc236694b392180949fdd0a0fcf2b57135c8b600e557c725e077eb41e53e64", size = 540022 }
