version = 1
requires-python = ">=3.12"
resolution-markers = [
    "python_full_version < '3.13' and sys_platform != 'linux'",
    "python_full_version < '3.13' and sys_platform == 'linux'",
    "python_full_version >= '3.13' and sys_platform == 'linux'",
    "python_full_version >= '3.13' and sys_platform != 'linux'",
]

[[package]]
name = "aiohappyeyeballs"
version = "2.4.4"
source = { registry = "https://pypi.org/simple" }
sdist = { url = "https://files.pythonhosted.org/packages/7f/55/e4373e888fdacb15563ef6fa9fa8c8252476ea071e96fb46defac9f18bf2/aiohappyeyeballs-2.4.4.tar.gz", hash = "sha256:5fdd7d87889c63183afc18ce9271f9b0a7d32c2303e394468dd45d514a757745", size = 21977 }
wheels = [
    { url = "https://files.pythonhosted.org/packages/b9/74/fbb6559de3607b3300b9be3cc64e97548d55678e44623db17820dbd20002/aiohappyeyeballs-2.4.4-py3-none-any.whl", hash = "sha256:a980909d50efcd44795c4afeca523296716d50cd756ddca6af8c65b996e27de8", size = 14756 },
]

[[package]]
name = "aiohttp"
version = "3.11.11"
source = { registry = "https://pypi.org/simple" }
dependencies = [
    { name = "aiohappyeyeballs" },
    { name = "aiosignal" },
    { name = "attrs" },
    { name = "frozenlist" },
    { name = "multidict" },
    { name = "propcache" },
    { name = "yarl" },
]
sdist = { url = "https://files.pythonhosted.org/packages/fe/ed/f26db39d29cd3cb2f5a3374304c713fe5ab5a0e4c8ee25a0c45cc6adf844/aiohttp-3.11.11.tar.gz", hash = "sha256:bb49c7f1e6ebf3821a42d81d494f538107610c3a705987f53068546b0e90303e", size = 7669618 }
wheels = [
    { url = "https://files.pythonhosted.org/packages/69/cf/4bda538c502f9738d6b95ada11603c05ec260807246e15e869fc3ec5de97/aiohttp-3.11.11-cp312-cp312-macosx_10_13_universal2.whl", hash = "sha256:e595c591a48bbc295ebf47cb91aebf9bd32f3ff76749ecf282ea7f9f6bb73886", size = 704666 },
    { url = "https://files.pythonhosted.org/packages/46/7b/87fcef2cad2fad420ca77bef981e815df6904047d0a1bd6aeded1b0d1d66/aiohttp-3.11.11-cp312-cp312-macosx_10_13_x86_64.whl", hash = "sha256:3ea1b59dc06396b0b424740a10a0a63974c725b1c64736ff788a3689d36c02d2", size = 464057 },
    { url = "https://files.pythonhosted.org/packages/5a/a6/789e1f17a1b6f4a38939fbc39d29e1d960d5f89f73d0629a939410171bc0/aiohttp-3.11.11-cp312-cp312-macosx_11_0_arm64.whl", hash = "sha256:8811f3f098a78ffa16e0ea36dffd577eb031aea797cbdba81be039a4169e242c", size = 455996 },
    { url = "https://files.pythonhosted.org/packages/b7/dd/485061fbfef33165ce7320db36e530cd7116ee1098e9c3774d15a732b3fd/aiohttp-3.11.11-cp312-cp312-manylinux_2_17_aarch64.manylinux2014_aarch64.whl", hash = "sha256:bd7227b87a355ce1f4bf83bfae4399b1f5bb42e0259cb9405824bd03d2f4336a", size = 1682367 },
    { url = "https://files.pythonhosted.org/packages/e9/d7/9ec5b3ea9ae215c311d88b2093e8da17e67b8856673e4166c994e117ee3e/aiohttp-3.11.11-cp312-cp312-manylinux_2_17_ppc64le.manylinux2014_ppc64le.whl", hash = "sha256:d40f9da8cabbf295d3a9dae1295c69975b86d941bc20f0a087f0477fa0a66231", size = 1736989 },
    { url = "https://files.pythonhosted.org/packages/d6/fb/ea94927f7bfe1d86178c9d3e0a8c54f651a0a655214cce930b3c679b8f64/aiohttp-3.11.11-cp312-cp312-manylinux_2_17_s390x.manylinux2014_s390x.whl", hash = "sha256:ffb3dc385f6bb1568aa974fe65da84723210e5d9707e360e9ecb51f59406cd2e", size = 1793265 },
    { url = "https://files.pythonhosted.org/packages/40/7f/6de218084f9b653026bd7063cd8045123a7ba90c25176465f266976d8c82/aiohttp-3.11.11-cp312-cp312-manylinux_2_17_x86_64.manylinux2014_x86_64.whl", hash = "sha256:a8f5f7515f3552d899c61202d99dcb17d6e3b0de777900405611cd747cecd1b8", size = 1691841 },
    { url = "https://files.pythonhosted.org/packages/77/e2/992f43d87831cbddb6b09c57ab55499332f60ad6fdbf438ff4419c2925fc/aiohttp-3.11.11-cp312-cp312-manylinux_2_5_i686.manylinux1_i686.manylinux_2_17_i686.manylinux2014_i686.whl", hash = "sha256:3499c7ffbfd9c6a3d8d6a2b01c26639da7e43d47c7b4f788016226b1e711caa8", size = 1619317 },
    { url = "https://files.pythonhosted.org/packages/96/74/879b23cdd816db4133325a201287c95bef4ce669acde37f8f1b8669e1755/aiohttp-3.11.11-cp312-cp312-musllinux_1_2_aarch64.whl", hash = "sha256:8e2bf8029dbf0810c7bfbc3e594b51c4cc9101fbffb583a3923aea184724203c", size = 1641416 },
    { url = "https://files.pythonhosted.org/packages/30/98/b123f6b15d87c54e58fd7ae3558ff594f898d7f30a90899718f3215ad328/aiohttp-3.11.11-cp312-cp312-musllinux_1_2_i686.whl", hash = "sha256:b6212a60e5c482ef90f2d788835387070a88d52cf6241d3916733c9176d39eab", size = 1646514 },
    { url = "https://files.pythonhosted.org/packages/d7/38/257fda3dc99d6978ab943141d5165ec74fd4b4164baa15e9c66fa21da86b/aiohttp-3.11.11-cp312-cp312-musllinux_1_2_ppc64le.whl", hash = "sha256:d119fafe7b634dbfa25a8c597718e69a930e4847f0b88e172744be24515140da", size = 1702095 },
    { url = "https://files.pythonhosted.org/packages/0c/f4/ddab089053f9fb96654df5505c0a69bde093214b3c3454f6bfdb1845f558/aiohttp-3.11.11-cp312-cp312-musllinux_1_2_s390x.whl", hash = "sha256:6fba278063559acc730abf49845d0e9a9e1ba74f85f0ee6efd5803f08b285853", size = 1734611 },
    { url = "https://files.pythonhosted.org/packages/c3/d6/f30b2bc520c38c8aa4657ed953186e535ae84abe55c08d0f70acd72ff577/aiohttp-3.11.11-cp312-cp312-musllinux_1_2_x86_64.whl", hash = "sha256:92fc484e34b733704ad77210c7957679c5c3877bd1e6b6d74b185e9320cc716e", size = 1694576 },
    { url = "https://files.pythonhosted.org/packages/bc/97/b0a88c3f4c6d0020b34045ee6d954058abc870814f6e310c4c9b74254116/aiohttp-3.11.11-cp312-cp312-win32.whl", hash = "sha256:9f5b3c1ed63c8fa937a920b6c1bec78b74ee09593b3f5b979ab2ae5ef60d7600", size = 411363 },
    { url = "https://files.pythonhosted.org/packages/7f/23/cc36d9c398980acaeeb443100f0216f50a7cfe20c67a9fd0a2f1a5a846de/aiohttp-3.11.11-cp312-cp312-win_amd64.whl", hash = "sha256:1e69966ea6ef0c14ee53ef7a3d68b564cc408121ea56c0caa2dc918c1b2f553d", size = 437666 },
    { url = "https://files.pythonhosted.org/packages/49/d1/d8af164f400bad432b63e1ac857d74a09311a8334b0481f2f64b158b50eb/aiohttp-3.11.11-cp313-cp313-macosx_10_13_universal2.whl", hash = "sha256:541d823548ab69d13d23730a06f97460f4238ad2e5ed966aaf850d7c369782d9", size = 697982 },
    { url = "https://files.pythonhosted.org/packages/92/d1/faad3bf9fa4bfd26b95c69fc2e98937d52b1ff44f7e28131855a98d23a17/aiohttp-3.11.11-cp313-cp313-macosx_10_13_x86_64.whl", hash = "sha256:929f3ed33743a49ab127c58c3e0a827de0664bfcda566108989a14068f820194", size = 460662 },
    { url = "https://files.pythonhosted.org/packages/db/61/0d71cc66d63909dabc4590f74eba71f91873a77ea52424401c2498d47536/aiohttp-3.11.11-cp313-cp313-macosx_11_0_arm64.whl", hash = "sha256:0882c2820fd0132240edbb4a51eb8ceb6eef8181db9ad5291ab3332e0d71df5f", size = 452950 },
    { url = "https://files.pythonhosted.org/packages/07/db/6d04bc7fd92784900704e16b745484ef45b77bd04e25f58f6febaadf7983/aiohttp-3.11.11-cp313-cp313-manylinux_2_17_aarch64.manylinux2014_aarch64.whl", hash = "sha256:b63de12e44935d5aca7ed7ed98a255a11e5cb47f83a9fded7a5e41c40277d104", size = 1665178 },
    { url = "https://files.pythonhosted.org/packages/54/5c/e95ade9ae29f375411884d9fd98e50535bf9fe316c9feb0f30cd2ac8f508/aiohttp-3.11.11-cp313-cp313-manylinux_2_17_ppc64le.manylinux2014_ppc64le.whl", hash = "sha256:aa54f8ef31d23c506910c21163f22b124facb573bff73930735cf9fe38bf7dff", size = 1717939 },
    { url = "https://files.pythonhosted.org/packages/6f/1c/1e7d5c5daea9e409ed70f7986001b8c9e3a49a50b28404498d30860edab6/aiohttp-3.11.11-cp313-cp313-manylinux_2_17_s390x.manylinux2014_s390x.whl", hash = "sha256:a344d5dc18074e3872777b62f5f7d584ae4344cd6006c17ba12103759d407af3", size = 1775125 },
    { url = "https://files.pythonhosted.org/packages/5d/66/890987e44f7d2f33a130e37e01a164168e6aff06fce15217b6eaf14df4f6/aiohttp-3.11.11-cp313-cp313-manylinux_2_17_x86_64.manylinux2014_x86_64.whl", hash = "sha256:0b7fb429ab1aafa1f48578eb315ca45bd46e9c37de11fe45c7f5f4138091e2f1", size = 1677176 },
    { url = "https://files.pythonhosted.org/packages/8f/dc/e2ba57d7a52df6cdf1072fd5fa9c6301a68e1cd67415f189805d3eeb031d/aiohttp-3.11.11-cp313-cp313-manylinux_2_5_i686.manylinux1_i686.manylinux_2_17_i686.manylinux2014_i686.whl", hash = "sha256:c341c7d868750e31961d6d8e60ff040fb9d3d3a46d77fd85e1ab8e76c3e9a5c4", size = 1603192 },
    { url = "https://files.pythonhosted.org/packages/6c/9e/8d08a57de79ca3a358da449405555e668f2c8871a7777ecd2f0e3912c272/aiohttp-3.11.11-cp313-cp313-musllinux_1_2_aarch64.whl", hash = "sha256:ed9ee95614a71e87f1a70bc81603f6c6760128b140bc4030abe6abaa988f1c3d", size = 1618296 },
    { url = "https://files.pythonhosted.org/packages/56/51/89822e3ec72db352c32e7fc1c690370e24e231837d9abd056490f3a49886/aiohttp-3.11.11-cp313-cp313-musllinux_1_2_i686.whl", hash = "sha256:de8d38f1c2810fa2a4f1d995a2e9c70bb8737b18da04ac2afbf3971f65781d87", size = 1616524 },
    { url = "https://files.pythonhosted.org/packages/2c/fa/e2e6d9398f462ffaa095e84717c1732916a57f1814502929ed67dd7568ef/aiohttp-3.11.11-cp313-cp313-musllinux_1_2_ppc64le.whl", hash = "sha256:a9b7371665d4f00deb8f32208c7c5e652059b0fda41cf6dbcac6114a041f1cc2", size = 1685471 },
    { url = "https://files.pythonhosted.org/packages/ae/5f/6bb976e619ca28a052e2c0ca7b0251ccd893f93d7c24a96abea38e332bf6/aiohttp-3.11.11-cp313-cp313-musllinux_1_2_s390x.whl", hash = "sha256:620598717fce1b3bd14dd09947ea53e1ad510317c85dda2c9c65b622edc96b12", size = 1715312 },
    { url = "https://files.pythonhosted.org/packages/79/c1/756a7e65aa087c7fac724d6c4c038f2faaa2a42fe56dbc1dd62a33ca7213/aiohttp-3.11.11-cp313-cp313-musllinux_1_2_x86_64.whl", hash = "sha256:bf8d9bfee991d8acc72d060d53860f356e07a50f0e0d09a8dfedea1c554dd0d5", size = 1672783 },
    { url = "https://files.pythonhosted.org/packages/73/ba/a6190ebb02176c7f75e6308da31f5d49f6477b651a3dcfaaaca865a298e2/aiohttp-3.11.11-cp313-cp313-win32.whl", hash = "sha256:9d73ee3725b7a737ad86c2eac5c57a4a97793d9f442599bea5ec67ac9f4bdc3d", size = 410229 },
    { url = "https://files.pythonhosted.org/packages/b8/62/c9fa5bafe03186a0e4699150a7fed9b1e73240996d0d2f0e5f70f3fdf471/aiohttp-3.11.11-cp313-cp313-win_amd64.whl", hash = "sha256:c7a06301c2fb096bdb0bd25fe2011531c1453b9f2c163c8031600ec73af1cc99", size = 436081 },
]

[[package]]
name = "aiohttp-retry"
version = "2.9.1"
source = { registry = "https://pypi.org/simple" }
dependencies = [
    { name = "aiohttp" },
]
sdist = { url = "https://files.pythonhosted.org/packages/9d/61/ebda4d8e3d8cfa1fd3db0fb428db2dd7461d5742cea35178277ad180b033/aiohttp_retry-2.9.1.tar.gz", hash = "sha256:8eb75e904ed4ee5c2ec242fefe85bf04240f685391c4879d8f541d6028ff01f1", size = 13608 }
wheels = [
    { url = "https://files.pythonhosted.org/packages/1a/99/84ba7273339d0f3dfa57901b846489d2e5c2cd731470167757f1935fffbd/aiohttp_retry-2.9.1-py3-none-any.whl", hash = "sha256:66d2759d1921838256a05a3f80ad7e724936f083e35be5abb5e16eed6be6dc54", size = 9981 },
]

[[package]]
name = "aiosignal"
version = "1.3.2"
source = { registry = "https://pypi.org/simple" }
dependencies = [
    { name = "frozenlist" },
]
sdist = { url = "https://files.pythonhosted.org/packages/ba/b5/6d55e80f6d8a08ce22b982eafa278d823b541c925f11ee774b0b9c43473d/aiosignal-1.3.2.tar.gz", hash = "sha256:a8c255c66fafb1e499c9351d0bf32ff2d8a0321595ebac3b93713656d2436f54", size = 19424 }
wheels = [
    { url = "https://files.pythonhosted.org/packages/ec/6a/bc7e17a3e87a2985d3e8f4da4cd0f481060eb78fb08596c42be62c90a4d9/aiosignal-1.3.2-py2.py3-none-any.whl", hash = "sha256:45cde58e409a301715980c2b01d0c28bdde3770d8290b5eb2173759d9acb31a5", size = 7597 },
]

[[package]]
name = "alembic"
version = "1.14.1"
source = { registry = "https://pypi.org/simple" }
dependencies = [
    { name = "mako" },
    { name = "sqlalchemy" },
    { name = "typing-extensions" },
]
sdist = { url = "https://files.pythonhosted.org/packages/99/09/f844822e4e847a3f0bd41797f93c4674cd4d2462a3f6c459aa528cdf786e/alembic-1.14.1.tar.gz", hash = "sha256:496e888245a53adf1498fcab31713a469c65836f8de76e01399aa1c3e90dd213", size = 1918219 }
wheels = [
    { url = "https://files.pythonhosted.org/packages/54/7e/ac0991d1745f7d755fc1cd381b3990a45b404b4d008fc75e2a983516fbfe/alembic-1.14.1-py3-none-any.whl", hash = "sha256:1acdd7a3a478e208b0503cd73614d5e4c6efafa4e73518bb60e4f2846a37b1c5", size = 233565 },
]

[[package]]
name = "altair"
version = "5.5.0"
source = { registry = "https://pypi.org/simple" }
dependencies = [
    { name = "jinja2" },
    { name = "jsonschema" },
    { name = "narwhals" },
    { name = "packaging" },
    { name = "typing-extensions", marker = "python_full_version < '3.14'" },
]
sdist = { url = "https://files.pythonhosted.org/packages/16/b1/f2969c7bdb8ad8bbdda031687defdce2c19afba2aa2c8e1d2a17f78376d8/altair-5.5.0.tar.gz", hash = "sha256:d960ebe6178c56de3855a68c47b516be38640b73fb3b5111c2a9ca90546dd73d", size = 705305 }
wheels = [
    { url = "https://files.pythonhosted.org/packages/aa/f3/0b6ced594e51cc95d8c1fc1640d3623770d01e4969d29c0bd09945fafefa/altair-5.5.0-py3-none-any.whl", hash = "sha256:91a310b926508d560fe0148d02a194f38b824122641ef528113d029fcd129f8c", size = 731200 },
]

[[package]]
name = "amqp"
version = "5.3.1"
source = { registry = "https://pypi.org/simple" }
dependencies = [
    { name = "vine" },
]
sdist = { url = "https://files.pythonhosted.org/packages/79/fc/ec94a357dfc6683d8c86f8b4cfa5416a4c36b28052ec8260c77aca96a443/amqp-5.3.1.tar.gz", hash = "sha256:cddc00c725449522023bad949f70fff7b48f0b1ade74d170a6f10ab044739432", size = 129013 }
wheels = [
    { url = "https://files.pythonhosted.org/packages/26/99/fc813cd978842c26c82534010ea849eee9ab3a13ea2b74e95cb9c99e747b/amqp-5.3.1-py3-none-any.whl", hash = "sha256:43b3319e1b4e7d1251833a93d672b4af1e40f3d632d479b98661a95f117880a2", size = 50944 },
]

[[package]]
name = "annotated-types"
version = "0.7.0"
source = { registry = "https://pypi.org/simple" }
sdist = { url = "https://files.pythonhosted.org/packages/ee/67/531ea369ba64dcff5ec9c3402f9f51bf748cec26dde048a2f973a4eea7f5/annotated_types-0.7.0.tar.gz", hash = "sha256:aff07c09a53a08bc8cfccb9c85b05f1aa9a2a6f23728d790723543408344ce89", size = 16081 }
wheels = [
    { url = "https://files.pythonhosted.org/packages/78/b6/6307fbef88d9b5ee7421e68d78a9f162e0da4900bc5f5793f6d3d0e34fb8/annotated_types-0.7.0-py3-none-any.whl", hash = "sha256:1f02e8b43a8fbbc3f3e0d4f0f4bfc8131bcb4eebe8849b8e5c773f3a1c582a53", size = 13643 },
]

[[package]]
name = "antlr4-python3-runtime"
version = "4.9.3"
source = { registry = "https://pypi.org/simple" }
sdist = { url = "https://files.pythonhosted.org/packages/3e/38/7859ff46355f76f8d19459005ca000b6e7012f2f1ca597746cbcd1fbfe5e/antlr4-python3-runtime-4.9.3.tar.gz", hash = "sha256:f224469b4168294902bb1efa80a8bf7855f24c99aef99cbefc1bcd3cce77881b", size = 117034 }

[[package]]
name = "anyio"
version = "4.8.0"
source = { registry = "https://pypi.org/simple" }
dependencies = [
    { name = "idna" },
    { name = "sniffio" },
    { name = "typing-extensions", marker = "python_full_version < '3.13'" },
]
sdist = { url = "https://files.pythonhosted.org/packages/a3/73/199a98fc2dae33535d6b8e8e6ec01f8c1d76c9adb096c6b7d64823038cde/anyio-4.8.0.tar.gz", hash = "sha256:1d9fe889df5212298c0c0723fa20479d1b94883a2df44bd3897aa91083316f7a", size = 181126 }
wheels = [
    { url = "https://files.pythonhosted.org/packages/46/eb/e7f063ad1fec6b3178a3cd82d1a3c4de82cccf283fc42746168188e1cdd5/anyio-4.8.0-py3-none-any.whl", hash = "sha256:b5011f270ab5eb0abf13385f851315585cc37ef330dd88e27ec3d34d651fd47a", size = 96041 },
]

[[package]]
name = "appdirs"
version = "1.4.4"
source = { registry = "https://pypi.org/simple" }
sdist = { url = "https://files.pythonhosted.org/packages/d7/d8/05696357e0311f5b5c316d7b95f46c669dd9c15aaeecbb48c7d0aeb88c40/appdirs-1.4.4.tar.gz", hash = "sha256:7d5d0167b2b1ba821647616af46a749d1c653740dd0d2415100fe26e27afdf41", size = 13470 }
wheels = [
    { url = "https://files.pythonhosted.org/packages/3b/00/2344469e2084fb287c2e0b57b72910309874c3245463acd6cf5e3db69324/appdirs-1.4.4-py2.py3-none-any.whl", hash = "sha256:a841dacd6b99318a741b166adb07e19ee71a274450e68237b4650ca1055ab128", size = 9566 },
]

[[package]]
name = "appnope"
version = "0.1.4"
source = { registry = "https://pypi.org/simple" }
sdist = { url = "https://files.pythonhosted.org/packages/35/5d/752690df9ef5b76e169e68d6a129fa6d08a7100ca7f754c89495db3c6019/appnope-0.1.4.tar.gz", hash = "sha256:1de3860566df9caf38f01f86f65e0e13e379af54f9e4bee1e66b48f2efffd1ee", size = 4170 }
wheels = [
    { url = "https://files.pythonhosted.org/packages/81/29/5ecc3a15d5a33e31b26c11426c45c501e439cb865d0bff96315d86443b78/appnope-0.1.4-py2.py3-none-any.whl", hash = "sha256:502575ee11cd7a28c0205f379b525beefebab9d161b7c964670864014ed7213c", size = 4321 },
]

[[package]]
name = "asttokens"
version = "3.0.0"
source = { registry = "https://pypi.org/simple" }
sdist = { url = "https://files.pythonhosted.org/packages/4a/e7/82da0a03e7ba5141f05cce0d302e6eed121ae055e0456ca228bf693984bc/asttokens-3.0.0.tar.gz", hash = "sha256:0dcd8baa8d62b0c1d118b399b2ddba3c4aff271d0d7a9e0d4c1681c79035bbc7", size = 61978 }
wheels = [
    { url = "https://files.pythonhosted.org/packages/25/8a/c46dcc25341b5bce5472c718902eb3d38600a903b14fa6aeecef3f21a46f/asttokens-3.0.0-py3-none-any.whl", hash = "sha256:e3078351a059199dd5138cb1c706e6430c05eff2ff136af5eb4790f9d28932e2", size = 26918 },
]

[[package]]
name = "asyncssh"
version = "2.19.0"
source = { registry = "https://pypi.org/simple" }
dependencies = [
    { name = "cryptography" },
    { name = "typing-extensions" },
]
sdist = { url = "https://files.pythonhosted.org/packages/75/85/c723aa7dd69570a31b6638c1405e659712f18f569f280da2da27989445d3/asyncssh-2.19.0.tar.gz", hash = "sha256:723dead4d068b558708dc66a4ca7e7a93a813aa9416036eccb9af4c03ae2cf30", size = 533702 }
wheels = [
    { url = "https://files.pythonhosted.org/packages/95/8f/f0749af566fa39204f6380473e6f9632b804daeb0ecb24cc7de1fc9f2717/asyncssh-2.19.0-py3-none-any.whl", hash = "sha256:bb82ac30ff0cb4393fbaf1114e606ad7a4f13d6c4bdaed423c033ee26b455228", size = 372704 },
]

[[package]]
name = "atpublic"
version = "5.0"
source = { registry = "https://pypi.org/simple" }
sdist = { url = "https://files.pythonhosted.org/packages/5d/18/b1d247792440378abeeb0853f9daa2a127284b68776af6815990be7fcdb0/atpublic-5.0.tar.gz", hash = "sha256:d5cb6cbabf00ec1d34e282e8ce7cbc9b74ba4cb732e766c24e2d78d1ad7f723f", size = 14646 }
wheels = [
    { url = "https://files.pythonhosted.org/packages/6b/03/2cb0e5326e19b7d877bc9c3a7ef436a30a06835b638580d1f5e21a0409ed/atpublic-5.0-py3-none-any.whl", hash = "sha256:b651dcd886666b1042d1e38158a22a4f2c267748f4e97fde94bc492a4a28a3f3", size = 5207 },
]

[[package]]
name = "attrs"
version = "24.3.0"
source = { registry = "https://pypi.org/simple" }
sdist = { url = "https://files.pythonhosted.org/packages/48/c8/6260f8ccc11f0917360fc0da435c5c9c7504e3db174d5a12a1494887b045/attrs-24.3.0.tar.gz", hash = "sha256:8f5c07333d543103541ba7be0e2ce16eeee8130cb0b3f9238ab904ce1e85baff", size = 805984 }
wheels = [
    { url = "https://files.pythonhosted.org/packages/89/aa/ab0f7891a01eeb2d2e338ae8fecbe57fcebea1a24dbb64d45801bfab481d/attrs-24.3.0-py3-none-any.whl", hash = "sha256:ac96cd038792094f438ad1f6ff80837353805ac950cd2aa0e0625ef19850c308", size = 63397 },
]

[[package]]
name = "autopage"
version = "0.5.2"
source = { registry = "https://pypi.org/simple" }
sdist = { url = "https://files.pythonhosted.org/packages/9f/9e/559b0cfdba9f3ed6744d8cbcdbda58880d3695c43c053a31773cefcedde3/autopage-0.5.2.tar.gz", hash = "sha256:826996d74c5aa9f4b6916195547312ac6384bac3810b8517063f293248257b72", size = 33031 }
wheels = [
    { url = "https://files.pythonhosted.org/packages/9b/63/f1c3fa431e91a52bad5e3602e9d5df6c94d8d095ac485424efa4eeddb4d2/autopage-0.5.2-py3-none-any.whl", hash = "sha256:f5eae54dd20ccc8b1ff611263fc87bc46608a9cde749bbcfc93339713a429c55", size = 30231 },
]

[[package]]
name = "babel"
version = "2.16.0"
source = { registry = "https://pypi.org/simple" }
sdist = { url = "https://files.pythonhosted.org/packages/2a/74/f1bc80f23eeba13393b7222b11d95ca3af2c1e28edca18af487137eefed9/babel-2.16.0.tar.gz", hash = "sha256:d1f3554ca26605fe173f3de0c65f750f5a42f924499bf134de6423582298e316", size = 9348104 }
wheels = [
    { url = "https://files.pythonhosted.org/packages/ed/20/bc79bc575ba2e2a7f70e8a1155618bb1301eaa5132a8271373a6903f73f8/babel-2.16.0-py3-none-any.whl", hash = "sha256:368b5b98b37c06b7daf6696391c3240c938b37767d4584413e8438c5c435fa8b", size = 9587599 },
]

[[package]]
name = "backcall"
version = "0.2.0"
source = { registry = "https://pypi.org/simple" }
sdist = { url = "https://files.pythonhosted.org/packages/a2/40/764a663805d84deee23043e1426a9175567db89c8b3287b5c2ad9f71aa93/backcall-0.2.0.tar.gz", hash = "sha256:5cbdbf27be5e7cfadb448baf0aa95508f91f2bbc6c6437cd9cd06e2a4c215e1e", size = 18041 }
wheels = [
    { url = "https://files.pythonhosted.org/packages/4c/1c/ff6546b6c12603d8dd1070aa3c3d273ad4c07f5771689a7b69a550e8c951/backcall-0.2.0-py2.py3-none-any.whl", hash = "sha256:fbbce6a29f263178a1f7915c1940bde0ec2b2a967566fe1c65c1dfb7422bd255", size = 11157 },
]

[[package]]
name = "beautifulsoup4"
version = "4.12.3"
source = { registry = "https://pypi.org/simple" }
dependencies = [
    { name = "soupsieve" },
]
sdist = { url = "https://files.pythonhosted.org/packages/b3/ca/824b1195773ce6166d388573fc106ce56d4a805bd7427b624e063596ec58/beautifulsoup4-4.12.3.tar.gz", hash = "sha256:74e3d1928edc070d21748185c46e3fb33490f22f52a3addee9aee0f4f7781051", size = 581181 }
wheels = [
    { url = "https://files.pythonhosted.org/packages/b1/fe/e8c672695b37eecc5cbf43e1d0638d88d66ba3a44c4d321c796f4e59167f/beautifulsoup4-4.12.3-py3-none-any.whl", hash = "sha256:b80878c9f40111313e55da8ba20bdba06d8fa3969fc68304167741bbf9e082ed", size = 147925 },
]

[[package]]
name = "billiard"
version = "4.2.1"
source = { registry = "https://pypi.org/simple" }
sdist = { url = "https://files.pythonhosted.org/packages/7c/58/1546c970afcd2a2428b1bfafecf2371d8951cc34b46701bea73f4280989e/billiard-4.2.1.tar.gz", hash = "sha256:12b641b0c539073fc8d3f5b8b7be998956665c4233c7c1fcd66a7e677c4fb36f", size = 155031 }
wheels = [
    { url = "https://files.pythonhosted.org/packages/30/da/43b15f28fe5f9e027b41c539abc5469052e9d48fd75f8ff094ba2a0ae767/billiard-4.2.1-py3-none-any.whl", hash = "sha256:40b59a4ac8806ba2c2369ea98d876bc6108b051c227baffd928c644d15d8f3cb", size = 86766 },
]

[[package]]
name = "bleach"
version = "6.2.0"
source = { registry = "https://pypi.org/simple" }
dependencies = [
    { name = "webencodings" },
]
sdist = { url = "https://files.pythonhosted.org/packages/76/9a/0e33f5054c54d349ea62c277191c020c2d6ef1d65ab2cb1993f91ec846d1/bleach-6.2.0.tar.gz", hash = "sha256:123e894118b8a599fd80d3ec1a6d4cc7ce4e5882b1317a7e1ba69b56e95f991f", size = 203083 }
wheels = [
    { url = "https://files.pythonhosted.org/packages/fc/55/96142937f66150805c25c4d0f31ee4132fd33497753400734f9dfdcbdc66/bleach-6.2.0-py3-none-any.whl", hash = "sha256:117d9c6097a7c3d22fd578fcd8d35ff1e125df6736f554da4e432fdd63f31e5e", size = 163406 },
]

[package.optional-dependencies]
css = [
    { name = "tinycss2" },
]

[[package]]
name = "blinker"
version = "1.9.0"
source = { registry = "https://pypi.org/simple" }
sdist = { url = "https://files.pythonhosted.org/packages/21/28/9b3f50ce0e048515135495f198351908d99540d69bfdc8c1d15b73dc55ce/blinker-1.9.0.tar.gz", hash = "sha256:b4ce2265a7abece45e7cc896e98dbebe6cead56bcf805a3d23136d145f5445bf", size = 22460 }
wheels = [
    { url = "https://files.pythonhosted.org/packages/10/cb/f2ad4230dc2eb1a74edf38f1a38b9b52277f75bef262d8908e60d957e13c/blinker-1.9.0-py3-none-any.whl", hash = "sha256:ba0efaa9080b619ff2f3459d1d500c57bddea4a6b424b60a91141db6fd2f08bc", size = 8458 },
]

[[package]]
name = "cachetools"
version = "5.5.0"
source = { registry = "https://pypi.org/simple" }
sdist = { url = "https://files.pythonhosted.org/packages/c3/38/a0f315319737ecf45b4319a8cd1f3a908e29d9277b46942263292115eee7/cachetools-5.5.0.tar.gz", hash = "sha256:2cc24fb4cbe39633fb7badd9db9ca6295d766d9c2995f245725a46715d050f2a", size = 27661 }
wheels = [
    { url = "https://files.pythonhosted.org/packages/a4/07/14f8ad37f2d12a5ce41206c21820d8cb6561b728e51fad4530dff0552a67/cachetools-5.5.0-py3-none-any.whl", hash = "sha256:02134e8439cdc2ffb62023ce1debca2944c3f289d66bb17ead3ab3dede74b292", size = 9524 },
]

[[package]]
name = "celery"
version = "5.4.0"
source = { registry = "https://pypi.org/simple" }
dependencies = [
    { name = "billiard" },
    { name = "click" },
    { name = "click-didyoumean" },
    { name = "click-plugins" },
    { name = "click-repl" },
    { name = "kombu" },
    { name = "python-dateutil" },
    { name = "tzdata" },
    { name = "vine" },
]
sdist = { url = "https://files.pythonhosted.org/packages/8a/9c/cf0bce2cc1c8971bf56629d8f180e4ca35612c7e79e6e432e785261a8be4/celery-5.4.0.tar.gz", hash = "sha256:504a19140e8d3029d5acad88330c541d4c3f64c789d85f94756762d8bca7e706", size = 1575692 }
wheels = [
    { url = "https://files.pythonhosted.org/packages/90/c4/6a4d3772e5407622feb93dd25c86ce3c0fee746fa822a777a627d56b4f2a/celery-5.4.0-py3-none-any.whl", hash = "sha256:369631eb580cf8c51a82721ec538684994f8277637edde2dfc0dacd73ed97f64", size = 425983 },
]

[[package]]
name = "certifi"
version = "2024.12.14"
source = { registry = "https://pypi.org/simple" }
sdist = { url = "https://files.pythonhosted.org/packages/0f/bd/1d41ee578ce09523c81a15426705dd20969f5abf006d1afe8aeff0dd776a/certifi-2024.12.14.tar.gz", hash = "sha256:b650d30f370c2b724812bee08008be0c4163b163ddaec3f2546c1caf65f191db", size = 166010 }
wheels = [
    { url = "https://files.pythonhosted.org/packages/a5/32/8f6669fc4798494966bf446c8c4a162e0b5d893dff088afddf76414f70e1/certifi-2024.12.14-py3-none-any.whl", hash = "sha256:1275f7a45be9464efc1173084eaa30f866fe2e47d389406136d332ed4967ec56", size = 164927 },
]

[[package]]
name = "cffi"
version = "1.17.1"
source = { registry = "https://pypi.org/simple" }
dependencies = [
    { name = "pycparser" },
]
sdist = { url = "https://files.pythonhosted.org/packages/fc/97/c783634659c2920c3fc70419e3af40972dbaf758daa229a7d6ea6135c90d/cffi-1.17.1.tar.gz", hash = "sha256:1c39c6016c32bc48dd54561950ebd6836e1670f2ae46128f67cf49e789c52824", size = 516621 }
wheels = [
    { url = "https://files.pythonhosted.org/packages/5a/84/e94227139ee5fb4d600a7a4927f322e1d4aea6fdc50bd3fca8493caba23f/cffi-1.17.1-cp312-cp312-macosx_10_9_x86_64.whl", hash = "sha256:805b4371bf7197c329fcb3ead37e710d1bca9da5d583f5073b799d5c5bd1eee4", size = 183178 },
    { url = "https://files.pythonhosted.org/packages/da/ee/fb72c2b48656111c4ef27f0f91da355e130a923473bf5ee75c5643d00cca/cffi-1.17.1-cp312-cp312-macosx_11_0_arm64.whl", hash = "sha256:733e99bc2df47476e3848417c5a4540522f234dfd4ef3ab7fafdf555b082ec0c", size = 178840 },
    { url = "https://files.pythonhosted.org/packages/cc/b6/db007700f67d151abadf508cbfd6a1884f57eab90b1bb985c4c8c02b0f28/cffi-1.17.1-cp312-cp312-manylinux_2_12_i686.manylinux2010_i686.manylinux_2_17_i686.manylinux2014_i686.whl", hash = "sha256:1257bdabf294dceb59f5e70c64a3e2f462c30c7ad68092d01bbbfb1c16b1ba36", size = 454803 },
    { url = "https://files.pythonhosted.org/packages/1a/df/f8d151540d8c200eb1c6fba8cd0dfd40904f1b0682ea705c36e6c2e97ab3/cffi-1.17.1-cp312-cp312-manylinux_2_17_aarch64.manylinux2014_aarch64.whl", hash = "sha256:da95af8214998d77a98cc14e3a3bd00aa191526343078b530ceb0bd710fb48a5", size = 478850 },
    { url = "https://files.pythonhosted.org/packages/28/c0/b31116332a547fd2677ae5b78a2ef662dfc8023d67f41b2a83f7c2aa78b1/cffi-1.17.1-cp312-cp312-manylinux_2_17_ppc64le.manylinux2014_ppc64le.whl", hash = "sha256:d63afe322132c194cf832bfec0dc69a99fb9bb6bbd550f161a49e9e855cc78ff", size = 485729 },
    { url = "https://files.pythonhosted.org/packages/91/2b/9a1ddfa5c7f13cab007a2c9cc295b70fbbda7cb10a286aa6810338e60ea1/cffi-1.17.1-cp312-cp312-manylinux_2_17_s390x.manylinux2014_s390x.whl", hash = "sha256:f79fc4fc25f1c8698ff97788206bb3c2598949bfe0fef03d299eb1b5356ada99", size = 471256 },
    { url = "https://files.pythonhosted.org/packages/b2/d5/da47df7004cb17e4955df6a43d14b3b4ae77737dff8bf7f8f333196717bf/cffi-1.17.1-cp312-cp312-manylinux_2_17_x86_64.manylinux2014_x86_64.whl", hash = "sha256:b62ce867176a75d03a665bad002af8e6d54644fad99a3c70905c543130e39d93", size = 479424 },
    { url = "https://files.pythonhosted.org/packages/0b/ac/2a28bcf513e93a219c8a4e8e125534f4f6db03e3179ba1c45e949b76212c/cffi-1.17.1-cp312-cp312-musllinux_1_1_aarch64.whl", hash = "sha256:386c8bf53c502fff58903061338ce4f4950cbdcb23e2902d86c0f722b786bbe3", size = 484568 },
    { url = "https://files.pythonhosted.org/packages/d4/38/ca8a4f639065f14ae0f1d9751e70447a261f1a30fa7547a828ae08142465/cffi-1.17.1-cp312-cp312-musllinux_1_1_x86_64.whl", hash = "sha256:4ceb10419a9adf4460ea14cfd6bc43d08701f0835e979bf821052f1805850fe8", size = 488736 },
    { url = "https://files.pythonhosted.org/packages/86/c5/28b2d6f799ec0bdecf44dced2ec5ed43e0eb63097b0f58c293583b406582/cffi-1.17.1-cp312-cp312-win32.whl", hash = "sha256:a08d7e755f8ed21095a310a693525137cfe756ce62d066e53f502a83dc550f65", size = 172448 },
    { url = "https://files.pythonhosted.org/packages/50/b9/db34c4755a7bd1cb2d1603ac3863f22bcecbd1ba29e5ee841a4bc510b294/cffi-1.17.1-cp312-cp312-win_amd64.whl", hash = "sha256:51392eae71afec0d0c8fb1a53b204dbb3bcabcb3c9b807eedf3e1e6ccf2de903", size = 181976 },
    { url = "https://files.pythonhosted.org/packages/8d/f8/dd6c246b148639254dad4d6803eb6a54e8c85c6e11ec9df2cffa87571dbe/cffi-1.17.1-cp313-cp313-macosx_10_13_x86_64.whl", hash = "sha256:f3a2b4222ce6b60e2e8b337bb9596923045681d71e5a082783484d845390938e", size = 182989 },
    { url = "https://files.pythonhosted.org/packages/8b/f1/672d303ddf17c24fc83afd712316fda78dc6fce1cd53011b839483e1ecc8/cffi-1.17.1-cp313-cp313-macosx_11_0_arm64.whl", hash = "sha256:0984a4925a435b1da406122d4d7968dd861c1385afe3b45ba82b750f229811e2", size = 178802 },
    { url = "https://files.pythonhosted.org/packages/0e/2d/eab2e858a91fdff70533cab61dcff4a1f55ec60425832ddfdc9cd36bc8af/cffi-1.17.1-cp313-cp313-manylinux_2_12_i686.manylinux2010_i686.manylinux_2_17_i686.manylinux2014_i686.whl", hash = "sha256:d01b12eeeb4427d3110de311e1774046ad344f5b1a7403101878976ecd7a10f3", size = 454792 },
    { url = "https://files.pythonhosted.org/packages/75/b2/fbaec7c4455c604e29388d55599b99ebcc250a60050610fadde58932b7ee/cffi-1.17.1-cp313-cp313-manylinux_2_17_aarch64.manylinux2014_aarch64.whl", hash = "sha256:706510fe141c86a69c8ddc029c7910003a17353970cff3b904ff0686a5927683", size = 478893 },
    { url = "https://files.pythonhosted.org/packages/4f/b7/6e4a2162178bf1935c336d4da8a9352cccab4d3a5d7914065490f08c0690/cffi-1.17.1-cp313-cp313-manylinux_2_17_ppc64le.manylinux2014_ppc64le.whl", hash = "sha256:de55b766c7aa2e2a3092c51e0483d700341182f08e67c63630d5b6f200bb28e5", size = 485810 },
    { url = "https://files.pythonhosted.org/packages/c7/8a/1d0e4a9c26e54746dc08c2c6c037889124d4f59dffd853a659fa545f1b40/cffi-1.17.1-cp313-cp313-manylinux_2_17_s390x.manylinux2014_s390x.whl", hash = "sha256:c59d6e989d07460165cc5ad3c61f9fd8f1b4796eacbd81cee78957842b834af4", size = 471200 },
    { url = "https://files.pythonhosted.org/packages/26/9f/1aab65a6c0db35f43c4d1b4f580e8df53914310afc10ae0397d29d697af4/cffi-1.17.1-cp313-cp313-manylinux_2_17_x86_64.manylinux2014_x86_64.whl", hash = "sha256:dd398dbc6773384a17fe0d3e7eeb8d1a21c2200473ee6806bb5e6a8e62bb73dd", size = 479447 },
    { url = "https://files.pythonhosted.org/packages/5f/e4/fb8b3dd8dc0e98edf1135ff067ae070bb32ef9d509d6cb0f538cd6f7483f/cffi-1.17.1-cp313-cp313-musllinux_1_1_aarch64.whl", hash = "sha256:3edc8d958eb099c634dace3c7e16560ae474aa3803a5df240542b305d14e14ed", size = 484358 },
    { url = "https://files.pythonhosted.org/packages/f1/47/d7145bf2dc04684935d57d67dff9d6d795b2ba2796806bb109864be3a151/cffi-1.17.1-cp313-cp313-musllinux_1_1_x86_64.whl", hash = "sha256:72e72408cad3d5419375fc87d289076ee319835bdfa2caad331e377589aebba9", size = 488469 },
    { url = "https://files.pythonhosted.org/packages/bf/ee/f94057fa6426481d663b88637a9a10e859e492c73d0384514a17d78ee205/cffi-1.17.1-cp313-cp313-win32.whl", hash = "sha256:e03eab0a8677fa80d646b5ddece1cbeaf556c313dcfac435ba11f107ba117b5d", size = 172475 },
    { url = "https://files.pythonhosted.org/packages/7c/fc/6a8cb64e5f0324877d503c854da15d76c1e50eb722e320b15345c4d0c6de/cffi-1.17.1-cp313-cp313-win_amd64.whl", hash = "sha256:f6a16c31041f09ead72d69f583767292f750d24913dadacf5756b966aacb3f1a", size = 182009 },
]

[[package]]
name = "cfgv"
version = "3.4.0"
source = { registry = "https://pypi.org/simple" }
sdist = { url = "https://files.pythonhosted.org/packages/11/74/539e56497d9bd1d484fd863dd69cbbfa653cd2aa27abfe35653494d85e94/cfgv-3.4.0.tar.gz", hash = "sha256:e52591d4c5f5dead8e0f673fb16db7949d2cfb3f7da4582893288f0ded8fe560", size = 7114 }
wheels = [
    { url = "https://files.pythonhosted.org/packages/c5/55/51844dd50c4fc7a33b653bfaba4c2456f06955289ca770a5dbd5fd267374/cfgv-3.4.0-py2.py3-none-any.whl", hash = "sha256:b7265b1f29fd3316bfcd2b330d63d024f2bfd8bcb8b0272f8e19a504856c48f9", size = 7249 },
]

[[package]]
name = "charset-normalizer"
version = "3.4.1"
source = { registry = "https://pypi.org/simple" }
sdist = { url = "https://files.pythonhosted.org/packages/16/b0/572805e227f01586461c80e0fd25d65a2115599cc9dad142fee4b747c357/charset_normalizer-3.4.1.tar.gz", hash = "sha256:44251f18cd68a75b56585dd00dae26183e102cd5e0f9f1466e6df5da2ed64ea3", size = 123188 }
wheels = [
    { url = "https://files.pythonhosted.org/packages/0a/9a/dd1e1cdceb841925b7798369a09279bd1cf183cef0f9ddf15a3a6502ee45/charset_normalizer-3.4.1-cp312-cp312-macosx_10_13_universal2.whl", hash = "sha256:73d94b58ec7fecbc7366247d3b0b10a21681004153238750bb67bd9012414545", size = 196105 },
    { url = "https://files.pythonhosted.org/packages/d3/8c/90bfabf8c4809ecb648f39794cf2a84ff2e7d2a6cf159fe68d9a26160467/charset_normalizer-3.4.1-cp312-cp312-manylinux_2_17_aarch64.manylinux2014_aarch64.whl", hash = "sha256:dad3e487649f498dd991eeb901125411559b22e8d7ab25d3aeb1af367df5efd7", size = 140404 },
    { url = "https://files.pythonhosted.org/packages/ad/8f/e410d57c721945ea3b4f1a04b74f70ce8fa800d393d72899f0a40526401f/charset_normalizer-3.4.1-cp312-cp312-manylinux_2_17_ppc64le.manylinux2014_ppc64le.whl", hash = "sha256:c30197aa96e8eed02200a83fba2657b4c3acd0f0aa4bdc9f6c1af8e8962e0757", size = 150423 },
    { url = "https://files.pythonhosted.org/packages/f0/b8/e6825e25deb691ff98cf5c9072ee0605dc2acfca98af70c2d1b1bc75190d/charset_normalizer-3.4.1-cp312-cp312-manylinux_2_17_s390x.manylinux2014_s390x.whl", hash = "sha256:2369eea1ee4a7610a860d88f268eb39b95cb588acd7235e02fd5a5601773d4fa", size = 143184 },
    { url = "https://files.pythonhosted.org/packages/3e/a2/513f6cbe752421f16d969e32f3583762bfd583848b763913ddab8d9bfd4f/charset_normalizer-3.4.1-cp312-cp312-manylinux_2_17_x86_64.manylinux2014_x86_64.whl", hash = "sha256:bc2722592d8998c870fa4e290c2eec2c1569b87fe58618e67d38b4665dfa680d", size = 145268 },
    { url = "https://files.pythonhosted.org/packages/74/94/8a5277664f27c3c438546f3eb53b33f5b19568eb7424736bdc440a88a31f/charset_normalizer-3.4.1-cp312-cp312-manylinux_2_5_i686.manylinux1_i686.manylinux_2_17_i686.manylinux2014_i686.whl", hash = "sha256:ffc9202a29ab3920fa812879e95a9e78b2465fd10be7fcbd042899695d75e616", size = 147601 },
    { url = "https://files.pythonhosted.org/packages/7c/5f/6d352c51ee763623a98e31194823518e09bfa48be2a7e8383cf691bbb3d0/charset_normalizer-3.4.1-cp312-cp312-musllinux_1_2_aarch64.whl", hash = "sha256:804a4d582ba6e5b747c625bf1255e6b1507465494a40a2130978bda7b932c90b", size = 141098 },
    { url = "https://files.pythonhosted.org/packages/78/d4/f5704cb629ba5ab16d1d3d741396aec6dc3ca2b67757c45b0599bb010478/charset_normalizer-3.4.1-cp312-cp312-musllinux_1_2_i686.whl", hash = "sha256:0f55e69f030f7163dffe9fd0752b32f070566451afe180f99dbeeb81f511ad8d", size = 149520 },
    { url = "https://files.pythonhosted.org/packages/c5/96/64120b1d02b81785f222b976c0fb79a35875457fa9bb40827678e54d1bc8/charset_normalizer-3.4.1-cp312-cp312-musllinux_1_2_ppc64le.whl", hash = "sha256:c4c3e6da02df6fa1410a7680bd3f63d4f710232d3139089536310d027950696a", size = 152852 },
    { url = "https://files.pythonhosted.org/packages/84/c9/98e3732278a99f47d487fd3468bc60b882920cef29d1fa6ca460a1fdf4e6/charset_normalizer-3.4.1-cp312-cp312-musllinux_1_2_s390x.whl", hash = "sha256:5df196eb874dae23dcfb968c83d4f8fdccb333330fe1fc278ac5ceeb101003a9", size = 150488 },
    { url = "https://files.pythonhosted.org/packages/13/0e/9c8d4cb99c98c1007cc11eda969ebfe837bbbd0acdb4736d228ccaabcd22/charset_normalizer-3.4.1-cp312-cp312-musllinux_1_2_x86_64.whl", hash = "sha256:e358e64305fe12299a08e08978f51fc21fac060dcfcddd95453eabe5b93ed0e1", size = 146192 },
    { url = "https://files.pythonhosted.org/packages/b2/21/2b6b5b860781a0b49427309cb8670785aa543fb2178de875b87b9cc97746/charset_normalizer-3.4.1-cp312-cp312-win32.whl", hash = "sha256:9b23ca7ef998bc739bf6ffc077c2116917eabcc901f88da1b9856b210ef63f35", size = 95550 },
    { url = "https://files.pythonhosted.org/packages/21/5b/1b390b03b1d16c7e382b561c5329f83cc06623916aab983e8ab9239c7d5c/charset_normalizer-3.4.1-cp312-cp312-win_amd64.whl", hash = "sha256:6ff8a4a60c227ad87030d76e99cd1698345d4491638dfa6673027c48b3cd395f", size = 102785 },
    { url = "https://files.pythonhosted.org/packages/38/94/ce8e6f63d18049672c76d07d119304e1e2d7c6098f0841b51c666e9f44a0/charset_normalizer-3.4.1-cp313-cp313-macosx_10_13_universal2.whl", hash = "sha256:aabfa34badd18f1da5ec1bc2715cadc8dca465868a4e73a0173466b688f29dda", size = 195698 },
    { url = "https://files.pythonhosted.org/packages/24/2e/dfdd9770664aae179a96561cc6952ff08f9a8cd09a908f259a9dfa063568/charset_normalizer-3.4.1-cp313-cp313-manylinux_2_17_aarch64.manylinux2014_aarch64.whl", hash = "sha256:22e14b5d70560b8dd51ec22863f370d1e595ac3d024cb8ad7d308b4cd95f8313", size = 140162 },
    { url = "https://files.pythonhosted.org/packages/24/4e/f646b9093cff8fc86f2d60af2de4dc17c759de9d554f130b140ea4738ca6/charset_normalizer-3.4.1-cp313-cp313-manylinux_2_17_ppc64le.manylinux2014_ppc64le.whl", hash = "sha256:8436c508b408b82d87dc5f62496973a1805cd46727c34440b0d29d8a2f50a6c9", size = 150263 },
    { url = "https://files.pythonhosted.org/packages/5e/67/2937f8d548c3ef6e2f9aab0f6e21001056f692d43282b165e7c56023e6dd/charset_normalizer-3.4.1-cp313-cp313-manylinux_2_17_s390x.manylinux2014_s390x.whl", hash = "sha256:2d074908e1aecee37a7635990b2c6d504cd4766c7bc9fc86d63f9c09af3fa11b", size = 142966 },
    { url = "https://files.pythonhosted.org/packages/52/ed/b7f4f07de100bdb95c1756d3a4d17b90c1a3c53715c1a476f8738058e0fa/charset_normalizer-3.4.1-cp313-cp313-manylinux_2_17_x86_64.manylinux2014_x86_64.whl", hash = "sha256:955f8851919303c92343d2f66165294848d57e9bba6cf6e3625485a70a038d11", size = 144992 },
    { url = "https://files.pythonhosted.org/packages/96/2c/d49710a6dbcd3776265f4c923bb73ebe83933dfbaa841c5da850fe0fd20b/charset_normalizer-3.4.1-cp313-cp313-manylinux_2_5_i686.manylinux1_i686.manylinux_2_17_i686.manylinux2014_i686.whl", hash = "sha256:44ecbf16649486d4aebafeaa7ec4c9fed8b88101f4dd612dcaf65d5e815f837f", size = 147162 },
    { url = "https://files.pythonhosted.org/packages/b4/41/35ff1f9a6bd380303dea55e44c4933b4cc3c4850988927d4082ada230273/charset_normalizer-3.4.1-cp313-cp313-musllinux_1_2_aarch64.whl", hash = "sha256:0924e81d3d5e70f8126529951dac65c1010cdf117bb75eb02dd12339b57749dd", size = 140972 },
    { url = "https://files.pythonhosted.org/packages/fb/43/c6a0b685fe6910d08ba971f62cd9c3e862a85770395ba5d9cad4fede33ab/charset_normalizer-3.4.1-cp313-cp313-musllinux_1_2_i686.whl", hash = "sha256:2967f74ad52c3b98de4c3b32e1a44e32975e008a9cd2a8cc8966d6a5218c5cb2", size = 149095 },
    { url = "https://files.pythonhosted.org/packages/4c/ff/a9a504662452e2d2878512115638966e75633519ec11f25fca3d2049a94a/charset_normalizer-3.4.1-cp313-cp313-musllinux_1_2_ppc64le.whl", hash = "sha256:c75cb2a3e389853835e84a2d8fb2b81a10645b503eca9bcb98df6b5a43eb8886", size = 152668 },
    { url = "https://files.pythonhosted.org/packages/6c/71/189996b6d9a4b932564701628af5cee6716733e9165af1d5e1b285c530ed/charset_normalizer-3.4.1-cp313-cp313-musllinux_1_2_s390x.whl", hash = "sha256:09b26ae6b1abf0d27570633b2b078a2a20419c99d66fb2823173d73f188ce601", size = 150073 },
    { url = "https://files.pythonhosted.org/packages/e4/93/946a86ce20790e11312c87c75ba68d5f6ad2208cfb52b2d6a2c32840d922/charset_normalizer-3.4.1-cp313-cp313-musllinux_1_2_x86_64.whl", hash = "sha256:fa88b843d6e211393a37219e6a1c1df99d35e8fd90446f1118f4216e307e48cd", size = 145732 },
    { url = "https://files.pythonhosted.org/packages/cd/e5/131d2fb1b0dddafc37be4f3a2fa79aa4c037368be9423061dccadfd90091/charset_normalizer-3.4.1-cp313-cp313-win32.whl", hash = "sha256:eb8178fe3dba6450a3e024e95ac49ed3400e506fd4e9e5c32d30adda88cbd407", size = 95391 },
    { url = "https://files.pythonhosted.org/packages/27/f2/4f9a69cc7712b9b5ad8fdb87039fd89abba997ad5cbe690d1835d40405b0/charset_normalizer-3.4.1-cp313-cp313-win_amd64.whl", hash = "sha256:b1ac5992a838106edb89654e0aebfc24f5848ae2547d22c2c3f66454daa11971", size = 102702 },
    { url = "https://files.pythonhosted.org/packages/0e/f6/65ecc6878a89bb1c23a086ea335ad4bf21a588990c3f535a227b9eea9108/charset_normalizer-3.4.1-py3-none-any.whl", hash = "sha256:d98b1668f06378c6dbefec3b92299716b931cd4e6061f3c875a71ced1780ab85", size = 49767 },
]

[[package]]
name = "click"
version = "8.1.8"
source = { registry = "https://pypi.org/simple" }
dependencies = [
    { name = "colorama", marker = "sys_platform == 'win32'" },
]
sdist = { url = "https://files.pythonhosted.org/packages/b9/2e/0090cbf739cee7d23781ad4b89a9894a41538e4fcf4c31dcdd705b78eb8b/click-8.1.8.tar.gz", hash = "sha256:ed53c9d8990d83c2a27deae68e4ee337473f6330c040a31d4225c9574d16096a", size = 226593 }
wheels = [
    { url = "https://files.pythonhosted.org/packages/7e/d4/7ebdbd03970677812aac39c869717059dbb71a4cfc033ca6e5221787892c/click-8.1.8-py3-none-any.whl", hash = "sha256:63c132bbbed01578a06712a2d1f497bb62d9c1c0d329b7903a866228027263b2", size = 98188 },
]

[[package]]
name = "click-didyoumean"
version = "0.3.1"
source = { registry = "https://pypi.org/simple" }
dependencies = [
    { name = "click" },
]
sdist = { url = "https://files.pythonhosted.org/packages/30/ce/217289b77c590ea1e7c24242d9ddd6e249e52c795ff10fac2c50062c48cb/click_didyoumean-0.3.1.tar.gz", hash = "sha256:4f82fdff0dbe64ef8ab2279bd6aa3f6a99c3b28c05aa09cbfc07c9d7fbb5a463", size = 3089 }
wheels = [
    { url = "https://files.pythonhosted.org/packages/1b/5b/974430b5ffdb7a4f1941d13d83c64a0395114503cc357c6b9ae4ce5047ed/click_didyoumean-0.3.1-py3-none-any.whl", hash = "sha256:5c4bb6007cfea5f2fd6583a2fb6701a22a41eb98957e63d0fac41c10e7c3117c", size = 3631 },
]

[[package]]
name = "click-plugins"
version = "1.1.1"
source = { registry = "https://pypi.org/simple" }
dependencies = [
    { name = "click" },
]
sdist = { url = "https://files.pythonhosted.org/packages/5f/1d/45434f64ed749540af821fd7e42b8e4d23ac04b1eda7c26613288d6cd8a8/click-plugins-1.1.1.tar.gz", hash = "sha256:46ab999744a9d831159c3411bb0c79346d94a444df9a3a3742e9ed63645f264b", size = 8164 }
wheels = [
    { url = "https://files.pythonhosted.org/packages/e9/da/824b92d9942f4e472702488857914bdd50f73021efea15b4cad9aca8ecef/click_plugins-1.1.1-py2.py3-none-any.whl", hash = "sha256:5d262006d3222f5057fd81e1623d4443e41dcda5dc815c06b442aa3c02889fc8", size = 7497 },
]

[[package]]
name = "click-repl"
version = "0.3.0"
source = { registry = "https://pypi.org/simple" }
dependencies = [
    { name = "click" },
    { name = "prompt-toolkit" },
]
sdist = { url = "https://files.pythonhosted.org/packages/cb/a2/57f4ac79838cfae6912f997b4d1a64a858fb0c86d7fcaae6f7b58d267fca/click-repl-0.3.0.tar.gz", hash = "sha256:17849c23dba3d667247dc4defe1757fff98694e90fe37474f3feebb69ced26a9", size = 10449 }
wheels = [
    { url = "https://files.pythonhosted.org/packages/52/40/9d857001228658f0d59e97ebd4c346fe73e138c6de1bce61dc568a57c7f8/click_repl-0.3.0-py3-none-any.whl", hash = "sha256:fb7e06deb8da8de86180a33a9da97ac316751c094c6899382da7feeeeb51b812", size = 10289 },
]

[[package]]
name = "cliff"
version = "4.8.0"
source = { registry = "https://pypi.org/simple" }
dependencies = [
    { name = "autopage" },
    { name = "cmd2" },
    { name = "prettytable" },
    { name = "pyyaml" },
    { name = "stevedore" },
]
sdist = { url = "https://files.pythonhosted.org/packages/62/44/e9073c882c9765074a1043f5004f31fd97c5c6571836e59987fa28781805/cliff-4.8.0.tar.gz", hash = "sha256:23eff502e603cf0aa841eaea6662a42cd3064169162b3e596b20226400e34dfd", size = 84206 }
wheels = [
    { url = "https://files.pythonhosted.org/packages/bc/1d/d8d112e2d415d398478431b3b112a36d91641dcceb0281e32e62588eed63/cliff-4.8.0-py3-none-any.whl", hash = "sha256:31d761e73920f3260a40f52ba629d7beef6a631b9ad2d039dd4b9fc738760de4", size = 80923 },
]

[[package]]
name = "cmaes"
version = "0.11.1"
source = { registry = "https://pypi.org/simple" }
dependencies = [
    { name = "numpy" },
]
sdist = { url = "https://files.pythonhosted.org/packages/8f/29/86dc7d673dee33bb67b6d40d9809a6804658a2764ecd30bba201782c59d6/cmaes-0.11.1.tar.gz", hash = "sha256:cf71fa3679814723be771f2c9edd85f465b1bc1e409e1ad6d8a9e481efcd5160", size = 31439 }
wheels = [
    { url = "https://files.pythonhosted.org/packages/06/c9/124823c5391ad69cf336fe482cd920fe485d96841ca43089c7316682fffc/cmaes-0.11.1-py3-none-any.whl", hash = "sha256:1de77d2175045389680619c1e9b6d59d90e7888524d9e440e1704ba001de9fcc", size = 35549 },
]

[[package]]
name = "cmd2"
version = "2.5.9"
source = { registry = "https://pypi.org/simple" }
dependencies = [
    { name = "gnureadline", marker = "platform_system == 'Darwin' and sys_platform != 'linux'" },
    { name = "pyperclip" },
    { name = "pyreadline3", marker = "platform_system == 'Windows' and sys_platform != 'linux'" },
    { name = "wcwidth" },
]
sdist = { url = "https://files.pythonhosted.org/packages/da/ab/53b10acb2534c8cd450e9403b79f95245b5838f9c4fa916e873e7d9d9b8a/cmd2-2.5.9.tar.gz", hash = "sha256:09bb13637832bc818aad5577ccdf5dbeb0c9fbe5b9412ff78d5084f7846f83ab", size = 883164 }
wheels = [
    { url = "https://files.pythonhosted.org/packages/4b/6f/4692f5c97d5c4a7cec7eb760d417cae796580bee0ecacb35167ee438734a/cmd2-2.5.9-py3-none-any.whl", hash = "sha256:b2621661fe48a5a94343bd0f3285c18ca51ed9edda61406b6898895be0eb99ad", size = 152742 },
]

[[package]]
name = "codespell"
version = "2.3.0"
source = { registry = "https://pypi.org/simple" }
sdist = { url = "https://files.pythonhosted.org/packages/a0/a9/98353dfc7afcdf18cffd2dd3e959a25eaaf2728cf450caa59af89648a8e4/codespell-2.3.0.tar.gz", hash = "sha256:360c7d10f75e65f67bad720af7007e1060a5d395670ec11a7ed1fed9dd17471f", size = 329791 }
wheels = [
    { url = "https://files.pythonhosted.org/packages/0e/20/b6019add11e84f821184234cea0ad91442373489ef7ccfa3d73a71b908fa/codespell-2.3.0-py3-none-any.whl", hash = "sha256:a9c7cef2501c9cfede2110fd6d4e5e62296920efe9abfb84648df866e47f58d1", size = 329167 },
]

[[package]]
name = "colorama"
version = "0.4.6"
source = { registry = "https://pypi.org/simple" }
sdist = { url = "https://files.pythonhosted.org/packages/d8/53/6f443c9a4a8358a93a6792e2acffb9d9d5cb0a5cfd8802644b7b1c9a02e4/colorama-0.4.6.tar.gz", hash = "sha256:08695f5cb7ed6e0531a20572697297273c47b8cae5a63ffc6d6ed5c201be6e44", size = 27697 }
wheels = [
    { url = "https://files.pythonhosted.org/packages/d1/d6/3965ed04c63042e047cb6a3e6ed1a63a35087b6a609aa3a15ed8ac56c221/colorama-0.4.6-py2.py3-none-any.whl", hash = "sha256:4f1d9991f5acc0ca119f9d443620b77f9d6b33703e51011c16baf57afb285fc6", size = 25335 },
]

[[package]]
name = "colorlog"
version = "6.9.0"
source = { registry = "https://pypi.org/simple" }
dependencies = [
    { name = "colorama", marker = "sys_platform == 'win32'" },
]
sdist = { url = "https://files.pythonhosted.org/packages/d3/7a/359f4d5df2353f26172b3cc39ea32daa39af8de522205f512f458923e677/colorlog-6.9.0.tar.gz", hash = "sha256:bfba54a1b93b94f54e1f4fe48395725a3d92fd2a4af702f6bd70946bdc0c6ac2", size = 16624 }
wheels = [
    { url = "https://files.pythonhosted.org/packages/e3/51/9b208e85196941db2f0654ad0357ca6388ab3ed67efdbfc799f35d1f83aa/colorlog-6.9.0-py3-none-any.whl", hash = "sha256:5906e71acd67cb07a71e779c47c4bcb45fb8c2993eebe9e5adcd6a6f1b283eff", size = 11424 },
]

[[package]]
name = "comm"
version = "0.2.2"
source = { registry = "https://pypi.org/simple" }
dependencies = [
    { name = "traitlets" },
]
sdist = { url = "https://files.pythonhosted.org/packages/e9/a8/fb783cb0abe2b5fded9f55e5703015cdf1c9c85b3669087c538dd15a6a86/comm-0.2.2.tar.gz", hash = "sha256:3fd7a84065306e07bea1773df6eb8282de51ba82f77c72f9c85716ab11fe980e", size = 6210 }
wheels = [
    { url = "https://files.pythonhosted.org/packages/e6/75/49e5bfe642f71f272236b5b2d2691cf915a7283cc0ceda56357b61daa538/comm-0.2.2-py3-none-any.whl", hash = "sha256:e6fb86cb70ff661ee8c9c14e7d36d6de3b4066f1441be4063df9c5009f0a64d3", size = 7180 },
]

[[package]]
name = "configobj"
version = "5.0.9"
source = { registry = "https://pypi.org/simple" }
sdist = { url = "https://files.pythonhosted.org/packages/f5/c4/c7f9e41bc2e5f8eeae4a08a01c91b2aea3dfab40a3e14b25e87e7db8d501/configobj-5.0.9.tar.gz", hash = "sha256:03c881bbf23aa07bccf1b837005975993c4ab4427ba57f959afdd9d1a2386848", size = 101518 }
wheels = [
    { url = "https://files.pythonhosted.org/packages/a6/c4/0679472c60052c27efa612b4cd3ddd2a23e885dcdc73461781d2c802d39e/configobj-5.0.9-py2.py3-none-any.whl", hash = "sha256:1ba10c5b6ee16229c79a05047aeda2b55eb4e80d7c7d8ecf17ec1ca600c79882", size = 35615 },
]

[[package]]
name = "contourpy"
version = "1.3.1"
source = { registry = "https://pypi.org/simple" }
dependencies = [
    { name = "numpy" },
]
sdist = { url = "https://files.pythonhosted.org/packages/25/c2/fc7193cc5383637ff390a712e88e4ded0452c9fbcf84abe3de5ea3df1866/contourpy-1.3.1.tar.gz", hash = "sha256:dfd97abd83335045a913e3bcc4a09c0ceadbe66580cf573fe961f4a825efa699", size = 13465753 }
wheels = [
    { url = "https://files.pythonhosted.org/packages/37/6b/175f60227d3e7f5f1549fcb374592be311293132207e451c3d7c654c25fb/contourpy-1.3.1-cp312-cp312-macosx_10_13_x86_64.whl", hash = "sha256:0ffa84be8e0bd33410b17189f7164c3589c229ce5db85798076a3fa136d0e509", size = 271494 },
    { url = "https://files.pythonhosted.org/packages/6b/6a/7833cfae2c1e63d1d8875a50fd23371394f540ce809d7383550681a1fa64/contourpy-1.3.1-cp312-cp312-macosx_11_0_arm64.whl", hash = "sha256:805617228ba7e2cbbfb6c503858e626ab528ac2a32a04a2fe88ffaf6b02c32bc", size = 255444 },
    { url = "https://files.pythonhosted.org/packages/7f/b3/7859efce66eaca5c14ba7619791b084ed02d868d76b928ff56890d2d059d/contourpy-1.3.1-cp312-cp312-manylinux_2_17_aarch64.manylinux2014_aarch64.whl", hash = "sha256:ade08d343436a94e633db932e7e8407fe7de8083967962b46bdfc1b0ced39454", size = 307628 },
    { url = "https://files.pythonhosted.org/packages/48/b2/011415f5e3f0a50b1e285a0bf78eb5d92a4df000553570f0851b6e309076/contourpy-1.3.1-cp312-cp312-manylinux_2_17_ppc64le.manylinux2014_ppc64le.whl", hash = "sha256:47734d7073fb4590b4a40122b35917cd77be5722d80683b249dac1de266aac80", size = 347271 },
    { url = "https://files.pythonhosted.org/packages/84/7d/ef19b1db0f45b151ac78c65127235239a8cf21a59d1ce8507ce03e89a30b/contourpy-1.3.1-cp312-cp312-manylinux_2_17_s390x.manylinux2014_s390x.whl", hash = "sha256:2ba94a401342fc0f8b948e57d977557fbf4d515f03c67682dd5c6191cb2d16ec", size = 318906 },
    { url = "https://files.pythonhosted.org/packages/ba/99/6794142b90b853a9155316c8f470d2e4821fe6f086b03e372aca848227dd/contourpy-1.3.1-cp312-cp312-manylinux_2_17_x86_64.manylinux2014_x86_64.whl", hash = "sha256:efa874e87e4a647fd2e4f514d5e91c7d493697127beb95e77d2f7561f6905bd9", size = 323622 },
    { url = "https://files.pythonhosted.org/packages/3c/0f/37d2c84a900cd8eb54e105f4fa9aebd275e14e266736778bb5dccbf3bbbb/contourpy-1.3.1-cp312-cp312-musllinux_1_2_aarch64.whl", hash = "sha256:1bf98051f1045b15c87868dbaea84f92408337d4f81d0e449ee41920ea121d3b", size = 1266699 },
    { url = "https://files.pythonhosted.org/packages/3a/8a/deb5e11dc7d9cc8f0f9c8b29d4f062203f3af230ba83c30a6b161a6effc9/contourpy-1.3.1-cp312-cp312-musllinux_1_2_x86_64.whl", hash = "sha256:61332c87493b00091423e747ea78200659dc09bdf7fd69edd5e98cef5d3e9a8d", size = 1326395 },
    { url = "https://files.pythonhosted.org/packages/1a/35/7e267ae7c13aaf12322ccc493531f1e7f2eb8fba2927b9d7a05ff615df7a/contourpy-1.3.1-cp312-cp312-win32.whl", hash = "sha256:e914a8cb05ce5c809dd0fe350cfbb4e881bde5e2a38dc04e3afe1b3e58bd158e", size = 175354 },
    { url = "https://files.pythonhosted.org/packages/a1/35/c2de8823211d07e8a79ab018ef03960716c5dff6f4d5bff5af87fd682992/contourpy-1.3.1-cp312-cp312-win_amd64.whl", hash = "sha256:08d9d449a61cf53033612cb368f3a1b26cd7835d9b8cd326647efe43bca7568d", size = 220971 },
    { url = "https://files.pythonhosted.org/packages/9a/e7/de62050dce687c5e96f946a93546910bc67e483fe05324439e329ff36105/contourpy-1.3.1-cp313-cp313-macosx_10_13_x86_64.whl", hash = "sha256:a761d9ccfc5e2ecd1bf05534eda382aa14c3e4f9205ba5b1684ecfe400716ef2", size = 271548 },
    { url = "https://files.pythonhosted.org/packages/78/4d/c2a09ae014ae984c6bdd29c11e74d3121b25eaa117eca0bb76340efd7e1c/contourpy-1.3.1-cp313-cp313-macosx_11_0_arm64.whl", hash = "sha256:523a8ee12edfa36f6d2a49407f705a6ef4c5098de4f498619787e272de93f2d5", size = 255576 },
    { url = "https://files.pythonhosted.org/packages/ab/8a/915380ee96a5638bda80cd061ccb8e666bfdccea38d5741cb69e6dbd61fc/contourpy-1.3.1-cp313-cp313-manylinux_2_17_aarch64.manylinux2014_aarch64.whl", hash = "sha256:ece6df05e2c41bd46776fbc712e0996f7c94e0d0543af1656956d150c4ca7c81", size = 306635 },
    { url = "https://files.pythonhosted.org/packages/29/5c/c83ce09375428298acd4e6582aeb68b1e0d1447f877fa993d9bf6cd3b0a0/contourpy-1.3.1-cp313-cp313-manylinux_2_17_ppc64le.manylinux2014_ppc64le.whl", hash = "sha256:573abb30e0e05bf31ed067d2f82500ecfdaec15627a59d63ea2d95714790f5c2", size = 345925 },
    { url = "https://files.pythonhosted.org/packages/29/63/5b52f4a15e80c66c8078a641a3bfacd6e07106835682454647aca1afc852/contourpy-1.3.1-cp313-cp313-manylinux_2_17_s390x.manylinux2014_s390x.whl", hash = "sha256:a9fa36448e6a3a1a9a2ba23c02012c43ed88905ec80163f2ffe2421c7192a5d7", size = 318000 },
    { url = "https://files.pythonhosted.org/packages/9a/e2/30ca086c692691129849198659bf0556d72a757fe2769eb9620a27169296/contourpy-1.3.1-cp313-cp313-manylinux_2_17_x86_64.manylinux2014_x86_64.whl", hash = "sha256:3ea9924d28fc5586bf0b42d15f590b10c224117e74409dd7a0be3b62b74a501c", size = 322689 },
    { url = "https://files.pythonhosted.org/packages/6b/77/f37812ef700f1f185d348394debf33f22d531e714cf6a35d13d68a7003c7/contourpy-1.3.1-cp313-cp313-musllinux_1_2_aarch64.whl", hash = "sha256:5b75aa69cb4d6f137b36f7eb2ace9280cfb60c55dc5f61c731fdf6f037f958a3", size = 1268413 },
    { url = "https://files.pythonhosted.org/packages/3f/6d/ce84e79cdd128542ebeb268f84abb4b093af78e7f8ec504676673d2675bc/contourpy-1.3.1-cp313-cp313-musllinux_1_2_x86_64.whl", hash = "sha256:041b640d4ec01922083645a94bb3b2e777e6b626788f4095cf21abbe266413c1", size = 1326530 },
    { url = "https://files.pythonhosted.org/packages/72/22/8282f4eae20c73c89bee7a82a19c4e27af9b57bb602ecaa00713d5bdb54d/contourpy-1.3.1-cp313-cp313-win32.whl", hash = "sha256:36987a15e8ace5f58d4d5da9dca82d498c2bbb28dff6e5d04fbfcc35a9cb3a82", size = 175315 },
    { url = "https://files.pythonhosted.org/packages/e3/d5/28bca491f65312b438fbf076589dcde7f6f966b196d900777f5811b9c4e2/contourpy-1.3.1-cp313-cp313-win_amd64.whl", hash = "sha256:a7895f46d47671fa7ceec40f31fae721da51ad34bdca0bee83e38870b1f47ffd", size = 220987 },
    { url = "https://files.pythonhosted.org/packages/2f/24/a4b285d6adaaf9746e4700932f579f1a7b6f9681109f694cfa233ae75c4e/contourpy-1.3.1-cp313-cp313t-macosx_10_13_x86_64.whl", hash = "sha256:9ddeb796389dadcd884c7eb07bd14ef12408aaae358f0e2ae24114d797eede30", size = 285001 },
    { url = "https://files.pythonhosted.org/packages/48/1d/fb49a401b5ca4f06ccf467cd6c4f1fd65767e63c21322b29b04ec40b40b9/contourpy-1.3.1-cp313-cp313t-macosx_11_0_arm64.whl", hash = "sha256:19c1555a6801c2f084c7ddc1c6e11f02eb6a6016ca1318dd5452ba3f613a1751", size = 268553 },
    { url = "https://files.pythonhosted.org/packages/79/1e/4aef9470d13fd029087388fae750dccb49a50c012a6c8d1d634295caa644/contourpy-1.3.1-cp313-cp313t-manylinux_2_17_aarch64.manylinux2014_aarch64.whl", hash = "sha256:841ad858cff65c2c04bf93875e384ccb82b654574a6d7f30453a04f04af71342", size = 310386 },
    { url = "https://files.pythonhosted.org/packages/b0/34/910dc706ed70153b60392b5305c708c9810d425bde12499c9184a1100888/contourpy-1.3.1-cp313-cp313t-manylinux_2_17_ppc64le.manylinux2014_ppc64le.whl", hash = "sha256:4318af1c925fb9a4fb190559ef3eec206845f63e80fb603d47f2d6d67683901c", size = 349806 },
    { url = "https://files.pythonhosted.org/packages/31/3c/faee6a40d66d7f2a87f7102236bf4780c57990dd7f98e5ff29881b1b1344/contourpy-1.3.1-cp313-cp313t-manylinux_2_17_s390x.manylinux2014_s390x.whl", hash = "sha256:14c102b0eab282427b662cb590f2e9340a9d91a1c297f48729431f2dcd16e14f", size = 321108 },
    { url = "https://files.pythonhosted.org/packages/17/69/390dc9b20dd4bb20585651d7316cc3054b7d4a7b4f8b710b2b698e08968d/contourpy-1.3.1-cp313-cp313t-manylinux_2_17_x86_64.manylinux2014_x86_64.whl", hash = "sha256:05e806338bfeaa006acbdeba0ad681a10be63b26e1b17317bfac3c5d98f36cda", size = 327291 },
    { url = "https://files.pythonhosted.org/packages/ef/74/7030b67c4e941fe1e5424a3d988080e83568030ce0355f7c9fc556455b01/contourpy-1.3.1-cp313-cp313t-musllinux_1_2_aarch64.whl", hash = "sha256:4d76d5993a34ef3df5181ba3c92fabb93f1eaa5729504fb03423fcd9f3177242", size = 1263752 },
    { url = "https://files.pythonhosted.org/packages/f0/ed/92d86f183a8615f13f6b9cbfc5d4298a509d6ce433432e21da838b4b63f4/contourpy-1.3.1-cp313-cp313t-musllinux_1_2_x86_64.whl", hash = "sha256:89785bb2a1980c1bd87f0cb1517a71cde374776a5f150936b82580ae6ead44a1", size = 1318403 },
    { url = "https://files.pythonhosted.org/packages/b3/0e/c8e4950c77dcfc897c71d61e56690a0a9df39543d2164040301b5df8e67b/contourpy-1.3.1-cp313-cp313t-win32.whl", hash = "sha256:8eb96e79b9f3dcadbad2a3891672f81cdcab7f95b27f28f1c67d75f045b6b4f1", size = 185117 },
    { url = "https://files.pythonhosted.org/packages/c1/31/1ae946f11dfbd229222e6d6ad8e7bd1891d3d48bde5fbf7a0beb9491f8e3/contourpy-1.3.1-cp313-cp313t-win_amd64.whl", hash = "sha256:287ccc248c9e0d0566934e7d606201abd74761b5703d804ff3df8935f523d546", size = 236668 },
]

[[package]]
name = "coverage"
version = "7.6.10"
source = { registry = "https://pypi.org/simple" }
sdist = { url = "https://files.pythonhosted.org/packages/84/ba/ac14d281f80aab516275012e8875991bb06203957aa1e19950139238d658/coverage-7.6.10.tar.gz", hash = "sha256:7fb105327c8f8f0682e29843e2ff96af9dcbe5bab8eeb4b398c6a33a16d80a23", size = 803868 }
wheels = [
    { url = "https://files.pythonhosted.org/packages/86/77/19d09ea06f92fdf0487499283b1b7af06bc422ea94534c8fe3a4cd023641/coverage-7.6.10-cp312-cp312-macosx_10_13_x86_64.whl", hash = "sha256:27c6e64726b307782fa5cbe531e7647aee385a29b2107cd87ba7c0105a5d3853", size = 208281 },
    { url = "https://files.pythonhosted.org/packages/b6/67/5479b9f2f99fcfb49c0d5cf61912a5255ef80b6e80a3cddba39c38146cf4/coverage-7.6.10-cp312-cp312-macosx_11_0_arm64.whl", hash = "sha256:c56e097019e72c373bae32d946ecf9858fda841e48d82df7e81c63ac25554078", size = 208514 },
    { url = "https://files.pythonhosted.org/packages/15/d1/febf59030ce1c83b7331c3546d7317e5120c5966471727aa7ac157729c4b/coverage-7.6.10-cp312-cp312-manylinux_2_17_aarch64.manylinux2014_aarch64.whl", hash = "sha256:c7827a5bc7bdb197b9e066cdf650b2887597ad124dd99777332776f7b7c7d0d0", size = 241537 },
    { url = "https://files.pythonhosted.org/packages/4b/7e/5ac4c90192130e7cf8b63153fe620c8bfd9068f89a6d9b5f26f1550f7a26/coverage-7.6.10-cp312-cp312-manylinux_2_5_i686.manylinux1_i686.manylinux_2_17_i686.manylinux2014_i686.whl", hash = "sha256:204a8238afe787323a8b47d8be4df89772d5c1e4651b9ffa808552bdf20e1d50", size = 238572 },
    { url = "https://files.pythonhosted.org/packages/dc/03/0334a79b26ecf59958f2fe9dd1f5ab3e2f88db876f5071933de39af09647/coverage-7.6.10-cp312-cp312-manylinux_2_5_x86_64.manylinux1_x86_64.manylinux_2_17_x86_64.manylinux2014_x86_64.whl", hash = "sha256:e67926f51821b8e9deb6426ff3164870976fe414d033ad90ea75e7ed0c2e5022", size = 240639 },
    { url = "https://files.pythonhosted.org/packages/d7/45/8a707f23c202208d7b286d78ad6233f50dcf929319b664b6cc18a03c1aae/coverage-7.6.10-cp312-cp312-musllinux_1_2_aarch64.whl", hash = "sha256:e78b270eadb5702938c3dbe9367f878249b5ef9a2fcc5360ac7bff694310d17b", size = 240072 },
    { url = "https://files.pythonhosted.org/packages/66/02/603ce0ac2d02bc7b393279ef618940b4a0535b0868ee791140bda9ecfa40/coverage-7.6.10-cp312-cp312-musllinux_1_2_i686.whl", hash = "sha256:714f942b9c15c3a7a5fe6876ce30af831c2ad4ce902410b7466b662358c852c0", size = 238386 },
    { url = "https://files.pythonhosted.org/packages/04/62/4e6887e9be060f5d18f1dd58c2838b2d9646faf353232dec4e2d4b1c8644/coverage-7.6.10-cp312-cp312-musllinux_1_2_x86_64.whl", hash = "sha256:abb02e2f5a3187b2ac4cd46b8ced85a0858230b577ccb2c62c81482ca7d18852", size = 240054 },
    { url = "https://files.pythonhosted.org/packages/5c/74/83ae4151c170d8bd071924f212add22a0e62a7fe2b149edf016aeecad17c/coverage-7.6.10-cp312-cp312-win32.whl", hash = "sha256:55b201b97286cf61f5e76063f9e2a1d8d2972fc2fcfd2c1272530172fd28c359", size = 210904 },
    { url = "https://files.pythonhosted.org/packages/c3/54/de0893186a221478f5880283119fc40483bc460b27c4c71d1b8bba3474b9/coverage-7.6.10-cp312-cp312-win_amd64.whl", hash = "sha256:e4ae5ac5e0d1e4edfc9b4b57b4cbecd5bc266a6915c500f358817a8496739247", size = 211692 },
    { url = "https://files.pythonhosted.org/packages/25/6d/31883d78865529257bf847df5789e2ae80e99de8a460c3453dbfbe0db069/coverage-7.6.10-cp313-cp313-macosx_10_13_x86_64.whl", hash = "sha256:05fca8ba6a87aabdd2d30d0b6c838b50510b56cdcfc604d40760dae7153b73d9", size = 208308 },
    { url = "https://files.pythonhosted.org/packages/70/22/3f2b129cc08de00c83b0ad6252e034320946abfc3e4235c009e57cfeee05/coverage-7.6.10-cp313-cp313-macosx_11_0_arm64.whl", hash = "sha256:9e80eba8801c386f72e0712a0453431259c45c3249f0009aff537a517b52942b", size = 208565 },
    { url = "https://files.pythonhosted.org/packages/97/0a/d89bc2d1cc61d3a8dfe9e9d75217b2be85f6c73ebf1b9e3c2f4e797f4531/coverage-7.6.10-cp313-cp313-manylinux_2_17_aarch64.manylinux2014_aarch64.whl", hash = "sha256:a372c89c939d57abe09e08c0578c1d212e7a678135d53aa16eec4430adc5e690", size = 241083 },
    { url = "https://files.pythonhosted.org/packages/4c/81/6d64b88a00c7a7aaed3a657b8eaa0931f37a6395fcef61e53ff742b49c97/coverage-7.6.10-cp313-cp313-manylinux_2_5_i686.manylinux1_i686.manylinux_2_17_i686.manylinux2014_i686.whl", hash = "sha256:ec22b5e7fe7a0fa8509181c4aac1db48f3dd4d3a566131b313d1efc102892c18", size = 238235 },
    { url = "https://files.pythonhosted.org/packages/9a/0b/7797d4193f5adb4b837207ed87fecf5fc38f7cc612b369a8e8e12d9fa114/coverage-7.6.10-cp313-cp313-manylinux_2_5_x86_64.manylinux1_x86_64.manylinux_2_17_x86_64.manylinux2014_x86_64.whl", hash = "sha256:26bcf5c4df41cad1b19c84af71c22cbc9ea9a547fc973f1f2cc9a290002c8b3c", size = 240220 },
    { url = "https://files.pythonhosted.org/packages/65/4d/6f83ca1bddcf8e51bf8ff71572f39a1c73c34cf50e752a952c34f24d0a60/coverage-7.6.10-cp313-cp313-musllinux_1_2_aarch64.whl", hash = "sha256:4e4630c26b6084c9b3cb53b15bd488f30ceb50b73c35c5ad7871b869cb7365fd", size = 239847 },
    { url = "https://files.pythonhosted.org/packages/30/9d/2470df6aa146aff4c65fee0f87f58d2164a67533c771c9cc12ffcdb865d5/coverage-7.6.10-cp313-cp313-musllinux_1_2_i686.whl", hash = "sha256:2396e8116db77789f819d2bc8a7e200232b7a282c66e0ae2d2cd84581a89757e", size = 237922 },
    { url = "https://files.pythonhosted.org/packages/08/dd/723fef5d901e6a89f2507094db66c091449c8ba03272861eaefa773ad95c/coverage-7.6.10-cp313-cp313-musllinux_1_2_x86_64.whl", hash = "sha256:79109c70cc0882e4d2d002fe69a24aa504dec0cc17169b3c7f41a1d341a73694", size = 239783 },
    { url = "https://files.pythonhosted.org/packages/3d/f7/64d3298b2baf261cb35466000628706ce20a82d42faf9b771af447cd2b76/coverage-7.6.10-cp313-cp313-win32.whl", hash = "sha256:9e1747bab246d6ff2c4f28b4d186b205adced9f7bd9dc362051cc37c4a0c7bd6", size = 210965 },
    { url = "https://files.pythonhosted.org/packages/d5/58/ec43499a7fc681212fe7742fe90b2bc361cdb72e3181ace1604247a5b24d/coverage-7.6.10-cp313-cp313-win_amd64.whl", hash = "sha256:254f1a3b1eef5f7ed23ef265eaa89c65c8c5b6b257327c149db1ca9d4a35f25e", size = 211719 },
    { url = "https://files.pythonhosted.org/packages/ab/c9/f2857a135bcff4330c1e90e7d03446b036b2363d4ad37eb5e3a47bbac8a6/coverage-7.6.10-cp313-cp313t-macosx_10_13_x86_64.whl", hash = "sha256:2ccf240eb719789cedbb9fd1338055de2761088202a9a0b73032857e53f612fe", size = 209050 },
    { url = "https://files.pythonhosted.org/packages/aa/b3/f840e5bd777d8433caa9e4a1eb20503495709f697341ac1a8ee6a3c906ad/coverage-7.6.10-cp313-cp313t-macosx_11_0_arm64.whl", hash = "sha256:0c807ca74d5a5e64427c8805de15b9ca140bba13572d6d74e262f46f50b13273", size = 209321 },
    { url = "https://files.pythonhosted.org/packages/85/7d/125a5362180fcc1c03d91850fc020f3831d5cda09319522bcfa6b2b70be7/coverage-7.6.10-cp313-cp313t-manylinux_2_17_aarch64.manylinux2014_aarch64.whl", hash = "sha256:2bcfa46d7709b5a7ffe089075799b902020b62e7ee56ebaed2f4bdac04c508d8", size = 252039 },
    { url = "https://files.pythonhosted.org/packages/a9/9c/4358bf3c74baf1f9bddd2baf3756b54c07f2cfd2535f0a47f1e7757e54b3/coverage-7.6.10-cp313-cp313t-manylinux_2_5_i686.manylinux1_i686.manylinux_2_17_i686.manylinux2014_i686.whl", hash = "sha256:4e0de1e902669dccbf80b0415fb6b43d27edca2fbd48c74da378923b05316098", size = 247758 },
    { url = "https://files.pythonhosted.org/packages/cf/c7/de3eb6fc5263b26fab5cda3de7a0f80e317597a4bad4781859f72885f300/coverage-7.6.10-cp313-cp313t-manylinux_2_5_x86_64.manylinux1_x86_64.manylinux_2_17_x86_64.manylinux2014_x86_64.whl", hash = "sha256:3f7b444c42bbc533aaae6b5a2166fd1a797cdb5eb58ee51a92bee1eb94a1e1cb", size = 250119 },
    { url = "https://files.pythonhosted.org/packages/3e/e6/43de91f8ba2ec9140c6a4af1102141712949903dc732cf739167cfa7a3bc/coverage-7.6.10-cp313-cp313t-musllinux_1_2_aarch64.whl", hash = "sha256:b330368cb99ef72fcd2dc3ed260adf67b31499584dc8a20225e85bfe6f6cfed0", size = 249597 },
    { url = "https://files.pythonhosted.org/packages/08/40/61158b5499aa2adf9e37bc6d0117e8f6788625b283d51e7e0c53cf340530/coverage-7.6.10-cp313-cp313t-musllinux_1_2_i686.whl", hash = "sha256:9a7cfb50515f87f7ed30bc882f68812fd98bc2852957df69f3003d22a2aa0abf", size = 247473 },
    { url = "https://files.pythonhosted.org/packages/50/69/b3f2416725621e9f112e74e8470793d5b5995f146f596f133678a633b77e/coverage-7.6.10-cp313-cp313t-musllinux_1_2_x86_64.whl", hash = "sha256:6f93531882a5f68c28090f901b1d135de61b56331bba82028489bc51bdd818d2", size = 248737 },
    { url = "https://files.pythonhosted.org/packages/3c/6e/fe899fb937657db6df31cc3e61c6968cb56d36d7326361847440a430152e/coverage-7.6.10-cp313-cp313t-win32.whl", hash = "sha256:89d76815a26197c858f53c7f6a656686ec392b25991f9e409bcef020cd532312", size = 211611 },
    { url = "https://files.pythonhosted.org/packages/1c/55/52f5e66142a9d7bc93a15192eba7a78513d2abf6b3558d77b4ca32f5f424/coverage-7.6.10-cp313-cp313t-win_amd64.whl", hash = "sha256:54a5f0f43950a36312155dae55c505a76cd7f2b12d26abeebbe7a0b36dbc868d", size = 212781 },
]

[[package]]
name = "cryptography"
version = "44.0.0"
source = { registry = "https://pypi.org/simple" }
dependencies = [
    { name = "cffi", marker = "platform_python_implementation != 'PyPy'" },
]
sdist = { url = "https://files.pythonhosted.org/packages/91/4c/45dfa6829acffa344e3967d6006ee4ae8be57af746ae2eba1c431949b32c/cryptography-44.0.0.tar.gz", hash = "sha256:cd4e834f340b4293430701e772ec543b0fbe6c2dea510a5286fe0acabe153a02", size = 710657 }
wheels = [
    { url = "https://files.pythonhosted.org/packages/55/09/8cc67f9b84730ad330b3b72cf867150744bf07ff113cda21a15a1c6d2c7c/cryptography-44.0.0-cp37-abi3-macosx_10_9_universal2.whl", hash = "sha256:84111ad4ff3f6253820e6d3e58be2cc2a00adb29335d4cacb5ab4d4d34f2a123", size = 6541833 },
    { url = "https://files.pythonhosted.org/packages/7e/5b/3759e30a103144e29632e7cb72aec28cedc79e514b2ea8896bb17163c19b/cryptography-44.0.0-cp37-abi3-manylinux_2_17_aarch64.manylinux2014_aarch64.whl", hash = "sha256:b15492a11f9e1b62ba9d73c210e2416724633167de94607ec6069ef724fad092", size = 3922710 },
    { url = "https://files.pythonhosted.org/packages/5f/58/3b14bf39f1a0cfd679e753e8647ada56cddbf5acebffe7db90e184c76168/cryptography-44.0.0-cp37-abi3-manylinux_2_17_x86_64.manylinux2014_x86_64.whl", hash = "sha256:831c3c4d0774e488fdc83a1923b49b9957d33287de923d58ebd3cec47a0ae43f", size = 4137546 },
    { url = "https://files.pythonhosted.org/packages/98/65/13d9e76ca19b0ba5603d71ac8424b5694415b348e719db277b5edc985ff5/cryptography-44.0.0-cp37-abi3-manylinux_2_28_aarch64.whl", hash = "sha256:761817a3377ef15ac23cd7834715081791d4ec77f9297ee694ca1ee9c2c7e5eb", size = 3915420 },
    { url = "https://files.pythonhosted.org/packages/b1/07/40fe09ce96b91fc9276a9ad272832ead0fddedcba87f1190372af8e3039c/cryptography-44.0.0-cp37-abi3-manylinux_2_28_x86_64.whl", hash = "sha256:3c672a53c0fb4725a29c303be906d3c1fa99c32f58abe008a82705f9ee96f40b", size = 4154498 },
    { url = "https://files.pythonhosted.org/packages/75/ea/af65619c800ec0a7e4034207aec543acdf248d9bffba0533342d1bd435e1/cryptography-44.0.0-cp37-abi3-manylinux_2_34_aarch64.whl", hash = "sha256:4ac4c9f37eba52cb6fbeaf5b59c152ea976726b865bd4cf87883a7e7006cc543", size = 3932569 },
    { url = "https://files.pythonhosted.org/packages/c7/af/d1deb0c04d59612e3d5e54203159e284d3e7a6921e565bb0eeb6269bdd8a/cryptography-44.0.0-cp37-abi3-musllinux_1_2_aarch64.whl", hash = "sha256:ed3534eb1090483c96178fcb0f8893719d96d5274dfde98aa6add34614e97c8e", size = 4016721 },
    { url = "https://files.pythonhosted.org/packages/bd/69/7ca326c55698d0688db867795134bdfac87136b80ef373aaa42b225d6dd5/cryptography-44.0.0-cp37-abi3-musllinux_1_2_x86_64.whl", hash = "sha256:f3f6fdfa89ee2d9d496e2c087cebef9d4fcbb0ad63c40e821b39f74bf48d9c5e", size = 4240915 },
    { url = "https://files.pythonhosted.org/packages/ef/d4/cae11bf68c0f981e0413906c6dd03ae7fa864347ed5fac40021df1ef467c/cryptography-44.0.0-cp37-abi3-win32.whl", hash = "sha256:eb33480f1bad5b78233b0ad3e1b0be21e8ef1da745d8d2aecbb20671658b9053", size = 2757925 },
    { url = "https://files.pythonhosted.org/packages/64/b1/50d7739254d2002acae64eed4fc43b24ac0cc44bf0a0d388d1ca06ec5bb1/cryptography-44.0.0-cp37-abi3-win_amd64.whl", hash = "sha256:abc998e0c0eee3c8a1904221d3f67dcfa76422b23620173e28c11d3e626c21bd", size = 3202055 },
    { url = "https://files.pythonhosted.org/packages/11/18/61e52a3d28fc1514a43b0ac291177acd1b4de00e9301aaf7ef867076ff8a/cryptography-44.0.0-cp39-abi3-macosx_10_9_universal2.whl", hash = "sha256:660cb7312a08bc38be15b696462fa7cc7cd85c3ed9c576e81f4dc4d8b2b31591", size = 6542801 },
    { url = "https://files.pythonhosted.org/packages/1a/07/5f165b6c65696ef75601b781a280fc3b33f1e0cd6aa5a92d9fb96c410e97/cryptography-44.0.0-cp39-abi3-manylinux_2_17_aarch64.manylinux2014_aarch64.whl", hash = "sha256:1923cb251c04be85eec9fda837661c67c1049063305d6be5721643c22dd4e2b7", size = 3922613 },
    { url = "https://files.pythonhosted.org/packages/28/34/6b3ac1d80fc174812486561cf25194338151780f27e438526f9c64e16869/cryptography-44.0.0-cp39-abi3-manylinux_2_17_x86_64.manylinux2014_x86_64.whl", hash = "sha256:404fdc66ee5f83a1388be54300ae978b2efd538018de18556dde92575e05defc", size = 4137925 },
    { url = "https://files.pythonhosted.org/packages/d0/c7/c656eb08fd22255d21bc3129625ed9cd5ee305f33752ef2278711b3fa98b/cryptography-44.0.0-cp39-abi3-manylinux_2_28_aarch64.whl", hash = "sha256:c5eb858beed7835e5ad1faba59e865109f3e52b3783b9ac21e7e47dc5554e289", size = 3915417 },
    { url = "https://files.pythonhosted.org/packages/ef/82/72403624f197af0db6bac4e58153bc9ac0e6020e57234115db9596eee85d/cryptography-44.0.0-cp39-abi3-manylinux_2_28_x86_64.whl", hash = "sha256:f53c2c87e0fb4b0c00fa9571082a057e37690a8f12233306161c8f4b819960b7", size = 4155160 },
    { url = "https://files.pythonhosted.org/packages/a2/cd/2f3c440913d4329ade49b146d74f2e9766422e1732613f57097fea61f344/cryptography-44.0.0-cp39-abi3-manylinux_2_34_aarch64.whl", hash = "sha256:9e6fc8a08e116fb7c7dd1f040074c9d7b51d74a8ea40d4df2fc7aa08b76b9e6c", size = 3932331 },
    { url = "https://files.pythonhosted.org/packages/7f/df/8be88797f0a1cca6e255189a57bb49237402b1880d6e8721690c5603ac23/cryptography-44.0.0-cp39-abi3-musllinux_1_2_aarch64.whl", hash = "sha256:d2436114e46b36d00f8b72ff57e598978b37399d2786fd39793c36c6d5cb1c64", size = 4017372 },
    { url = "https://files.pythonhosted.org/packages/af/36/5ccc376f025a834e72b8e52e18746b927f34e4520487098e283a719c205e/cryptography-44.0.0-cp39-abi3-musllinux_1_2_x86_64.whl", hash = "sha256:a01956ddfa0a6790d594f5b34fc1bfa6098aca434696a03cfdbe469b8ed79285", size = 4239657 },
    { url = "https://files.pythonhosted.org/packages/46/b0/f4f7d0d0bcfbc8dd6296c1449be326d04217c57afb8b2594f017eed95533/cryptography-44.0.0-cp39-abi3-win32.whl", hash = "sha256:eca27345e1214d1b9f9490d200f9db5a874479be914199194e746c893788d417", size = 2758672 },
    { url = "https://files.pythonhosted.org/packages/97/9b/443270b9210f13f6ef240eff73fd32e02d381e7103969dc66ce8e89ee901/cryptography-44.0.0-cp39-abi3-win_amd64.whl", hash = "sha256:708ee5f1bafe76d041b53a4f95eb28cdeb8d18da17e597d46d7833ee59b97ede", size = 3202071 },
]

[[package]]
name = "cycler"
version = "0.12.1"
source = { registry = "https://pypi.org/simple" }
sdist = { url = "https://files.pythonhosted.org/packages/a9/95/a3dbbb5028f35eafb79008e7522a75244477d2838f38cbb722248dabc2a8/cycler-0.12.1.tar.gz", hash = "sha256:88bb128f02ba341da8ef447245a9e138fae777f6a23943da4540077d3601eb1c", size = 7615 }
wheels = [
    { url = "https://files.pythonhosted.org/packages/e7/05/c19819d5e3d95294a6f5947fb9b9629efb316b96de511b418c53d245aae6/cycler-0.12.1-py3-none-any.whl", hash = "sha256:85cef7cff222d8644161529808465972e51340599459b8ac3ccbac5a854e0d30", size = 8321 },
]

[[package]]
name = "datasets"
version = "3.2.0"
source = { registry = "https://pypi.org/simple" }
dependencies = [
    { name = "aiohttp" },
    { name = "dill" },
    { name = "filelock" },
    { name = "fsspec", extra = ["http"] },
    { name = "huggingface-hub" },
    { name = "multiprocess" },
    { name = "numpy" },
    { name = "packaging" },
    { name = "pandas" },
    { name = "pyarrow" },
    { name = "pyyaml" },
    { name = "requests" },
    { name = "tqdm" },
    { name = "xxhash" },
]
sdist = { url = "https://files.pythonhosted.org/packages/fc/48/744286c044e2b942d4fa67f92816126522ad1f0675def0ea3264e6242005/datasets-3.2.0.tar.gz", hash = "sha256:9a6e1a356052866b5dbdd9c9eedb000bf3fc43d986e3584d9b028f4976937229", size = 558366 }
wheels = [
    { url = "https://files.pythonhosted.org/packages/d7/84/0df6c5981f5fc722381662ff8cfbdf8aad64bec875f75d80b55bfef394ce/datasets-3.2.0-py3-none-any.whl", hash = "sha256:f3d2ba2698b7284a4518019658596a6a8bc79f31e51516524249d6c59cf0fe2a", size = 480647 },
]

[[package]]
name = "debugpy"
version = "1.8.11"
source = { registry = "https://pypi.org/simple" }
sdist = { url = "https://files.pythonhosted.org/packages/bc/e7/666f4c9b0e24796af50aadc28d36d21c2e01e831a934535f956e09b3650c/debugpy-1.8.11.tar.gz", hash = "sha256:6ad2688b69235c43b020e04fecccdf6a96c8943ca9c2fb340b8adc103c655e57", size = 1640124 }
wheels = [
    { url = "https://files.pythonhosted.org/packages/c6/ae/2cf26f3111e9d94384d9c01e9d6170188b0aeda15b60a4ac6457f7c8a26f/debugpy-1.8.11-cp312-cp312-macosx_14_0_universal2.whl", hash = "sha256:84e511a7545d11683d32cdb8f809ef63fc17ea2a00455cc62d0a4dbb4ed1c308", size = 2498756 },
    { url = "https://files.pythonhosted.org/packages/b0/16/ec551789d547541a46831a19aa15c147741133da188e7e6acf77510545a7/debugpy-1.8.11-cp312-cp312-manylinux_2_5_x86_64.manylinux1_x86_64.manylinux_2_17_x86_64.manylinux2014_x86_64.whl", hash = "sha256:ce291a5aca4985d82875d6779f61375e959208cdf09fcec40001e65fb0a54768", size = 4219136 },
    { url = "https://files.pythonhosted.org/packages/72/6f/b2b3ce673c55f882d27a6eb04a5f0c68bcad6b742ac08a86d8392ae58030/debugpy-1.8.11-cp312-cp312-win32.whl", hash = "sha256:28e45b3f827d3bf2592f3cf7ae63282e859f3259db44ed2b129093ca0ac7940b", size = 5224440 },
    { url = "https://files.pythonhosted.org/packages/77/09/b1f05be802c1caef5b3efc042fc6a7cadd13d8118b072afd04a9b9e91e06/debugpy-1.8.11-cp312-cp312-win_amd64.whl", hash = "sha256:44b1b8e6253bceada11f714acf4309ffb98bfa9ac55e4fce14f9e5d4484287a1", size = 5264578 },
    { url = "https://files.pythonhosted.org/packages/2e/66/931dc2479aa8fbf362dc6dcee707d895a84b0b2d7b64020135f20b8db1ed/debugpy-1.8.11-cp313-cp313-macosx_14_0_universal2.whl", hash = "sha256:8988f7163e4381b0da7696f37eec7aca19deb02e500245df68a7159739bbd0d3", size = 2483651 },
    { url = "https://files.pythonhosted.org/packages/10/07/6c171d0fe6b8d237e35598b742f20ba062511b3a4631938cc78eefbbf847/debugpy-1.8.11-cp313-cp313-manylinux_2_5_x86_64.manylinux1_x86_64.manylinux_2_17_x86_64.manylinux2014_x86_64.whl", hash = "sha256:6c1f6a173d1140e557347419767d2b14ac1c9cd847e0b4c5444c7f3144697e4e", size = 4213770 },
    { url = "https://files.pythonhosted.org/packages/89/f1/0711da6ac250d4fe3bf7b3e9b14b4a86e82a98b7825075c07e19bab8da3d/debugpy-1.8.11-cp313-cp313-win32.whl", hash = "sha256:bb3b15e25891f38da3ca0740271e63ab9db61f41d4d8541745cfc1824252cb28", size = 5223911 },
    { url = "https://files.pythonhosted.org/packages/56/98/5e27fa39050749ed460025bcd0034a0a5e78a580a14079b164cc3abdeb98/debugpy-1.8.11-cp313-cp313-win_amd64.whl", hash = "sha256:d8768edcbeb34da9e11bcb8b5c2e0958d25218df7a6e56adf415ef262cd7b6d1", size = 5264166 },
    { url = "https://files.pythonhosted.org/packages/77/0a/d29a5aacf47b4383ed569b8478c02d59ee3a01ad91224d2cff8562410e43/debugpy-1.8.11-py2.py3-none-any.whl", hash = "sha256:0e22f846f4211383e6a416d04b4c13ed174d24cc5d43f5fd52e7821d0ebc8920", size = 5226874 },
]

[[package]]
name = "decorator"
version = "5.1.1"
source = { registry = "https://pypi.org/simple" }
sdist = { url = "https://files.pythonhosted.org/packages/66/0c/8d907af351aa16b42caae42f9d6aa37b900c67308052d10fdce809f8d952/decorator-5.1.1.tar.gz", hash = "sha256:637996211036b6385ef91435e4fae22989472f9d571faba8927ba8253acbc330", size = 35016 }
wheels = [
    { url = "https://files.pythonhosted.org/packages/d5/50/83c593b07763e1161326b3b8c6686f0f4b0f24d5526546bee538c89837d6/decorator-5.1.1-py3-none-any.whl", hash = "sha256:b8c3f85900b9dc423225913c5aace94729fe1fa9763b38939a95226f02d37186", size = 9073 },
]

[[package]]
name = "defusedxml"
version = "0.7.1"
source = { registry = "https://pypi.org/simple" }
sdist = { url = "https://files.pythonhosted.org/packages/0f/d5/c66da9b79e5bdb124974bfe172b4daf3c984ebd9c2a06e2b8a4dc7331c72/defusedxml-0.7.1.tar.gz", hash = "sha256:1bb3032db185915b62d7c6209c5a8792be6a32ab2fedacc84e01b52c51aa3e69", size = 75520 }
wheels = [
    { url = "https://files.pythonhosted.org/packages/07/6c/aa3f2f849e01cb6a001cd8554a88d4c77c5c1a31c95bdf1cf9301e6d9ef4/defusedxml-0.7.1-py2.py3-none-any.whl", hash = "sha256:a352e7e428770286cc899e2542b6cdaedb2b4953ff269a210103ec58f6198a61", size = 25604 },
]

[[package]]
name = "dictdiffer"
version = "0.9.0"
source = { registry = "https://pypi.org/simple" }
sdist = { url = "https://files.pythonhosted.org/packages/61/7b/35cbccb7effc5d7e40f4c55e2b79399e1853041997fcda15c9ff160abba0/dictdiffer-0.9.0.tar.gz", hash = "sha256:17bacf5fbfe613ccf1b6d512bd766e6b21fb798822a133aa86098b8ac9997578", size = 31513 }
wheels = [
    { url = "https://files.pythonhosted.org/packages/47/ef/4cb333825d10317a36a1154341ba37e6e9c087bac99c1990ef07ffdb376f/dictdiffer-0.9.0-py2.py3-none-any.whl", hash = "sha256:442bfc693cfcadaf46674575d2eba1c53b42f5e404218ca2c2ff549f2df56595", size = 16754 },
]

[[package]]
name = "dill"
version = "0.3.8"
source = { registry = "https://pypi.org/simple" }
sdist = { url = "https://files.pythonhosted.org/packages/17/4d/ac7ffa80c69ea1df30a8aa11b3578692a5118e7cd1aa157e3ef73b092d15/dill-0.3.8.tar.gz", hash = "sha256:3ebe3c479ad625c4553aca177444d89b486b1d84982eeacded644afc0cf797ca", size = 184847 }
wheels = [
    { url = "https://files.pythonhosted.org/packages/c9/7a/cef76fd8438a42f96db64ddaa85280485a9c395e7df3db8158cfec1eee34/dill-0.3.8-py3-none-any.whl", hash = "sha256:c36ca9ffb54365bdd2f8eb3eff7d2a21237f8452b57ace88b1ac615b7e815bd7", size = 116252 },
]

[[package]]
name = "diskcache"
version = "5.6.3"
source = { registry = "https://pypi.org/simple" }
sdist = { url = "https://files.pythonhosted.org/packages/3f/21/1c1ffc1a039ddcc459db43cc108658f32c57d271d7289a2794e401d0fdb6/diskcache-5.6.3.tar.gz", hash = "sha256:2c3a3fa2743d8535d832ec61c2054a1641f41775aa7c556758a109941e33e4fc", size = 67916 }
wheels = [
    { url = "https://files.pythonhosted.org/packages/3f/27/4570e78fc0bf5ea0ca45eb1de3818a23787af9b390c0b0a0033a1b8236f9/diskcache-5.6.3-py3-none-any.whl", hash = "sha256:5e31b2d5fbad117cc363ebaf6b689474db18a1f6438bc82358b024abd4c2ca19", size = 45550 },
]

[[package]]
name = "distlib"
version = "0.3.9"
source = { registry = "https://pypi.org/simple" }
sdist = { url = "https://files.pythonhosted.org/packages/0d/dd/1bec4c5ddb504ca60fc29472f3d27e8d4da1257a854e1d96742f15c1d02d/distlib-0.3.9.tar.gz", hash = "sha256:a60f20dea646b8a33f3e7772f74dc0b2d0772d2837ee1342a00645c81edf9403", size = 613923 }
wheels = [
    { url = "https://files.pythonhosted.org/packages/91/a1/cf2472db20f7ce4a6be1253a81cfdf85ad9c7885ffbed7047fb72c24cf87/distlib-0.3.9-py2.py3-none-any.whl", hash = "sha256:47f8c22fd27c27e25a65601af709b38e4f0a45ea4fc2e710f65755fa8caaaf87", size = 468973 },
]

[[package]]
name = "distro"
version = "1.9.0"
source = { registry = "https://pypi.org/simple" }
sdist = { url = "https://files.pythonhosted.org/packages/fc/f8/98eea607f65de6527f8a2e8885fc8015d3e6f5775df186e443e0964a11c3/distro-1.9.0.tar.gz", hash = "sha256:2fa77c6fd8940f116ee1d6b94a2f90b13b5ea8d019b98bc8bafdcabcdd9bdbed", size = 60722 }
wheels = [
    { url = "https://files.pythonhosted.org/packages/12/b3/231ffd4ab1fc9d679809f356cebee130ac7daa00d6d6f3206dd4fd137e9e/distro-1.9.0-py3-none-any.whl", hash = "sha256:7bffd925d65168f85027d8da9af6bddab658135b840670a223589bc0c8ef02b2", size = 20277 },
]

[[package]]
name = "docker-pycreds"
version = "0.4.0"
source = { registry = "https://pypi.org/simple" }
dependencies = [
    { name = "six" },
]
sdist = { url = "https://files.pythonhosted.org/packages/c5/e6/d1f6c00b7221e2d7c4b470132c931325c8b22c51ca62417e300f5ce16009/docker-pycreds-0.4.0.tar.gz", hash = "sha256:6ce3270bcaf404cc4c3e27e4b6c70d3521deae82fb508767870fdbf772d584d4", size = 8754 }
wheels = [
    { url = "https://files.pythonhosted.org/packages/f5/e8/f6bd1eee09314e7e6dee49cbe2c5e22314ccdb38db16c9fc72d2fa80d054/docker_pycreds-0.4.0-py2.py3-none-any.whl", hash = "sha256:7266112468627868005106ec19cd0d722702d2b7d5912a28e19b826c3d37af49", size = 8982 },
]

[[package]]
name = "docopt"
version = "0.6.2"
source = { registry = "https://pypi.org/simple" }
sdist = { url = "https://files.pythonhosted.org/packages/a2/55/8f8cab2afd404cf578136ef2cc5dfb50baa1761b68c9da1fb1e4eed343c9/docopt-0.6.2.tar.gz", hash = "sha256:49b3a825280bd66b3aa83585ef59c4a8c82f2c8a522dbe754a8bc8d08c85c491", size = 25901 }

[[package]]
name = "dpath"
version = "2.2.0"
source = { registry = "https://pypi.org/simple" }
sdist = { url = "https://files.pythonhosted.org/packages/b5/ce/e1fd64d36e4a5717bd5e6b2ad188f5eaa2e902fde871ea73a79875793fc9/dpath-2.2.0.tar.gz", hash = "sha256:34f7e630dc55ea3f219e555726f5da4b4b25f2200319c8e6902c394258dd6a3e", size = 28266 }
wheels = [
    { url = "https://files.pythonhosted.org/packages/05/d1/8952806fbf9583004ab479d8f58a9496c3d35f6b6009ddd458bdd9978eaf/dpath-2.2.0-py3-none-any.whl", hash = "sha256:b330a375ded0a0d2ed404440f6c6a715deae5313af40bbb01c8a41d891900576", size = 17618 },
]

[[package]]
name = "dulwich"
version = "0.22.7"
source = { registry = "https://pypi.org/simple" }
dependencies = [
    { name = "urllib3" },
]
sdist = { url = "https://files.pythonhosted.org/packages/67/57/b4962be0410cf15dc7758fcc40337d09515cc74ac15e45d304f8b70c9b40/dulwich-0.22.7.tar.gz", hash = "sha256:d53935832dd182d4c1415042187093efcee988af5cd397fb1f394f5bb27f0707", size = 452893 }
wheels = [
    { url = "https://files.pythonhosted.org/packages/1e/ba/81c17cc324fe60e81edc343b7d818f3b1489060eec1260dcac6284b20984/dulwich-0.22.7-cp312-cp312-macosx_11_0_arm64.whl", hash = "sha256:2b7a3ac4baa49bd988cc0d0891a93aa26307c01f35caeed8729b7928a1f483af", size = 889792 },
    { url = "https://files.pythonhosted.org/packages/60/e4/3b5885e0503869c515c9c8c7760f125d8681e7581dbe82321e6ce9916097/dulwich-0.22.7-cp312-cp312-manylinux_2_17_aarch64.manylinux2014_aarch64.whl", hash = "sha256:7d72ce1377eac23bd77aa3541ceb91f2d8bd68687659f8625af8301f0b6b0a63", size = 969313 },
    { url = "https://files.pythonhosted.org/packages/72/5a/73c7e9b9845ff351ceade642b16410e573eaef0647fe917feb5c8457b780/dulwich-0.22.7-cp312-cp312-manylinux_2_17_x86_64.manylinux2014_x86_64.whl", hash = "sha256:6bda2eca0847c30a9312a72f219af9e63feb7d2ca89f47fdaa240b0d0cdd6b84", size = 976951 },
    { url = "https://files.pythonhosted.org/packages/f8/4d/c7e43521402d12e6ec3914a117672111b27a00bf9b1a6f2662b9b3c4a3c4/dulwich-0.22.7-cp312-cp312-manylinux_2_5_i686.manylinux1_i686.manylinux_2_17_i686.manylinux2014_i686.whl", hash = "sha256:a8886b2c9750ba15193356d9e8608e031cd89a780d0afc53b3101391605b3793", size = 1021693 },
    { url = "https://files.pythonhosted.org/packages/ab/dd/00db3b53e2099aea4ec8f2aa028d6f80d2645dbd5fd41beb1151e68baf6a/dulwich-0.22.7-cp312-cp312-win32.whl", hash = "sha256:1782854c10878b5cb8423e74b0ef4256c3667f7b0266513af028ac28dbab1f2d", size = 580960 },
    { url = "https://files.pythonhosted.org/packages/5e/2d/f4d333aabba22dac0fa3985c77fcdd982e30b1fe255c79770a426d38ffd7/dulwich-0.22.7-cp312-cp312-win_amd64.whl", hash = "sha256:fe324dc40b93e8be996c9fa9291a439bef835a92a2e4cb5c8cbdb1171c168fd6", size = 599033 },
    { url = "https://files.pythonhosted.org/packages/29/90/49577568ae5c57476df62622c765d3a3f59abd31a950f806cda677971fc3/dulwich-0.22.7-cp313-cp313-macosx_11_0_arm64.whl", hash = "sha256:2220c8b7cac5794e2260a924e81b05baa7836c18ba805d5a6731071a5ff6b860", size = 889780 },
    { url = "https://files.pythonhosted.org/packages/3a/ce/046edaba0439646cad017c5e6ad7cdb81dbb98622a2f8f5ff501e8d628fd/dulwich-0.22.7-cp313-cp313-manylinux_2_17_aarch64.manylinux2014_aarch64.whl", hash = "sha256:1cbd5ecbc95e18c745965fc7b2b71209443987a99e499c7bb074234d7c6142e2", size = 969356 },
    { url = "https://files.pythonhosted.org/packages/da/ac/7b60ccbf6259545ddc387d6c92844cb5f9d3b9a2a257955318c214cc2542/dulwich-0.22.7-cp313-cp313-manylinux_2_17_x86_64.manylinux2014_x86_64.whl", hash = "sha256:9f418779837a3249b7dfc4b3dc7266fa40687e5f0249eedfa7185560ba1ee148", size = 977362 },
    { url = "https://files.pythonhosted.org/packages/fa/3e/38cb8c9d116258f306c8bc89dda99b61fe004d7e2211d7e71e895216e33e/dulwich-0.22.7-cp313-cp313-manylinux_2_5_i686.manylinux1_i686.manylinux_2_17_i686.manylinux2014_i686.whl", hash = "sha256:9c01db2ef6d5f5b9192c0011624701b0de328868fe0c32601368cd337e77cd1a", size = 1021409 },
    { url = "https://files.pythonhosted.org/packages/46/8c/3e80ce97d60a4c2848b390a36ec0c9abed34cf7920bd157a5c5ee58e957d/dulwich-0.22.7-cp313-cp313-win32.whl", hash = "sha256:a64e61fa6ab60db0f897f1c30f32b26b330d3a9dc264f089ee9c44f5900fb657", size = 580586 },
    { url = "https://files.pythonhosted.org/packages/fb/5a/cd0d02c98a3a4c5910eee76d3d3735a61f34341f620d8ae303050283c28a/dulwich-0.22.7-cp313-cp313-win_amd64.whl", hash = "sha256:9f5954cd491313743d7bd3623d323b72afceb83d2c2a47921f621bdd9d4c615b", size = 598799 },
    { url = "https://files.pythonhosted.org/packages/3b/d3/375c175ffdf4e0adf1cac737f79cbe1abe933862a3e54796cdba41fa4fd3/dulwich-0.22.7-py3-none-any.whl", hash = "sha256:10c5ee20430714ea6a79dde22c1f77078848930d27021aa810204738bc175e95", size = 265745 },
]

[[package]]
name = "dvc"
version = "3.59.0"
source = { registry = "https://pypi.org/simple" }
dependencies = [
    { name = "attrs" },
    { name = "celery" },
    { name = "colorama" },
    { name = "configobj" },
    { name = "distro" },
    { name = "dpath" },
    { name = "dulwich" },
    { name = "dvc-data" },
    { name = "dvc-http" },
    { name = "dvc-objects" },
    { name = "dvc-render" },
    { name = "dvc-studio-client" },
    { name = "dvc-task" },
    { name = "flatten-dict" },
    { name = "flufl-lock" },
    { name = "fsspec" },
    { name = "funcy" },
    { name = "grandalf" },
    { name = "gto" },
    { name = "hydra-core" },
    { name = "iterative-telemetry" },
    { name = "kombu" },
    { name = "networkx" },
    { name = "omegaconf" },
    { name = "packaging" },
    { name = "pathspec" },
    { name = "platformdirs" },
    { name = "psutil" },
    { name = "pydot" },
    { name = "pygtrie" },
    { name = "pyparsing" },
    { name = "requests" },
    { name = "rich" },
    { name = "ruamel-yaml" },
    { name = "scmrepo" },
    { name = "shortuuid" },
    { name = "shtab" },
    { name = "tabulate" },
    { name = "tomlkit" },
    { name = "tqdm" },
    { name = "voluptuous" },
    { name = "zc-lockfile" },
]
sdist = { url = "https://files.pythonhosted.org/packages/08/2a/056ba3592887eb9ed26df5ea58badfd37bc039e464a294cc58ef142f3d90/dvc-3.59.0.tar.gz", hash = "sha256:d991221eec54a146050f90b948e5a9c0541c81565356bf034e3faf54a6bfb847", size = 652856 }
wheels = [
    { url = "https://files.pythonhosted.org/packages/79/d2/0ff8d61e1a04a782a7e128dd16cc30992635aa1194b116dac46d9f38cc61/dvc-3.59.0-py3-none-any.whl", hash = "sha256:0ad3f8281143dc53b9fa72675248be979f1f3819bc841258e87523e20344dda3", size = 457674 },
]

[[package]]
name = "dvc-data"
version = "3.16.8"
source = { registry = "https://pypi.org/simple" }
dependencies = [
    { name = "attrs" },
    { name = "dictdiffer" },
    { name = "diskcache" },
    { name = "dvc-objects" },
    { name = "fsspec" },
    { name = "orjson", marker = "implementation_name == 'cpython'" },
    { name = "pygtrie" },
    { name = "sqltrie" },
    { name = "tqdm" },
]
sdist = { url = "https://files.pythonhosted.org/packages/0a/b1/c8ca2bd84afbbf13b4951da1cc709aa8b98d6f19ef14e645b6558e4cfb4d/dvc_data-3.16.8.tar.gz", hash = "sha256:3e280ff610adfae1f032a0ada2ba86962dd7ec015fce5f8daf21d9bea4ad4cda", size = 80592 }
wheels = [
    { url = "https://files.pythonhosted.org/packages/f7/a7/932a0c6b26d792ac34a989d0003785688df7162bc334a32a104b2561bd67/dvc_data-3.16.8-py3-none-any.whl", hash = "sha256:e2cbd9ac4d8bdee9aec1c8c4ba1d4616e8b93af855a0c31edb0b6e772581df11", size = 76943 },
]

[[package]]
name = "dvc-gs"
version = "3.0.1"
source = { registry = "https://pypi.org/simple" }
dependencies = [
    { name = "dvc" },
    { name = "gcsfs" },
]
sdist = { url = "https://files.pythonhosted.org/packages/71/58/7714c93a472f04613fee5714d847d1af7b1fabcca93784046cc07eb7b8d8/dvc-gs-3.0.1.tar.gz", hash = "sha256:e5430a297fb8182366f7c4bc910b1ab104d8e5cc22f611a19bce05165dffecd4", size = 14451 }
wheels = [
    { url = "https://files.pythonhosted.org/packages/d0/14/7326babce545f3e2b862c63ffe22ea7c82e80455b8350e70f5af709326ec/dvc_gs-3.0.1-py3-none-any.whl", hash = "sha256:e5d834760f6ac384bbc557c65ba027be298df7af4796eaf84b66b2df3bc64233", size = 10783 },
]

[[package]]
name = "dvc-http"
version = "2.32.0"
source = { registry = "https://pypi.org/simple" }
dependencies = [
    { name = "aiohttp-retry" },
    { name = "fsspec", extra = ["http"] },
]
sdist = { url = "https://files.pythonhosted.org/packages/33/e6/4fb38ab911a9d90fbe2c7759c430814fe2253760304a9de0d3ebd6e27c20/dvc-http-2.32.0.tar.gz", hash = "sha256:f714f8435634aab943c625f659ddac1188c6ddaf3ff161b39715b83ff39637fc", size = 14603 }
wheels = [
    { url = "https://files.pythonhosted.org/packages/89/04/2fe178c037c69cce0c8e9863f90512ca46aa2c763d67bc0e0e0fdac146ae/dvc_http-2.32.0-py3-none-any.whl", hash = "sha256:1bfd57a9eae3cbfa1db564d90d87003841921a644ab35f3f7735c641cc93d72e", size = 12597 },
]

[[package]]
name = "dvc-objects"
version = "5.1.0"
source = { registry = "https://pypi.org/simple" }
dependencies = [
    { name = "fsspec" },
]
sdist = { url = "https://files.pythonhosted.org/packages/f0/18/22e1b3440ad2b1b6de864b10ef25e6e0069342524d2b592de40f0cb17e13/dvc-objects-5.1.0.tar.gz", hash = "sha256:22e919620f9ecf428a0d295efca8073d1c0e87206dd8e1f52b1d9520fa25b814", size = 43049 }
wheels = [
    { url = "https://files.pythonhosted.org/packages/52/64/c7d7980b96cf4706f68b858cb2a6d54ab4538f4dc568b2a60cea29c8846a/dvc_objects-5.1.0-py3-none-any.whl", hash = "sha256:c29b28f372674f53eca13323832d7b61c14bc29d516c39f6e87c5eba871a00ba", size = 33530 },
]

[[package]]
name = "dvc-render"
version = "1.0.2"
source = { registry = "https://pypi.org/simple" }
sdist = { url = "https://files.pythonhosted.org/packages/be/15/605312dbdc0931547987ee25a9a3f6fcabf48ca1436039abcd524156b8e2/dvc-render-1.0.2.tar.gz", hash = "sha256:40d1cd81760daf34b48fa8362b5002fcbe415e3cdbcf42369b6347d01497ffc0", size = 37772 }
wheels = [
    { url = "https://files.pythonhosted.org/packages/25/e4/d79fe332346a47b5468751292c0e45e496e10441e548ef447df1b6adb018/dvc_render-1.0.2-py3-none-any.whl", hash = "sha256:7e3e3cec1200fda41a99984190f14871f3cb878db7f94c853305056f69614ddb", size = 22070 },
]

[[package]]
name = "dvc-studio-client"
version = "0.21.0"
source = { registry = "https://pypi.org/simple" }
dependencies = [
    { name = "dulwich" },
    { name = "requests" },
    { name = "voluptuous" },
]
sdist = { url = "https://files.pythonhosted.org/packages/87/08/13cf5bb8bf0855d47325467a5948848bcea51780e2212349034f5e4701e6/dvc_studio_client-0.21.0.tar.gz", hash = "sha256:db212ff5cf73dce886d0713a5d2bf4bc0bbfb499f3ca8548705ca98aab5addd1", size = 29304 }
wheels = [
    { url = "https://files.pythonhosted.org/packages/e1/dd/2618a5dfbfdd9d74fd69e9913c9b431b6e78bc0a251cfbe9b5808e4db122/dvc_studio_client-0.21.0-py3-none-any.whl", hash = "sha256:93006e3812c830b42ff79746e6c6163e97a3c3ead6722ec2f1dec1d7dbf0b071", size = 16363 },
]

[[package]]
name = "dvc-task"
version = "0.40.2"
source = { registry = "https://pypi.org/simple" }
dependencies = [
    { name = "celery" },
    { name = "funcy" },
    { name = "kombu" },
    { name = "pywin32", marker = "sys_platform == 'win32'" },
    { name = "shortuuid" },
]
sdist = { url = "https://files.pythonhosted.org/packages/19/ef/da712c4d9c7d6cacac27d7b2779e6a97c3381ef2c963c33719d39113b6a3/dvc_task-0.40.2.tar.gz", hash = "sha256:909af541bf5fde83439da56c4c0ebac592af178a59b702708fadaacfd6e7b704", size = 36147 }
wheels = [
    { url = "https://files.pythonhosted.org/packages/64/bf/f23e8eff38556d479ab421f8b9ac9a9a0b44f8400098c934dce0607da1de/dvc_task-0.40.2-py3-none-any.whl", hash = "sha256:3891b94cf9d349072ee32ce47217b73530b1905e6dd5a1e378bd74afc8b4c030", size = 21392 },
]

[[package]]
name = "entrypoints"
version = "0.4"
source = { registry = "https://pypi.org/simple" }
sdist = { url = "https://files.pythonhosted.org/packages/ea/8d/a7121ffe5f402dc015277d2d31eb82d2187334503a011c18f2e78ecbb9b2/entrypoints-0.4.tar.gz", hash = "sha256:b706eddaa9218a19ebcd67b56818f05bb27589b1ca9e8d797b74affad4ccacd4", size = 13974 }
wheels = [
    { url = "https://files.pythonhosted.org/packages/35/a8/365059bbcd4572cbc41de17fd5b682be5868b218c3c5479071865cab9078/entrypoints-0.4-py3-none-any.whl", hash = "sha256:f174b5ff827504fd3cd97cc3f8649f3693f51538c7e4bdf3ef002c8429d42f9f", size = 5294 },
]

[[package]]
name = "executing"
version = "2.1.0"
source = { registry = "https://pypi.org/simple" }
sdist = { url = "https://files.pythonhosted.org/packages/8c/e3/7d45f492c2c4a0e8e0fad57d081a7c8a0286cdd86372b070cca1ec0caa1e/executing-2.1.0.tar.gz", hash = "sha256:8ea27ddd260da8150fa5a708269c4a10e76161e2496ec3e587da9e3c0fe4b9ab", size = 977485 }
wheels = [
    { url = "https://files.pythonhosted.org/packages/b5/fd/afcd0496feca3276f509df3dbd5dae726fcc756f1a08d9e25abe1733f962/executing-2.1.0-py2.py3-none-any.whl", hash = "sha256:8d63781349375b5ebccc3142f4b30350c0cd9c79f921cde38be2be4637e98eaf", size = 25805 },
]

[[package]]
name = "fastapi"
version = "0.115.6"
source = { registry = "https://pypi.org/simple" }
dependencies = [
    { name = "pydantic" },
    { name = "starlette" },
    { name = "typing-extensions" },
]
sdist = { url = "https://files.pythonhosted.org/packages/93/72/d83b98cd106541e8f5e5bfab8ef2974ab45a62e8a6c5b5e6940f26d2ed4b/fastapi-0.115.6.tar.gz", hash = "sha256:9ec46f7addc14ea472958a96aae5b5de65f39721a46aaf5705c480d9a8b76654", size = 301336 }
wheels = [
    { url = "https://files.pythonhosted.org/packages/52/b3/7e4df40e585df024fac2f80d1a2d579c854ac37109675db2b0cc22c0bb9e/fastapi-0.115.6-py3-none-any.whl", hash = "sha256:e9240b29e36fa8f4bb7290316988e90c381e5092e0cbe84e7818cc3713bcf305", size = 94843 },
]

[[package]]
name = "fastjsonschema"
version = "2.21.1"
source = { registry = "https://pypi.org/simple" }
sdist = { url = "https://files.pythonhosted.org/packages/8b/50/4b769ce1ac4071a1ef6d86b1a3fb56cdc3a37615e8c5519e1af96cdac366/fastjsonschema-2.21.1.tar.gz", hash = "sha256:794d4f0a58f848961ba16af7b9c85a3e88cd360df008c59aac6fc5ae9323b5d4", size = 373939 }
wheels = [
    { url = "https://files.pythonhosted.org/packages/90/2b/0817a2b257fe88725c25589d89aec060581aabf668707a8d03b2e9e0cb2a/fastjsonschema-2.21.1-py3-none-any.whl", hash = "sha256:c9e5b7e908310918cf494a434eeb31384dd84a98b57a30bcb1f535015b554667", size = 23924 },
]

[[package]]
name = "filelock"
version = "3.16.1"
source = { registry = "https://pypi.org/simple" }
sdist = { url = "https://files.pythonhosted.org/packages/9d/db/3ef5bb276dae18d6ec2124224403d1d67bccdbefc17af4cc8f553e341ab1/filelock-3.16.1.tar.gz", hash = "sha256:c249fbfcd5db47e5e2d6d62198e565475ee65e4831e2561c8e313fa7eb961435", size = 18037 }
wheels = [
    { url = "https://files.pythonhosted.org/packages/b9/f8/feced7779d755758a52d1f6635d990b8d98dc0a29fa568bbe0625f18fdf3/filelock-3.16.1-py3-none-any.whl", hash = "sha256:2082e5703d51fbf98ea75855d9d5527e33d8ff23099bec374a134febee6946b0", size = 16163 },
]

[[package]]
name = "flatten-dict"
version = "0.4.2"
source = { registry = "https://pypi.org/simple" }
dependencies = [
    { name = "six" },
]
sdist = { url = "https://files.pythonhosted.org/packages/89/c6/5fe21639369f2ea609c964e20870b5c6c98a134ef12af848a7776ddbabe3/flatten-dict-0.4.2.tar.gz", hash = "sha256:506a96b6e6f805b81ae46a0f9f31290beb5fa79ded9d80dbe1b7fa236ab43076", size = 10362 }
wheels = [
    { url = "https://files.pythonhosted.org/packages/43/f5/ee39c6e92acc742c052f137b47c210cd0a1b72dcd3f98495528bb4d27761/flatten_dict-0.4.2-py2.py3-none-any.whl", hash = "sha256:7e245b20c4c718981212210eec4284a330c9f713e632e98765560e05421e48ad", size = 9656 },
]

[[package]]
name = "flufl-lock"
version = "8.1.0"
source = { registry = "https://pypi.org/simple" }
dependencies = [
    { name = "atpublic" },
    { name = "psutil" },
]
sdist = { url = "https://files.pythonhosted.org/packages/a9/fa/885c58f9716063e2ac099f773d0420f20bb834b19538066a2e0d5b848ba4/flufl_lock-8.1.0.tar.gz", hash = "sha256:d88302005692a63d98b60080158faf089be5ecae6969f706409da8276fdce7cb", size = 32884 }
wheels = [
    { url = "https://files.pythonhosted.org/packages/20/36/e6b26dc9ace9f4fa30f46b3f69182b6f25c07746e0b71caf3cc3c4d78ed2/flufl_lock-8.1.0-py3-none-any.whl", hash = "sha256:a01b2153d1b0cc170a26b1413037debbe94af6a1cd23164b3b2b229f766b164f", size = 11143 },
]

[[package]]
name = "fonttools"
version = "4.55.3"
source = { registry = "https://pypi.org/simple" }
sdist = { url = "https://files.pythonhosted.org/packages/76/61/a300d1574dc381393424047c0396a0e213db212e28361123af9830d71a8d/fonttools-4.55.3.tar.gz", hash = "sha256:3983313c2a04d6cc1fe9251f8fc647754cf49a61dac6cb1e7249ae67afaafc45", size = 3498155 }
wheels = [
    { url = "https://files.pythonhosted.org/packages/89/58/fbcf5dff7e3ea844bb00c4d806ca1e339e1f2dce5529633bf4842c0c9a1f/fonttools-4.55.3-cp312-cp312-macosx_10_13_universal2.whl", hash = "sha256:f9e736f60f4911061235603a6119e72053073a12c6d7904011df2d8fad2c0e35", size = 2765380 },
    { url = "https://files.pythonhosted.org/packages/81/dd/da6e329e51919b4f421c8738f3497e2ab08c168e76aaef7b6d5351862bdf/fonttools-4.55.3-cp312-cp312-macosx_10_13_x86_64.whl", hash = "sha256:7a8aa2c5e5b8b3bcb2e4538d929f6589a5c6bdb84fd16e2ed92649fb5454f11c", size = 2297940 },
    { url = "https://files.pythonhosted.org/packages/00/44/f5ee560858425c99ef07e04919e736db09d6416408e5a8d3bbfb4a6623fd/fonttools-4.55.3-cp312-cp312-manylinux_2_17_aarch64.manylinux2014_aarch64.whl", hash = "sha256:07f8288aacf0a38d174445fc78377a97fb0b83cfe352a90c9d9c1400571963c7", size = 4793327 },
    { url = "https://files.pythonhosted.org/packages/24/da/0a001926d791c55e29ac3c52964957a20dbc1963615446b568b7432891c3/fonttools-4.55.3-cp312-cp312-manylinux_2_5_x86_64.manylinux1_x86_64.manylinux_2_17_x86_64.manylinux2014_x86_64.whl", hash = "sha256:b8d5e8916c0970fbc0f6f1bece0063363bb5857a7f170121a4493e31c3db3314", size = 4865624 },
    { url = "https://files.pythonhosted.org/packages/3d/d8/1edd8b13a427a9fb6418373437caa586c0caa57f260af8e0548f4d11e340/fonttools-4.55.3-cp312-cp312-musllinux_1_2_aarch64.whl", hash = "sha256:ae3b6600565b2d80b7c05acb8e24d2b26ac407b27a3f2e078229721ba5698427", size = 4774166 },
    { url = "https://files.pythonhosted.org/packages/9c/ec/ade054097976c3d6debc9032e09a351505a0196aa5493edf021be376f75e/fonttools-4.55.3-cp312-cp312-musllinux_1_2_x86_64.whl", hash = "sha256:54153c49913f45065c8d9e6d0c101396725c5621c8aee744719300f79771d75a", size = 5001832 },
    { url = "https://files.pythonhosted.org/packages/e2/cd/233f0e31ad799bb91fc78099c8b4e5ec43b85a131688519640d6bae46f6a/fonttools-4.55.3-cp312-cp312-win32.whl", hash = "sha256:827e95fdbbd3e51f8b459af5ea10ecb4e30af50221ca103bea68218e9615de07", size = 2162228 },
    { url = "https://files.pythonhosted.org/packages/46/45/a498b5291f6c0d91b2394b1ed7447442a57d1c9b9cf8f439aee3c316a56e/fonttools-4.55.3-cp312-cp312-win_amd64.whl", hash = "sha256:e6e8766eeeb2de759e862004aa11a9ea3d6f6d5ec710551a88b476192b64fd54", size = 2209118 },
    { url = "https://files.pythonhosted.org/packages/9c/9f/00142a19bad96eeeb1aed93f567adc19b7f2c1af6f5bc0a1c3de90b4b1ac/fonttools-4.55.3-cp313-cp313-macosx_10_13_universal2.whl", hash = "sha256:a430178ad3e650e695167cb53242dae3477b35c95bef6525b074d87493c4bf29", size = 2752812 },
    { url = "https://files.pythonhosted.org/packages/b0/20/14b8250d63ba65e162091fb0dda07730f90c303bbf5257e9ddacec7230d9/fonttools-4.55.3-cp313-cp313-macosx_10_13_x86_64.whl", hash = "sha256:529cef2ce91dc44f8e407cc567fae6e49a1786f2fefefa73a294704c415322a4", size = 2291521 },
    { url = "https://files.pythonhosted.org/packages/34/47/a681cfd10245eb74f65e491a934053ec75c4af639655446558f29818e45e/fonttools-4.55.3-cp313-cp313-manylinux_2_17_aarch64.manylinux2014_aarch64.whl", hash = "sha256:8e75f12c82127486fac2d8bfbf5bf058202f54bf4f158d367e41647b972342ca", size = 4770980 },
    { url = "https://files.pythonhosted.org/packages/d2/6c/a7066afc19db0705a12efd812e19c32cde2b9514eb714659522f2ebd60b6/fonttools-4.55.3-cp313-cp313-manylinux_2_5_x86_64.manylinux1_x86_64.manylinux_2_17_x86_64.manylinux2014_x86_64.whl", hash = "sha256:859c358ebf41db18fb72342d3080bce67c02b39e86b9fbcf1610cca14984841b", size = 4845534 },
    { url = "https://files.pythonhosted.org/packages/0c/a2/3c204fbabbfd845d9bdcab9ae35279d41e9a4bf5c80a0a2708f9c5a195d6/fonttools-4.55.3-cp313-cp313-musllinux_1_2_aarch64.whl", hash = "sha256:546565028e244a701f73df6d8dd6be489d01617863ec0c6a42fa25bf45d43048", size = 4753910 },
    { url = "https://files.pythonhosted.org/packages/6e/8c/b4cb3592880340b89e4ef6601b531780bba73862332a6451d78fe135d6cb/fonttools-4.55.3-cp313-cp313-musllinux_1_2_x86_64.whl", hash = "sha256:aca318b77f23523309eec4475d1fbbb00a6b133eb766a8bdc401faba91261abe", size = 4976411 },
    { url = "https://files.pythonhosted.org/packages/fc/a8/4bf98840ff89fcc188470b59daec57322178bf36d2f4f756cd19a42a826b/fonttools-4.55.3-cp313-cp313-win32.whl", hash = "sha256:8c5ec45428edaa7022f1c949a632a6f298edc7b481312fc7dc258921e9399628", size = 2160178 },
    { url = "https://files.pythonhosted.org/packages/e6/57/4cc35004605416df3225ff362f3455cf09765db00df578ae9e46d0fefd23/fonttools-4.55.3-cp313-cp313-win_amd64.whl", hash = "sha256:11e5de1ee0d95af4ae23c1a138b184b7f06e0b6abacabf1d0db41c90b03d834b", size = 2206102 },
    { url = "https://files.pythonhosted.org/packages/99/3b/406d17b1f63e04a82aa621936e6e1c53a8c05458abd66300ac85ea7f9ae9/fonttools-4.55.3-py3-none-any.whl", hash = "sha256:f412604ccbeee81b091b420272841e5ec5ef68967a9790e80bffd0e30b8e2977", size = 1111638 },
]

[[package]]
name = "frozenlist"
version = "1.5.0"
source = { registry = "https://pypi.org/simple" }
sdist = { url = "https://files.pythonhosted.org/packages/8f/ed/0f4cec13a93c02c47ec32d81d11c0c1efbadf4a471e3f3ce7cad366cbbd3/frozenlist-1.5.0.tar.gz", hash = "sha256:81d5af29e61b9c8348e876d442253723928dce6433e0e76cd925cd83f1b4b817", size = 39930 }
wheels = [
    { url = "https://files.pythonhosted.org/packages/79/73/fa6d1a96ab7fd6e6d1c3500700963eab46813847f01ef0ccbaa726181dd5/frozenlist-1.5.0-cp312-cp312-macosx_10_13_universal2.whl", hash = "sha256:31115ba75889723431aa9a4e77d5f398f5cf976eea3bdf61749731f62d4a4a21", size = 94026 },
    { url = "https://files.pythonhosted.org/packages/ab/04/ea8bf62c8868b8eada363f20ff1b647cf2e93377a7b284d36062d21d81d1/frozenlist-1.5.0-cp312-cp312-macosx_10_13_x86_64.whl", hash = "sha256:7437601c4d89d070eac8323f121fcf25f88674627505334654fd027b091db09d", size = 54150 },
    { url = "https://files.pythonhosted.org/packages/d0/9a/8e479b482a6f2070b26bda572c5e6889bb3ba48977e81beea35b5ae13ece/frozenlist-1.5.0-cp312-cp312-macosx_11_0_arm64.whl", hash = "sha256:7948140d9f8ece1745be806f2bfdf390127cf1a763b925c4a805c603df5e697e", size = 51927 },
    { url = "https://files.pythonhosted.org/packages/e3/12/2aad87deb08a4e7ccfb33600871bbe8f0e08cb6d8224371387f3303654d7/frozenlist-1.5.0-cp312-cp312-manylinux_2_17_aarch64.manylinux2014_aarch64.whl", hash = "sha256:feeb64bc9bcc6b45c6311c9e9b99406660a9c05ca8a5b30d14a78555088b0b3a", size = 282647 },
    { url = "https://files.pythonhosted.org/packages/77/f2/07f06b05d8a427ea0060a9cef6e63405ea9e0d761846b95ef3fb3be57111/frozenlist-1.5.0-cp312-cp312-manylinux_2_17_ppc64le.manylinux2014_ppc64le.whl", hash = "sha256:683173d371daad49cffb8309779e886e59c2f369430ad28fe715f66d08d4ab1a", size = 289052 },
    { url = "https://files.pythonhosted.org/packages/bd/9f/8bf45a2f1cd4aa401acd271b077989c9267ae8463e7c8b1eb0d3f561b65e/frozenlist-1.5.0-cp312-cp312-manylinux_2_17_s390x.manylinux2014_s390x.whl", hash = "sha256:7d57d8f702221405a9d9b40f9da8ac2e4a1a8b5285aac6100f3393675f0a85ee", size = 291719 },
    { url = "https://files.pythonhosted.org/packages/41/d1/1f20fd05a6c42d3868709b7604c9f15538a29e4f734c694c6bcfc3d3b935/frozenlist-1.5.0-cp312-cp312-manylinux_2_5_i686.manylinux1_i686.manylinux_2_17_i686.manylinux2014_i686.whl", hash = "sha256:30c72000fbcc35b129cb09956836c7d7abf78ab5416595e4857d1cae8d6251a6", size = 267433 },
    { url = "https://files.pythonhosted.org/packages/af/f2/64b73a9bb86f5a89fb55450e97cd5c1f84a862d4ff90d9fd1a73ab0f64a5/frozenlist-1.5.0-cp312-cp312-manylinux_2_5_x86_64.manylinux1_x86_64.manylinux_2_17_x86_64.manylinux2014_x86_64.whl", hash = "sha256:000a77d6034fbad9b6bb880f7ec073027908f1b40254b5d6f26210d2dab1240e", size = 283591 },
    { url = "https://files.pythonhosted.org/packages/29/e2/ffbb1fae55a791fd6c2938dd9ea779509c977435ba3940b9f2e8dc9d5316/frozenlist-1.5.0-cp312-cp312-musllinux_1_2_aarch64.whl", hash = "sha256:5d7f5a50342475962eb18b740f3beecc685a15b52c91f7d975257e13e029eca9", size = 273249 },
    { url = "https://files.pythonhosted.org/packages/2e/6e/008136a30798bb63618a114b9321b5971172a5abddff44a100c7edc5ad4f/frozenlist-1.5.0-cp312-cp312-musllinux_1_2_i686.whl", hash = "sha256:87f724d055eb4785d9be84e9ebf0f24e392ddfad00b3fe036e43f489fafc9039", size = 271075 },
    { url = "https://files.pythonhosted.org/packages/ae/f0/4e71e54a026b06724cec9b6c54f0b13a4e9e298cc8db0f82ec70e151f5ce/frozenlist-1.5.0-cp312-cp312-musllinux_1_2_ppc64le.whl", hash = "sha256:6e9080bb2fb195a046e5177f10d9d82b8a204c0736a97a153c2466127de87784", size = 285398 },
    { url = "https://files.pythonhosted.org/packages/4d/36/70ec246851478b1c0b59f11ef8ade9c482ff447c1363c2bd5fad45098b12/frozenlist-1.5.0-cp312-cp312-musllinux_1_2_s390x.whl", hash = "sha256:9b93d7aaa36c966fa42efcaf716e6b3900438632a626fb09c049f6a2f09fc631", size = 294445 },
    { url = "https://files.pythonhosted.org/packages/37/e0/47f87544055b3349b633a03c4d94b405956cf2437f4ab46d0928b74b7526/frozenlist-1.5.0-cp312-cp312-musllinux_1_2_x86_64.whl", hash = "sha256:52ef692a4bc60a6dd57f507429636c2af8b6046db8b31b18dac02cbc8f507f7f", size = 280569 },
    { url = "https://files.pythonhosted.org/packages/f9/7c/490133c160fb6b84ed374c266f42800e33b50c3bbab1652764e6e1fc498a/frozenlist-1.5.0-cp312-cp312-win32.whl", hash = "sha256:29d94c256679247b33a3dc96cce0f93cbc69c23bf75ff715919332fdbb6a32b8", size = 44721 },
    { url = "https://files.pythonhosted.org/packages/b1/56/4e45136ffc6bdbfa68c29ca56ef53783ef4c2fd395f7cbf99a2624aa9aaa/frozenlist-1.5.0-cp312-cp312-win_amd64.whl", hash = "sha256:8969190d709e7c48ea386db202d708eb94bdb29207a1f269bab1196ce0dcca1f", size = 51329 },
    { url = "https://files.pythonhosted.org/packages/da/3b/915f0bca8a7ea04483622e84a9bd90033bab54bdf485479556c74fd5eaf5/frozenlist-1.5.0-cp313-cp313-macosx_10_13_universal2.whl", hash = "sha256:7a1a048f9215c90973402e26c01d1cff8a209e1f1b53f72b95c13db61b00f953", size = 91538 },
    { url = "https://files.pythonhosted.org/packages/c7/d1/a7c98aad7e44afe5306a2b068434a5830f1470675f0e715abb86eb15f15b/frozenlist-1.5.0-cp313-cp313-macosx_10_13_x86_64.whl", hash = "sha256:dd47a5181ce5fcb463b5d9e17ecfdb02b678cca31280639255ce9d0e5aa67af0", size = 52849 },
    { url = "https://files.pythonhosted.org/packages/3a/c8/76f23bf9ab15d5f760eb48701909645f686f9c64fbb8982674c241fbef14/frozenlist-1.5.0-cp313-cp313-macosx_11_0_arm64.whl", hash = "sha256:1431d60b36d15cda188ea222033eec8e0eab488f39a272461f2e6d9e1a8e63c2", size = 50583 },
    { url = "https://files.pythonhosted.org/packages/1f/22/462a3dd093d11df623179d7754a3b3269de3b42de2808cddef50ee0f4f48/frozenlist-1.5.0-cp313-cp313-manylinux_2_17_aarch64.manylinux2014_aarch64.whl", hash = "sha256:6482a5851f5d72767fbd0e507e80737f9c8646ae7fd303def99bfe813f76cf7f", size = 265636 },
    { url = "https://files.pythonhosted.org/packages/80/cf/e075e407fc2ae7328155a1cd7e22f932773c8073c1fc78016607d19cc3e5/frozenlist-1.5.0-cp313-cp313-manylinux_2_17_ppc64le.manylinux2014_ppc64le.whl", hash = "sha256:44c49271a937625619e862baacbd037a7ef86dd1ee215afc298a417ff3270608", size = 270214 },
    { url = "https://files.pythonhosted.org/packages/a1/58/0642d061d5de779f39c50cbb00df49682832923f3d2ebfb0fedf02d05f7f/frozenlist-1.5.0-cp313-cp313-manylinux_2_17_s390x.manylinux2014_s390x.whl", hash = "sha256:12f78f98c2f1c2429d42e6a485f433722b0061d5c0b0139efa64f396efb5886b", size = 273905 },
    { url = "https://files.pythonhosted.org/packages/ab/66/3fe0f5f8f2add5b4ab7aa4e199f767fd3b55da26e3ca4ce2cc36698e50c4/frozenlist-1.5.0-cp313-cp313-manylinux_2_5_i686.manylinux1_i686.manylinux_2_17_i686.manylinux2014_i686.whl", hash = "sha256:ce3aa154c452d2467487765e3adc730a8c153af77ad84096bc19ce19a2400840", size = 250542 },
    { url = "https://files.pythonhosted.org/packages/f6/b8/260791bde9198c87a465224e0e2bb62c4e716f5d198fc3a1dacc4895dbd1/frozenlist-1.5.0-cp313-cp313-manylinux_2_5_x86_64.manylinux1_x86_64.manylinux_2_17_x86_64.manylinux2014_x86_64.whl", hash = "sha256:9b7dc0c4338e6b8b091e8faf0db3168a37101943e687f373dce00959583f7439", size = 267026 },
    { url = "https://files.pythonhosted.org/packages/2e/a4/3d24f88c527f08f8d44ade24eaee83b2627793fa62fa07cbb7ff7a2f7d42/frozenlist-1.5.0-cp313-cp313-musllinux_1_2_aarch64.whl", hash = "sha256:45e0896250900b5aa25180f9aec243e84e92ac84bd4a74d9ad4138ef3f5c97de", size = 257690 },
    { url = "https://files.pythonhosted.org/packages/de/9a/d311d660420b2beeff3459b6626f2ab4fb236d07afbdac034a4371fe696e/frozenlist-1.5.0-cp313-cp313-musllinux_1_2_i686.whl", hash = "sha256:561eb1c9579d495fddb6da8959fd2a1fca2c6d060d4113f5844b433fc02f2641", size = 253893 },
    { url = "https://files.pythonhosted.org/packages/c6/23/e491aadc25b56eabd0f18c53bb19f3cdc6de30b2129ee0bc39cd387cd560/frozenlist-1.5.0-cp313-cp313-musllinux_1_2_ppc64le.whl", hash = "sha256:df6e2f325bfee1f49f81aaac97d2aa757c7646534a06f8f577ce184afe2f0a9e", size = 267006 },
    { url = "https://files.pythonhosted.org/packages/08/c4/ab918ce636a35fb974d13d666dcbe03969592aeca6c3ab3835acff01f79c/frozenlist-1.5.0-cp313-cp313-musllinux_1_2_s390x.whl", hash = "sha256:140228863501b44b809fb39ec56b5d4071f4d0aa6d216c19cbb08b8c5a7eadb9", size = 276157 },
    { url = "https://files.pythonhosted.org/packages/c0/29/3b7a0bbbbe5a34833ba26f686aabfe982924adbdcafdc294a7a129c31688/frozenlist-1.5.0-cp313-cp313-musllinux_1_2_x86_64.whl", hash = "sha256:7707a25d6a77f5d27ea7dc7d1fc608aa0a478193823f88511ef5e6b8a48f9d03", size = 264642 },
    { url = "https://files.pythonhosted.org/packages/ab/42/0595b3dbffc2e82d7fe658c12d5a5bafcd7516c6bf2d1d1feb5387caa9c1/frozenlist-1.5.0-cp313-cp313-win32.whl", hash = "sha256:31a9ac2b38ab9b5a8933b693db4939764ad3f299fcaa931a3e605bc3460e693c", size = 44914 },
    { url = "https://files.pythonhosted.org/packages/17/c4/b7db1206a3fea44bf3b838ca61deb6f74424a8a5db1dd53ecb21da669be6/frozenlist-1.5.0-cp313-cp313-win_amd64.whl", hash = "sha256:11aabdd62b8b9c4b84081a3c246506d1cddd2dd93ff0ad53ede5defec7886b28", size = 51167 },
    { url = "https://files.pythonhosted.org/packages/c6/c8/a5be5b7550c10858fcf9b0ea054baccab474da77d37f1e828ce043a3a5d4/frozenlist-1.5.0-py3-none-any.whl", hash = "sha256:d994863bba198a4a518b467bb971c56e1db3f180a25c6cf7bb1949c267f748c3", size = 11901 },
]

[[package]]
name = "fsspec"
version = "2024.9.0"
source = { registry = "https://pypi.org/simple" }
sdist = { url = "https://files.pythonhosted.org/packages/62/7c/12b0943011daaaa9c35c2a2e22e5eb929ac90002f08f1259d69aedad84de/fsspec-2024.9.0.tar.gz", hash = "sha256:4b0afb90c2f21832df142f292649035d80b421f60a9e1c027802e5a0da2b04e8", size = 286206 }
wheels = [
    { url = "https://files.pythonhosted.org/packages/1d/a0/6aaea0c2fbea2f89bfd5db25fb1e3481896a423002ebe4e55288907a97a3/fsspec-2024.9.0-py3-none-any.whl", hash = "sha256:a0947d552d8a6efa72cc2c730b12c41d043509156966cca4fb157b0f2a0c574b", size = 179253 },
]

[package.optional-dependencies]
http = [
    { name = "aiohttp" },
]
tqdm = [
    { name = "tqdm" },
]

[[package]]
name = "funcy"
version = "2.0"
source = { registry = "https://pypi.org/simple" }
sdist = { url = "https://files.pythonhosted.org/packages/70/b8/c6081521ff70afdff55cd9512b2220bbf4fa88804dae51d1b57b4b58ef32/funcy-2.0.tar.gz", hash = "sha256:3963315d59d41c6f30c04bc910e10ab50a3ac4a225868bfa96feed133df075cb", size = 537931 }
wheels = [
    { url = "https://files.pythonhosted.org/packages/d5/08/c2409cb01d5368dcfedcbaffa7d044cc8957d57a9d0855244a5eb4709d30/funcy-2.0-py2.py3-none-any.whl", hash = "sha256:53df23c8bb1651b12f095df764bfb057935d49537a56de211b098f4c79614bb0", size = 30891 },
]

[[package]]
name = "gcsfs"
version = "2024.9.0.post1"
source = { registry = "https://pypi.org/simple" }
dependencies = [
    { name = "aiohttp" },
    { name = "decorator" },
    { name = "fsspec" },
    { name = "google-auth" },
    { name = "google-auth-oauthlib" },
    { name = "google-cloud-storage" },
    { name = "requests" },
]
sdist = { url = "https://files.pythonhosted.org/packages/d9/9d/64fa09b9c392ee79ffaa4b26d0481d2d775ffe03969b38a4ade77bd72d15/gcsfs-2024.9.0.post1.tar.gz", hash = "sha256:7ca70ee9d7c7dbce1a3e36b4883e14102c2d7b4284f49e242843a437bc684684", size = 79460 }
wheels = [
    { url = "https://files.pythonhosted.org/packages/72/1d/37ab60da39d3b782b0cf7770ba8c9071be8bb2aee8bc01b6d350c28b51b3/gcsfs-2024.9.0.post1-py2.py3-none-any.whl", hash = "sha256:f3ab9d3bedc45da8cf40baed7c3a1e1694e8f599160d9138d78f0ef25e4a3ca1", size = 34977 },
]

[[package]]
name = "ghp-import"
version = "2.1.0"
source = { registry = "https://pypi.org/simple" }
dependencies = [
    { name = "python-dateutil" },
]
sdist = { url = "https://files.pythonhosted.org/packages/d9/29/d40217cbe2f6b1359e00c6c307bb3fc876ba74068cbab3dde77f03ca0dc4/ghp-import-2.1.0.tar.gz", hash = "sha256:9c535c4c61193c2df8871222567d7fd7e5014d835f97dc7b7439069e2413d343", size = 10943 }
wheels = [
    { url = "https://files.pythonhosted.org/packages/f7/ec/67fbef5d497f86283db54c22eec6f6140243aae73265799baaaa19cd17fb/ghp_import-2.1.0-py3-none-any.whl", hash = "sha256:8337dd7b50877f163d4c0289bc1f1c7f127550241988d568c1db512c4324a619", size = 11034 },
]

[[package]]
name = "gitdb"
version = "4.0.12"
source = { registry = "https://pypi.org/simple" }
dependencies = [
    { name = "smmap" },
]
sdist = { url = "https://files.pythonhosted.org/packages/72/94/63b0fc47eb32792c7ba1fe1b694daec9a63620db1e313033d18140c2320a/gitdb-4.0.12.tar.gz", hash = "sha256:5ef71f855d191a3326fcfbc0d5da835f26b13fbcba60c32c21091c349ffdb571", size = 394684 }
wheels = [
    { url = "https://files.pythonhosted.org/packages/a0/61/5c78b91c3143ed5c14207f463aecfc8f9dbb5092fb2869baf37c273b2705/gitdb-4.0.12-py3-none-any.whl", hash = "sha256:67073e15955400952c6565cc3e707c554a4eea2e428946f7a4c162fab9bd9bcf", size = 62794 },
]

[[package]]
name = "gitpython"
version = "3.1.44"
source = { registry = "https://pypi.org/simple" }
dependencies = [
    { name = "gitdb" },
]
sdist = { url = "https://files.pythonhosted.org/packages/c0/89/37df0b71473153574a5cdef8f242de422a0f5d26d7a9e231e6f169b4ad14/gitpython-3.1.44.tar.gz", hash = "sha256:c87e30b26253bf5418b01b0660f818967f3c503193838337fe5e573331249269", size = 214196 }
wheels = [
    { url = "https://files.pythonhosted.org/packages/1d/9a/4114a9057db2f1462d5c8f8390ab7383925fe1ac012eaa42402ad65c2963/GitPython-3.1.44-py3-none-any.whl", hash = "sha256:9e0e10cda9bed1ee64bc9a6de50e7e38a9c9943241cd7f585f6df3ed28011110", size = 207599 },
]

[[package]]
name = "gnureadline"
version = "8.2.13"
source = { registry = "https://pypi.org/simple" }
sdist = { url = "https://files.pythonhosted.org/packages/cb/92/20723aa239b9a8024e6f8358c789df8859ab1085a1ae106e5071727ad20f/gnureadline-8.2.13.tar.gz", hash = "sha256:c9b9e1e7ba99a80bb50c12027d6ce692574f77a65bf57bc97041cf81c0f49bd1", size = 3224991 }
wheels = [
    { url = "https://files.pythonhosted.org/packages/68/bd/df8fd060e43efd3dbdd3b210bf558ce3ef854843cd093f910f4115ebe2e9/gnureadline-8.2.13-cp312-cp312-macosx_10_13_x86_64.whl", hash = "sha256:9c152a82613fa012ab4331bb9a0ffddb415e37561d376b910bf9e7d535607faf", size = 160504 },
    { url = "https://files.pythonhosted.org/packages/97/ee/322e5340c8cdfa40e71bd0485a82404ad4cf9aed2260cca090f3c1a3a032/gnureadline-8.2.13-cp312-cp312-macosx_11_0_arm64.whl", hash = "sha256:85e362d2d0e85e45f0affae7bbfaf998b00167c55a78d31ee0f214de9ff429d2", size = 162380 },
    { url = "https://files.pythonhosted.org/packages/a1/b0/4a3c55a05b4c1c240fd6dc204ff597432008c4649ce500688a2441d27cf4/gnureadline-8.2.13-cp313-cp313-macosx_10_13_x86_64.whl", hash = "sha256:2d3e33d2e0dd694d623a2ca1fae6990b52f1d25955504b7293a9350fb9912940", size = 160646 },
    { url = "https://files.pythonhosted.org/packages/3a/41/8821db40f2b0dd9cc935d6838bc63776fb5bfb1df092f8d4698ec29ada6a/gnureadline-8.2.13-cp313-cp313-macosx_11_0_arm64.whl", hash = "sha256:6c550d08c4d2882a83293a724b14a262ee5078fd4fa7acdc78aa59cab26ae343", size = 162630 },
]

[[package]]
name = "google-api-core"
version = "2.24.0"
source = { registry = "https://pypi.org/simple" }
dependencies = [
    { name = "google-auth" },
    { name = "googleapis-common-protos" },
    { name = "proto-plus" },
    { name = "protobuf" },
    { name = "requests" },
]
sdist = { url = "https://files.pythonhosted.org/packages/81/56/d70d66ed1b5ab5f6c27bf80ec889585ad8f865ff32acbafd3b2ef0bfb5d0/google_api_core-2.24.0.tar.gz", hash = "sha256:e255640547a597a4da010876d333208ddac417d60add22b6851a0c66a831fcaf", size = 162647 }
wheels = [
    { url = "https://files.pythonhosted.org/packages/a1/76/65b8b94e74bf1b6d1cc38d916089670c4da5029d25762441d8c5c19e51dd/google_api_core-2.24.0-py3-none-any.whl", hash = "sha256:10d82ac0fca69c82a25b3efdeefccf6f28e02ebb97925a8cce8edbfe379929d9", size = 158576 },
]

[package.optional-dependencies]
grpc = [
    { name = "grpcio" },
    { name = "grpcio-status" },
]

[[package]]
name = "google-auth"
version = "2.37.0"
source = { registry = "https://pypi.org/simple" }
dependencies = [
    { name = "cachetools" },
    { name = "pyasn1-modules" },
    { name = "rsa" },
]
sdist = { url = "https://files.pythonhosted.org/packages/46/af/b25763b9d35dfc2c6f9c3ec34d8d3f1ba760af3a7b7e8d5c5f0579522c45/google_auth-2.37.0.tar.gz", hash = "sha256:0054623abf1f9c83492c63d3f47e77f0a544caa3d40b2d98e099a611c2dd5d00", size = 268878 }
wheels = [
    { url = "https://files.pythonhosted.org/packages/8d/8d/4d5d5f9f500499f7bd4c93903b43e8d6976f3fc6f064637ded1a85d09b07/google_auth-2.37.0-py2.py3-none-any.whl", hash = "sha256:42664f18290a6be591be5329a96fe30184be1a1badb7292a7f686a9659de9ca0", size = 209829 },
]

[[package]]
name = "google-auth-oauthlib"
version = "1.2.1"
source = { registry = "https://pypi.org/simple" }
dependencies = [
    { name = "google-auth" },
    { name = "requests-oauthlib" },
]
sdist = { url = "https://files.pythonhosted.org/packages/cc/0f/1772edb8d75ecf6280f1c7f51cbcebe274e8b17878b382f63738fd96cee5/google_auth_oauthlib-1.2.1.tar.gz", hash = "sha256:afd0cad092a2eaa53cd8e8298557d6de1034c6cb4a740500b5357b648af97263", size = 24970 }
wheels = [
    { url = "https://files.pythonhosted.org/packages/1a/8e/22a28dfbd218033e4eeaf3a0533b2b54852b6530da0c0fe934f0cc494b29/google_auth_oauthlib-1.2.1-py2.py3-none-any.whl", hash = "sha256:2d58a27262d55aa1b87678c3ba7142a080098cbc2024f903c62355deb235d91f", size = 24930 },
]

[[package]]
name = "google-cloud-core"
version = "2.4.1"
source = { registry = "https://pypi.org/simple" }
dependencies = [
    { name = "google-api-core" },
    { name = "google-auth" },
]
sdist = { url = "https://files.pythonhosted.org/packages/b8/1f/9d1e0ba6919668608570418a9a51e47070ac15aeff64261fb092d8be94c0/google-cloud-core-2.4.1.tar.gz", hash = "sha256:9b7749272a812bde58fff28868d0c5e2f585b82f37e09a1f6ed2d4d10f134073", size = 35587 }
wheels = [
    { url = "https://files.pythonhosted.org/packages/5e/0f/2e2061e3fbcb9d535d5da3f58cc8de4947df1786fe6a1355960feb05a681/google_cloud_core-2.4.1-py2.py3-none-any.whl", hash = "sha256:a9e6a4422b9ac5c29f79a0ede9485473338e2ce78d91f2370c01e730eab22e61", size = 29233 },
]

[[package]]
name = "google-cloud-run"
version = "0.10.14"
source = { registry = "https://pypi.org/simple" }
dependencies = [
    { name = "google-api-core", extra = ["grpc"] },
    { name = "google-auth" },
    { name = "grpc-google-iam-v1" },
    { name = "proto-plus" },
    { name = "protobuf" },
]
sdist = { url = "https://files.pythonhosted.org/packages/fa/2c/cd2d1efcb9a923c624dcb43a1c2a371692699e5c1b22c409649789afe1bb/google_cloud_run-0.10.14.tar.gz", hash = "sha256:65a045798c787b0518208a4b2a509f1504743eadefa4ce15657b418a89b51a22", size = 342699 }
wheels = [
    { url = "https://files.pythonhosted.org/packages/a5/d1/09ee9add316e34046a92140591f5c4383e66c4b8a7199e89fddda924d2d5/google_cloud_run-0.10.14-py2.py3-none-any.whl", hash = "sha256:2be501a9bdab39f1bf8c42c370861eb97a57f854c556ffb9d01f475599a06522", size = 323269 },
]

[[package]]
name = "google-cloud-storage"
version = "2.19.0"
source = { registry = "https://pypi.org/simple" }
dependencies = [
    { name = "google-api-core" },
    { name = "google-auth" },
    { name = "google-cloud-core" },
    { name = "google-crc32c" },
    { name = "google-resumable-media" },
    { name = "requests" },
]
sdist = { url = "https://files.pythonhosted.org/packages/36/76/4d965702e96bb67976e755bed9828fa50306dca003dbee08b67f41dd265e/google_cloud_storage-2.19.0.tar.gz", hash = "sha256:cd05e9e7191ba6cb68934d8eb76054d9be4562aa89dbc4236feee4d7d51342b2", size = 5535488 }
wheels = [
    { url = "https://files.pythonhosted.org/packages/d5/94/6db383d8ee1adf45dc6c73477152b82731fa4c4a46d9c1932cc8757e0fd4/google_cloud_storage-2.19.0-py2.py3-none-any.whl", hash = "sha256:aeb971b5c29cf8ab98445082cbfe7b161a1f48ed275822f59ed3f1524ea54fba", size = 131787 },
]

[[package]]
name = "google-crc32c"
version = "1.6.0"
source = { registry = "https://pypi.org/simple" }
sdist = { url = "https://files.pythonhosted.org/packages/67/72/c3298da1a3773102359c5a78f20dae8925f5ea876e37354415f68594a6fb/google_crc32c-1.6.0.tar.gz", hash = "sha256:6eceb6ad197656a1ff49ebfbbfa870678c75be4344feb35ac1edf694309413dc", size = 14472 }
wheels = [
    { url = "https://files.pythonhosted.org/packages/cf/41/65a91657d6a8123c6c12f9aac72127b6ac76dda9e2ba1834026a842eb77c/google_crc32c-1.6.0-cp312-cp312-macosx_12_0_arm64.whl", hash = "sha256:ed767bf4ba90104c1216b68111613f0d5926fb3780660ea1198fc469af410e9d", size = 30268 },
    { url = "https://files.pythonhosted.org/packages/59/d0/ee743a267c7d5c4bb8bd865f7d4c039505f1c8a4b439df047fdc17be9769/google_crc32c-1.6.0-cp312-cp312-macosx_12_0_x86_64.whl", hash = "sha256:62f6d4a29fea082ac4a3c9be5e415218255cf11684ac6ef5488eea0c9132689b", size = 30113 },
    { url = "https://files.pythonhosted.org/packages/25/53/e5e449c368dd26ade5fb2bb209e046d4309ed0623be65b13f0ce026cb520/google_crc32c-1.6.0-cp312-cp312-manylinux_2_17_aarch64.manylinux2014_aarch64.whl", hash = "sha256:c87d98c7c4a69066fd31701c4e10d178a648c2cac3452e62c6b24dc51f9fcc00", size = 32995 },
    { url = "https://files.pythonhosted.org/packages/52/12/9bf6042d5b0ac8c25afed562fb78e51b0641474097e4139e858b45de40a5/google_crc32c-1.6.0-cp312-cp312-manylinux_2_17_x86_64.manylinux2014_x86_64.whl", hash = "sha256:bd5e7d2445d1a958c266bfa5d04c39932dc54093fa391736dbfdb0f1929c1fb3", size = 32614 },
    { url = "https://files.pythonhosted.org/packages/76/29/fc20f5ec36eac1eea0d0b2de4118c774c5f59c513f2a8630d4db6991f3e0/google_crc32c-1.6.0-cp312-cp312-win_amd64.whl", hash = "sha256:7aec8e88a3583515f9e0957fe4f5f6d8d4997e36d0f61624e70469771584c760", size = 33445 },
]

[[package]]
name = "google-resumable-media"
version = "2.7.2"
source = { registry = "https://pypi.org/simple" }
dependencies = [
    { name = "google-crc32c" },
]
sdist = { url = "https://files.pythonhosted.org/packages/58/5a/0efdc02665dca14e0837b62c8a1a93132c264bd02054a15abb2218afe0ae/google_resumable_media-2.7.2.tar.gz", hash = "sha256:5280aed4629f2b60b847b0d42f9857fd4935c11af266744df33d8074cae92fe0", size = 2163099 }
wheels = [
    { url = "https://files.pythonhosted.org/packages/82/35/b8d3baf8c46695858cb9d8835a53baa1eeb9906ddaf2f728a5f5b640fd1e/google_resumable_media-2.7.2-py2.py3-none-any.whl", hash = "sha256:3ce7551e9fe6d99e9a126101d2536612bb73486721951e9562fee0f90c6ababa", size = 81251 },
]

[[package]]
name = "googleapis-common-protos"
version = "1.66.0"
source = { registry = "https://pypi.org/simple" }
dependencies = [
    { name = "protobuf" },
]
sdist = { url = "https://files.pythonhosted.org/packages/ff/a7/8e9cccdb1c49870de6faea2a2764fa23f627dd290633103540209f03524c/googleapis_common_protos-1.66.0.tar.gz", hash = "sha256:c3e7b33d15fdca5374cc0a7346dd92ffa847425cc4ea941d970f13680052ec8c", size = 114376 }
wheels = [
    { url = "https://files.pythonhosted.org/packages/a0/0f/c0713fb2b3d28af4b2fded3291df1c4d4f79a00d15c2374a9e010870016c/googleapis_common_protos-1.66.0-py2.py3-none-any.whl", hash = "sha256:d7abcd75fabb2e0ec9f74466401f6c119a0b498e27370e9be4c94cb7e382b8ed", size = 221682 },
]

[package.optional-dependencies]
grpc = [
    { name = "grpcio" },
]

[[package]]
name = "grandalf"
version = "0.8"
source = { registry = "https://pypi.org/simple" }
dependencies = [
    { name = "pyparsing" },
]
sdist = { url = "https://files.pythonhosted.org/packages/95/0e/4ac934b416857969f9135dec17ac80660634327e003a870835dd1f382659/grandalf-0.8.tar.gz", hash = "sha256:2813f7aab87f0d20f334a3162ccfbcbf085977134a17a5b516940a93a77ea974", size = 38128 }
wheels = [
    { url = "https://files.pythonhosted.org/packages/61/30/44c7eb0a952478dbb5f2f67df806686d6a7e4b19f6204e091c4f49dc7c69/grandalf-0.8-py3-none-any.whl", hash = "sha256:793ca254442f4a79252ea9ff1ab998e852c1e071b863593e5383afee906b4185", size = 41802 },
]

[[package]]
name = "greenlet"
version = "3.1.1"
source = { registry = "https://pypi.org/simple" }
sdist = { url = "https://files.pythonhosted.org/packages/2f/ff/df5fede753cc10f6a5be0931204ea30c35fa2f2ea7a35b25bdaf4fe40e46/greenlet-3.1.1.tar.gz", hash = "sha256:4ce3ac6cdb6adf7946475d7ef31777c26d94bccc377e070a7986bd2d5c515467", size = 186022 }
wheels = [
    { url = "https://files.pythonhosted.org/packages/7d/ec/bad1ac26764d26aa1353216fcbfa4670050f66d445448aafa227f8b16e80/greenlet-3.1.1-cp312-cp312-macosx_11_0_universal2.whl", hash = "sha256:4afe7ea89de619adc868e087b4d2359282058479d7cfb94970adf4b55284574d", size = 274260 },
    { url = "https://files.pythonhosted.org/packages/66/d4/c8c04958870f482459ab5956c2942c4ec35cac7fe245527f1039837c17a9/greenlet-3.1.1-cp312-cp312-manylinux_2_17_aarch64.manylinux2014_aarch64.whl", hash = "sha256:f406b22b7c9a9b4f8aa9d2ab13d6ae0ac3e85c9a809bd590ad53fed2bf70dc79", size = 649064 },
    { url = "https://files.pythonhosted.org/packages/51/41/467b12a8c7c1303d20abcca145db2be4e6cd50a951fa30af48b6ec607581/greenlet-3.1.1-cp312-cp312-manylinux_2_17_ppc64le.manylinux2014_ppc64le.whl", hash = "sha256:c3a701fe5a9695b238503ce5bbe8218e03c3bcccf7e204e455e7462d770268aa", size = 663420 },
    { url = "https://files.pythonhosted.org/packages/27/8f/2a93cd9b1e7107d5c7b3b7816eeadcac2ebcaf6d6513df9abaf0334777f6/greenlet-3.1.1-cp312-cp312-manylinux_2_17_s390x.manylinux2014_s390x.whl", hash = "sha256:2846930c65b47d70b9d178e89c7e1a69c95c1f68ea5aa0a58646b7a96df12441", size = 658035 },
    { url = "https://files.pythonhosted.org/packages/57/5c/7c6f50cb12be092e1dccb2599be5a942c3416dbcfb76efcf54b3f8be4d8d/greenlet-3.1.1-cp312-cp312-manylinux_2_17_x86_64.manylinux2014_x86_64.whl", hash = "sha256:99cfaa2110534e2cf3ba31a7abcac9d328d1d9f1b95beede58294a60348fba36", size = 660105 },
    { url = "https://files.pythonhosted.org/packages/f1/66/033e58a50fd9ec9df00a8671c74f1f3a320564c6415a4ed82a1c651654ba/greenlet-3.1.1-cp312-cp312-manylinux_2_24_x86_64.manylinux_2_28_x86_64.whl", hash = "sha256:1443279c19fca463fc33e65ef2a935a5b09bb90f978beab37729e1c3c6c25fe9", size = 613077 },
    { url = "https://files.pythonhosted.org/packages/19/c5/36384a06f748044d06bdd8776e231fadf92fc896bd12cb1c9f5a1bda9578/greenlet-3.1.1-cp312-cp312-musllinux_1_1_aarch64.whl", hash = "sha256:b7cede291382a78f7bb5f04a529cb18e068dd29e0fb27376074b6d0317bf4dd0", size = 1135975 },
    { url = "https://files.pythonhosted.org/packages/38/f9/c0a0eb61bdf808d23266ecf1d63309f0e1471f284300ce6dac0ae1231881/greenlet-3.1.1-cp312-cp312-musllinux_1_1_x86_64.whl", hash = "sha256:23f20bb60ae298d7d8656c6ec6db134bca379ecefadb0b19ce6f19d1f232a942", size = 1163955 },
    { url = "https://files.pythonhosted.org/packages/43/21/a5d9df1d21514883333fc86584c07c2b49ba7c602e670b174bd73cfc9c7f/greenlet-3.1.1-cp312-cp312-win_amd64.whl", hash = "sha256:7124e16b4c55d417577c2077be379514321916d5790fa287c9ed6f23bd2ffd01", size = 299655 },
    { url = "https://files.pythonhosted.org/packages/f3/57/0db4940cd7bb461365ca8d6fd53e68254c9dbbcc2b452e69d0d41f10a85e/greenlet-3.1.1-cp313-cp313-macosx_11_0_universal2.whl", hash = "sha256:05175c27cb459dcfc05d026c4232f9de8913ed006d42713cb8a5137bd49375f1", size = 272990 },
    { url = "https://files.pythonhosted.org/packages/1c/ec/423d113c9f74e5e402e175b157203e9102feeb7088cee844d735b28ef963/greenlet-3.1.1-cp313-cp313-manylinux_2_17_aarch64.manylinux2014_aarch64.whl", hash = "sha256:935e943ec47c4afab8965954bf49bfa639c05d4ccf9ef6e924188f762145c0ff", size = 649175 },
    { url = "https://files.pythonhosted.org/packages/a9/46/ddbd2db9ff209186b7b7c621d1432e2f21714adc988703dbdd0e65155c77/greenlet-3.1.1-cp313-cp313-manylinux_2_17_ppc64le.manylinux2014_ppc64le.whl", hash = "sha256:667a9706c970cb552ede35aee17339a18e8f2a87a51fba2ed39ceeeb1004798a", size = 663425 },
    { url = "https://files.pythonhosted.org/packages/bc/f9/9c82d6b2b04aa37e38e74f0c429aece5eeb02bab6e3b98e7db89b23d94c6/greenlet-3.1.1-cp313-cp313-manylinux_2_17_s390x.manylinux2014_s390x.whl", hash = "sha256:b8a678974d1f3aa55f6cc34dc480169d58f2e6d8958895d68845fa4ab566509e", size = 657736 },
    { url = "https://files.pythonhosted.org/packages/d9/42/b87bc2a81e3a62c3de2b0d550bf91a86939442b7ff85abb94eec3fc0e6aa/greenlet-3.1.1-cp313-cp313-manylinux_2_17_x86_64.manylinux2014_x86_64.whl", hash = "sha256:efc0f674aa41b92da8c49e0346318c6075d734994c3c4e4430b1c3f853e498e4", size = 660347 },
    { url = "https://files.pythonhosted.org/packages/37/fa/71599c3fd06336cdc3eac52e6871cfebab4d9d70674a9a9e7a482c318e99/greenlet-3.1.1-cp313-cp313-manylinux_2_24_x86_64.manylinux_2_28_x86_64.whl", hash = "sha256:0153404a4bb921f0ff1abeb5ce8a5131da56b953eda6e14b88dc6bbc04d2049e", size = 615583 },
    { url = "https://files.pythonhosted.org/packages/4e/96/e9ef85de031703ee7a4483489b40cf307f93c1824a02e903106f2ea315fe/greenlet-3.1.1-cp313-cp313-musllinux_1_1_aarch64.whl", hash = "sha256:275f72decf9932639c1c6dd1013a1bc266438eb32710016a1c742df5da6e60a1", size = 1133039 },
    { url = "https://files.pythonhosted.org/packages/87/76/b2b6362accd69f2d1889db61a18c94bc743e961e3cab344c2effaa4b4a25/greenlet-3.1.1-cp313-cp313-musllinux_1_1_x86_64.whl", hash = "sha256:c4aab7f6381f38a4b42f269057aee279ab0fc7bf2e929e3d4abfae97b682a12c", size = 1160716 },
    { url = "https://files.pythonhosted.org/packages/1f/1b/54336d876186920e185066d8c3024ad55f21d7cc3683c856127ddb7b13ce/greenlet-3.1.1-cp313-cp313-win_amd64.whl", hash = "sha256:b42703b1cf69f2aa1df7d1030b9d77d3e584a70755674d60e710f0af570f3761", size = 299490 },
    { url = "https://files.pythonhosted.org/packages/5f/17/bea55bf36990e1638a2af5ba10c1640273ef20f627962cf97107f1e5d637/greenlet-3.1.1-cp313-cp313t-manylinux_2_17_aarch64.manylinux2014_aarch64.whl", hash = "sha256:f1695e76146579f8c06c1509c7ce4dfe0706f49c6831a817ac04eebb2fd02011", size = 643731 },
    { url = "https://files.pythonhosted.org/packages/78/d2/aa3d2157f9ab742a08e0fd8f77d4699f37c22adfbfeb0c610a186b5f75e0/greenlet-3.1.1-cp313-cp313t-manylinux_2_17_ppc64le.manylinux2014_ppc64le.whl", hash = "sha256:7876452af029456b3f3549b696bb36a06db7c90747740c5302f74a9e9fa14b13", size = 649304 },
    { url = "https://files.pythonhosted.org/packages/f1/8e/d0aeffe69e53ccff5a28fa86f07ad1d2d2d6537a9506229431a2a02e2f15/greenlet-3.1.1-cp313-cp313t-manylinux_2_17_s390x.manylinux2014_s390x.whl", hash = "sha256:4ead44c85f8ab905852d3de8d86f6f8baf77109f9da589cb4fa142bd3b57b475", size = 646537 },
    { url = "https://files.pythonhosted.org/packages/05/79/e15408220bbb989469c8871062c97c6c9136770657ba779711b90870d867/greenlet-3.1.1-cp313-cp313t-manylinux_2_17_x86_64.manylinux2014_x86_64.whl", hash = "sha256:8320f64b777d00dd7ccdade271eaf0cad6636343293a25074cc5566160e4de7b", size = 642506 },
    { url = "https://files.pythonhosted.org/packages/18/87/470e01a940307796f1d25f8167b551a968540fbe0551c0ebb853cb527dd6/greenlet-3.1.1-cp313-cp313t-manylinux_2_24_x86_64.manylinux_2_28_x86_64.whl", hash = "sha256:6510bf84a6b643dabba74d3049ead221257603a253d0a9873f55f6a59a65f822", size = 602753 },
    { url = "https://files.pythonhosted.org/packages/e2/72/576815ba674eddc3c25028238f74d7b8068902b3968cbe456771b166455e/greenlet-3.1.1-cp313-cp313t-musllinux_1_1_aarch64.whl", hash = "sha256:04b013dc07c96f83134b1e99888e7a79979f1a247e2a9f59697fa14b5862ed01", size = 1122731 },
    { url = "https://files.pythonhosted.org/packages/ac/38/08cc303ddddc4b3d7c628c3039a61a3aae36c241ed01393d00c2fd663473/greenlet-3.1.1-cp313-cp313t-musllinux_1_1_x86_64.whl", hash = "sha256:411f015496fec93c1c8cd4e5238da364e1da7a124bcb293f085bf2860c32c6f6", size = 1142112 },
]

[[package]]
name = "grpc-google-iam-v1"
version = "0.14.0"
source = { registry = "https://pypi.org/simple" }
dependencies = [
    { name = "googleapis-common-protos", extra = ["grpc"] },
    { name = "grpcio" },
    { name = "protobuf" },
]
sdist = { url = "https://files.pythonhosted.org/packages/47/2f/68e43b0e551974fa7dd18798a5974710586a72dc484ecaa2fc023d961342/grpc_google_iam_v1-0.14.0.tar.gz", hash = "sha256:c66e07aa642e39bb37950f9e7f491f70dad150ac9801263b42b2814307c2df99", size = 18327 }
wheels = [
    { url = "https://files.pythonhosted.org/packages/66/b4/ab54f7fda4af43ca5c094bc1d6341780fd669c44ae18952b5337029b1d98/grpc_google_iam_v1-0.14.0-py2.py3-none-any.whl", hash = "sha256:fb4a084b30099ba3ab07d61d620a0d4429570b13ff53bd37bac75235f98b7da4", size = 27276 },
]

[[package]]
name = "grpcio"
version = "1.69.0"
source = { registry = "https://pypi.org/simple" }
sdist = { url = "https://files.pythonhosted.org/packages/e4/87/06a145284cbe86c91ca517fe6b57be5efbb733c0d6374b407f0992054d18/grpcio-1.69.0.tar.gz", hash = "sha256:936fa44241b5379c5afc344e1260d467bee495747eaf478de825bab2791da6f5", size = 12738244 }
wheels = [
    { url = "https://files.pythonhosted.org/packages/61/1d/8f28f147d7f3f5d6b6082f14e1e0f40d58e50bc2bd30d2377c730c57a286/grpcio-1.69.0-cp312-cp312-linux_armv7l.whl", hash = "sha256:fc18a4de8c33491ad6f70022af5c460b39611e39578a4d84de0fe92f12d5d47b", size = 5161414 },
    { url = "https://files.pythonhosted.org/packages/35/4b/9ab8ea65e515e1844feced1ef9e7a5d8359c48d986c93f3d2a2006fbdb63/grpcio-1.69.0-cp312-cp312-macosx_10_14_universal2.whl", hash = "sha256:0f0270bd9ffbff6961fe1da487bdcd594407ad390cc7960e738725d4807b18c4", size = 11108909 },
    { url = "https://files.pythonhosted.org/packages/99/68/1856fde2b3c3162bdfb9845978608deef3606e6907fdc2c87443fce6ecd0/grpcio-1.69.0-cp312-cp312-manylinux_2_17_aarch64.whl", hash = "sha256:dc48f99cc05e0698e689b51a05933253c69a8c8559a47f605cff83801b03af0e", size = 5658302 },
    { url = "https://files.pythonhosted.org/packages/3e/21/3fa78d38dc5080d0d677103fad3a8cd55091635cc2069a7c06c7a54e6c4d/grpcio-1.69.0-cp312-cp312-manylinux_2_17_i686.manylinux2014_i686.whl", hash = "sha256:1e925954b18d41aeb5ae250262116d0970893b38232689c4240024e4333ac084", size = 6306201 },
    { url = "https://files.pythonhosted.org/packages/f3/cb/5c47b82fd1baf43dba973ae399095d51aaf0085ab0439838b4cbb1e87e3c/grpcio-1.69.0-cp312-cp312-manylinux_2_17_x86_64.manylinux2014_x86_64.whl", hash = "sha256:87d222569273720366f68a99cb62e6194681eb763ee1d3b1005840678d4884f9", size = 5919649 },
    { url = "https://files.pythonhosted.org/packages/c6/67/59d1a56a0f9508a29ea03e1ce800bdfacc1f32b4f6b15274b2e057bf8758/grpcio-1.69.0-cp312-cp312-musllinux_1_1_i686.whl", hash = "sha256:b62b0f41e6e01a3e5082000b612064c87c93a49b05f7602fe1b7aa9fd5171a1d", size = 6648974 },
    { url = "https://files.pythonhosted.org/packages/f8/fe/ca70c14d98c6400095f19a0f4df8273d09c2106189751b564b26019f1dbe/grpcio-1.69.0-cp312-cp312-musllinux_1_1_x86_64.whl", hash = "sha256:db6f9fd2578dbe37db4b2994c94a1d9c93552ed77dca80e1657bb8a05b898b55", size = 6215144 },
    { url = "https://files.pythonhosted.org/packages/b3/94/b2b0a9fd487fc8262e20e6dd0ec90d9fa462c82a43b4855285620f6e9d01/grpcio-1.69.0-cp312-cp312-win32.whl", hash = "sha256:b192b81076073ed46f4b4dd612b8897d9a1e39d4eabd822e5da7b38497ed77e1", size = 3644552 },
    { url = "https://files.pythonhosted.org/packages/93/99/81aec9f85412e3255a591ae2ccb799238e074be774e5f741abae08a23418/grpcio-1.69.0-cp312-cp312-win_amd64.whl", hash = "sha256:1227ff7836f7b3a4ab04e5754f1d001fa52a730685d3dc894ed8bc262cc96c01", size = 4399532 },
    { url = "https://files.pythonhosted.org/packages/54/47/3ff4501365f56b7cc16617695dbd4fd838c5e362bc7fa9fee09d592f7d78/grpcio-1.69.0-cp313-cp313-linux_armv7l.whl", hash = "sha256:a78a06911d4081a24a1761d16215a08e9b6d4d29cdbb7e427e6c7e17b06bcc5d", size = 5162928 },
    { url = "https://files.pythonhosted.org/packages/c0/63/437174c5fa951052c9ecc5f373f62af6f3baf25f3f5ef35cbf561806b371/grpcio-1.69.0-cp313-cp313-macosx_10_14_universal2.whl", hash = "sha256:dc5a351927d605b2721cbb46158e431dd49ce66ffbacb03e709dc07a491dde35", size = 11103027 },
    { url = "https://files.pythonhosted.org/packages/53/df/53566a6fdc26b6d1f0585896e1cc4825961039bca5a6a314ff29d79b5d5b/grpcio-1.69.0-cp313-cp313-manylinux_2_17_aarch64.whl", hash = "sha256:3629d8a8185f5139869a6a17865d03113a260e311e78fbe313f1a71603617589", size = 5659277 },
    { url = "https://files.pythonhosted.org/packages/e6/4c/b8a0c4f71498b6f9be5ca6d290d576cf2af9d95fd9827c47364f023969ad/grpcio-1.69.0-cp313-cp313-manylinux_2_17_i686.manylinux2014_i686.whl", hash = "sha256:c9a281878feeb9ae26db0622a19add03922a028d4db684658f16d546601a4870", size = 6305255 },
    { url = "https://files.pythonhosted.org/packages/ef/55/d9aa05eb3dfcf6aa946aaf986740ec07fc5189f20e2cbeb8c5d278ffd00f/grpcio-1.69.0-cp313-cp313-manylinux_2_17_x86_64.manylinux2014_x86_64.whl", hash = "sha256:8cc614e895177ab7e4b70f154d1a7c97e152577ea101d76026d132b7aaba003b", size = 5920240 },
    { url = "https://files.pythonhosted.org/packages/ea/eb/774b27c51e3e386dfe6c491a710f6f87ffdb20d88ec6c3581e047d9354a2/grpcio-1.69.0-cp313-cp313-musllinux_1_1_i686.whl", hash = "sha256:1ee76cd7e2e49cf9264f6812d8c9ac1b85dda0eaea063af07292400f9191750e", size = 6652974 },
    { url = "https://files.pythonhosted.org/packages/59/98/96de14e6e7d89123813d58c246d9b0f1fbd24f9277f5295264e60861d9d6/grpcio-1.69.0-cp313-cp313-musllinux_1_1_x86_64.whl", hash = "sha256:0470fa911c503af59ec8bc4c82b371ee4303ececbbdc055f55ce48e38b20fd67", size = 6215757 },
    { url = "https://files.pythonhosted.org/packages/7d/5b/ce922e0785910b10756fabc51fd294260384a44bea41651dadc4e47ddc82/grpcio-1.69.0-cp313-cp313-win32.whl", hash = "sha256:b650f34aceac8b2d08a4c8d7dc3e8a593f4d9e26d86751ebf74ebf5107d927de", size = 3642488 },
    { url = "https://files.pythonhosted.org/packages/5d/04/11329e6ca1ceeb276df2d9c316b5e170835a687a4d0f778dba8294657e36/grpcio-1.69.0-cp313-cp313-win_amd64.whl", hash = "sha256:028337786f11fecb5d7b7fa660475a06aabf7e5e52b5ac2df47414878c0ce7ea", size = 4399968 },
]

[[package]]
name = "grpcio-status"
version = "1.69.0"
source = { registry = "https://pypi.org/simple" }
dependencies = [
    { name = "googleapis-common-protos" },
    { name = "grpcio" },
    { name = "protobuf" },
]
sdist = { url = "https://files.pythonhosted.org/packages/02/35/52dc0d8300f879dbf9cdc95764cee9f56d5a212998cfa1a8871b262df2a4/grpcio_status-1.69.0.tar.gz", hash = "sha256:595ef84e5178d6281caa732ccf68ff83259241608d26b0e9c40a5e66eee2a2d2", size = 13662 }
wheels = [
    { url = "https://files.pythonhosted.org/packages/f6/e2/346a766a4232f74f45f8bc70e636fc3a6677e6bc3893382187829085f12e/grpcio_status-1.69.0-py3-none-any.whl", hash = "sha256:d6b2a3c9562c03a817c628d7ba9a925e209c228762d6d7677ae5c9401a542853", size = 14428 },
]

[[package]]
name = "gto"
version = "1.7.2"
source = { registry = "https://pypi.org/simple" }
dependencies = [
    { name = "entrypoints" },
    { name = "funcy" },
    { name = "pydantic" },
    { name = "rich" },
    { name = "ruamel-yaml" },
    { name = "scmrepo" },
    { name = "semver" },
    { name = "tabulate" },
    { name = "typer" },
]
sdist = { url = "https://files.pythonhosted.org/packages/d6/ea/ea6267da29ac54a53944106e46337e3e8e43eaa24bb6b7cf5da18043758c/gto-1.7.2.tar.gz", hash = "sha256:98994f43d02ef6d4e77c4087b1c0c70a038e4a753a5583c23116246d33b89742", size = 58824 }
wheels = [
    { url = "https://files.pythonhosted.org/packages/99/b3/6c4d96d931d09b5fd7b47ac81999360fa807e1607b8328e49bb1e50c65ae/gto-1.7.2-py3-none-any.whl", hash = "sha256:c893e5cf35ef0ffe22d342498f25c85b38f2cc507500e41b5e00d254feda1c1c", size = 45227 },
]

[[package]]
name = "h11"
version = "0.14.0"
source = { registry = "https://pypi.org/simple" }
sdist = { url = "https://files.pythonhosted.org/packages/f5/38/3af3d3633a34a3316095b39c8e8fb4853a28a536e55d347bd8d8e9a14b03/h11-0.14.0.tar.gz", hash = "sha256:8f19fbbe99e72420ff35c00b27a34cb9937e902a8b810e2c88300c6f0a3b699d", size = 100418 }
wheels = [
    { url = "https://files.pythonhosted.org/packages/95/04/ff642e65ad6b90db43e668d70ffb6736436c7ce41fcc549f4e9472234127/h11-0.14.0-py3-none-any.whl", hash = "sha256:e3fe4ac4b851c468cc8363d500db52c2ead036020723024a109d37346efaa761", size = 58259 },
]

[[package]]
name = "httpcore"
version = "1.0.7"
source = { registry = "https://pypi.org/simple" }
dependencies = [
    { name = "certifi" },
    { name = "h11" },
]
sdist = { url = "https://files.pythonhosted.org/packages/6a/41/d7d0a89eb493922c37d343b607bc1b5da7f5be7e383740b4753ad8943e90/httpcore-1.0.7.tar.gz", hash = "sha256:8551cb62a169ec7162ac7be8d4817d561f60e08eaa485234898414bb5a8a0b4c", size = 85196 }
wheels = [
    { url = "https://files.pythonhosted.org/packages/87/f5/72347bc88306acb359581ac4d52f23c0ef445b57157adedb9aee0cd689d2/httpcore-1.0.7-py3-none-any.whl", hash = "sha256:a3fff8f43dc260d5bd363d9f9cf1830fa3a458b332856f34282de498ed420edd", size = 78551 },
]

[[package]]
name = "httpx"
version = "0.28.1"
source = { registry = "https://pypi.org/simple" }
dependencies = [
    { name = "anyio" },
    { name = "certifi" },
    { name = "httpcore" },
    { name = "idna" },
]
sdist = { url = "https://files.pythonhosted.org/packages/b1/df/48c586a5fe32a0f01324ee087459e112ebb7224f646c0b5023f5e79e9956/httpx-0.28.1.tar.gz", hash = "sha256:75e98c5f16b0f35b567856f597f06ff2270a374470a5c2392242528e3e3e42fc", size = 141406 }
wheels = [
    { url = "https://files.pythonhosted.org/packages/2a/39/e50c7c3a983047577ee07d2a9e53faf5a69493943ec3f6a384bdc792deb2/httpx-0.28.1-py3-none-any.whl", hash = "sha256:d909fcccc110f8c7faf814ca82a9a4d816bc5a6dbfea25d6591d6985b8ba59ad", size = 73517 },
]

[[package]]
name = "huggingface-hub"
version = "0.27.1"
source = { registry = "https://pypi.org/simple" }
dependencies = [
    { name = "filelock" },
    { name = "fsspec" },
    { name = "packaging" },
    { name = "pyyaml" },
    { name = "requests" },
    { name = "tqdm" },
    { name = "typing-extensions" },
]
sdist = { url = "https://files.pythonhosted.org/packages/e1/d2/d6976de7542792fc077b498d64af64882b6d8bb40679284ec0bff77d5929/huggingface_hub-0.27.1.tar.gz", hash = "sha256:c004463ca870283909d715d20f066ebd6968c2207dae9393fdffb3c1d4d8f98b", size = 379407 }
wheels = [
    { url = "https://files.pythonhosted.org/packages/6c/3f/50f6b25fafdcfb1c089187a328c95081abf882309afd86f4053951507cd1/huggingface_hub-0.27.1-py3-none-any.whl", hash = "sha256:1c5155ca7d60b60c2e2fc38cbb3ffb7f7c3adf48f824015b219af9061771daec", size = 450658 },
]

[[package]]
name = "hydra-colorlog"
version = "1.2.0"
source = { registry = "https://pypi.org/simple" }
dependencies = [
    { name = "colorlog" },
    { name = "hydra-core" },
]
sdist = { url = "https://files.pythonhosted.org/packages/2b/fc/ab5ca078d5184ae3280d5654734860198c643cd2caaaaaece63283d9f76d/hydra-colorlog-1.2.0.tar.gz", hash = "sha256:d44f85008fabd2448c7e3b496c31b44d7610560f6fff74f3673afaa949870899", size = 3060 }
wheels = [
    { url = "https://files.pythonhosted.org/packages/40/50/a08b0453c18088da369991d015ef3902a9ab532b515a41f1bfbe1394854d/hydra_colorlog-1.2.0-py3-none-any.whl", hash = "sha256:33d05fc11ca9bc7a5d69cfb3c8fb395a1bc52fa1dfe7aca6a6f5ffb57f6e7c4b", size = 3638 },
]

[[package]]
name = "hydra-core"
version = "1.3.2"
source = { registry = "https://pypi.org/simple" }
dependencies = [
    { name = "antlr4-python3-runtime" },
    { name = "omegaconf" },
    { name = "packaging" },
]
sdist = { url = "https://files.pythonhosted.org/packages/6d/8e/07e42bc434a847154083b315779b0a81d567154504624e181caf2c71cd98/hydra-core-1.3.2.tar.gz", hash = "sha256:8a878ed67216997c3e9d88a8e72e7b4767e81af37afb4ea3334b269a4390a824", size = 3263494 }
wheels = [
    { url = "https://files.pythonhosted.org/packages/c6/50/e0edd38dcd63fb26a8547f13d28f7a008bc4a3fd4eb4ff030673f22ad41a/hydra_core-1.3.2-py3-none-any.whl", hash = "sha256:fa0238a9e31df3373b35b0bfb672c34cc92718d21f81311d8996a16de1141d8b", size = 154547 },
]

[[package]]
name = "hydra-optuna-sweeper"
version = "1.2.0"
source = { registry = "https://pypi.org/simple" }
dependencies = [
    { name = "hydra-core" },
    { name = "optuna" },
]
sdist = { url = "https://files.pythonhosted.org/packages/38/64/018134a44a124f56e27245dd8154900a6adafb1459a38ddea0f81e22f8d7/hydra-optuna-sweeper-1.2.0.tar.gz", hash = "sha256:f20b56dfdc4db9f84f3b502c8e60a5269967197c4df4c28653cf17f71b2136ce", size = 7914 }
wheels = [
    { url = "https://files.pythonhosted.org/packages/b3/25/1eccad47c39da342988fe501b174652c37676ab539baeae9a73444932d13/hydra_optuna_sweeper-1.2.0-py3-none-any.whl", hash = "sha256:b012d94c1dc86edfc33dcf3c7f10e9d2ca6b27040dccb7fdccbb8888b1cd6eef", size = 8486 },
]

[[package]]
name = "identify"
version = "2.6.5"
source = { registry = "https://pypi.org/simple" }
sdist = { url = "https://files.pythonhosted.org/packages/cf/92/69934b9ef3c31ca2470980423fda3d00f0460ddefdf30a67adf7f17e2e00/identify-2.6.5.tar.gz", hash = "sha256:c10b33f250e5bba374fae86fb57f3adcebf1161bce7cdf92031915fd480c13bc", size = 99213 }
wheels = [
    { url = "https://files.pythonhosted.org/packages/ec/fa/dce098f4cdf7621aa8f7b4f919ce545891f489482f0bfa5102f3eca8608b/identify-2.6.5-py2.py3-none-any.whl", hash = "sha256:14181a47091eb75b337af4c23078c9d09225cd4c48929f521f3bf16b09d02566", size = 99078 },
]

[[package]]
name = "idna"
version = "3.10"
source = { registry = "https://pypi.org/simple" }
sdist = { url = "https://files.pythonhosted.org/packages/f1/70/7703c29685631f5a7590aa73f1f1d3fa9a380e654b86af429e0934a32f7d/idna-3.10.tar.gz", hash = "sha256:12f65c9b470abda6dc35cf8e63cc574b1c52b11df2c86030af0ac09b01b13ea9", size = 190490 }
wheels = [
    { url = "https://files.pythonhosted.org/packages/76/c6/c88e154df9c4e1a2a66ccf0005a88dfb2650c1dffb6f5ce603dfbd452ce3/idna-3.10-py3-none-any.whl", hash = "sha256:946d195a0d259cbba61165e88e65941f16e9b36ea6ddb97f00452bae8b1287d3", size = 70442 },
]

[[package]]
name = "iniconfig"
version = "2.0.0"
source = { registry = "https://pypi.org/simple" }
sdist = { url = "https://files.pythonhosted.org/packages/d7/4b/cbd8e699e64a6f16ca3a8220661b5f83792b3017d0f79807cb8708d33913/iniconfig-2.0.0.tar.gz", hash = "sha256:2d91e135bf72d31a410b17c16da610a82cb55f6b0477d1a902134b24a455b8b3", size = 4646 }
wheels = [
    { url = "https://files.pythonhosted.org/packages/ef/a6/62565a6e1cf69e10f5727360368e451d4b7f58beeac6173dc9db836a5b46/iniconfig-2.0.0-py3-none-any.whl", hash = "sha256:b6a85871a79d2e3b22d2d1b94ac2824226a63c6b741c88f7ae975f18b6778374", size = 5892 },
]

[[package]]
name = "invoke"
version = "2.2.0"
source = { registry = "https://pypi.org/simple" }
sdist = { url = "https://files.pythonhosted.org/packages/f9/42/127e6d792884ab860defc3f4d80a8f9812e48ace584ffc5a346de58cdc6c/invoke-2.2.0.tar.gz", hash = "sha256:ee6cbb101af1a859c7fe84f2a264c059020b0cb7fe3535f9424300ab568f6bd5", size = 299835 }
wheels = [
    { url = "https://files.pythonhosted.org/packages/0a/66/7f8c48009c72d73bc6bbe6eb87ac838d6a526146f7dab14af671121eb379/invoke-2.2.0-py3-none-any.whl", hash = "sha256:6ea924cc53d4f78e3d98bc436b08069a03077e6f85ad1ddaa8a116d7dad15820", size = 160274 },
]

[[package]]
name = "ipykernel"
version = "6.29.5"
source = { registry = "https://pypi.org/simple" }
dependencies = [
    { name = "appnope", marker = "sys_platform == 'darwin'" },
    { name = "comm" },
    { name = "debugpy" },
    { name = "ipython" },
    { name = "jupyter-client" },
    { name = "jupyter-core" },
    { name = "matplotlib-inline" },
    { name = "nest-asyncio" },
    { name = "packaging" },
    { name = "psutil" },
    { name = "pyzmq" },
    { name = "tornado" },
    { name = "traitlets" },
]
sdist = { url = "https://files.pythonhosted.org/packages/e9/5c/67594cb0c7055dc50814b21731c22a601101ea3b1b50a9a1b090e11f5d0f/ipykernel-6.29.5.tar.gz", hash = "sha256:f093a22c4a40f8828f8e330a9c297cb93dcab13bd9678ded6de8e5cf81c56215", size = 163367 }
wheels = [
    { url = "https://files.pythonhosted.org/packages/94/5c/368ae6c01c7628438358e6d337c19b05425727fbb221d2a3c4303c372f42/ipykernel-6.29.5-py3-none-any.whl", hash = "sha256:afdb66ba5aa354b09b91379bac28ae4afebbb30e8b39510c9690afb7a10421b5", size = 117173 },
]

[[package]]
name = "ipython"
version = "8.12.3"
source = { registry = "https://pypi.org/simple" }
dependencies = [
    { name = "appnope", marker = "sys_platform == 'darwin'" },
    { name = "backcall" },
    { name = "colorama", marker = "sys_platform == 'win32'" },
    { name = "decorator" },
    { name = "jedi" },
    { name = "matplotlib-inline" },
    { name = "pexpect", marker = "sys_platform != 'win32'" },
    { name = "pickleshare" },
    { name = "prompt-toolkit" },
    { name = "pygments" },
    { name = "stack-data" },
    { name = "traitlets" },
]
sdist = { url = "https://files.pythonhosted.org/packages/9e/6a/44ef299b1762f5a73841e87fae8a73a8cc8aee538d6dc8c77a5afe1fd2ce/ipython-8.12.3.tar.gz", hash = "sha256:3910c4b54543c2ad73d06579aa771041b7d5707b033bd488669b4cf544e3b363", size = 5470171 }
wheels = [
    { url = "https://files.pythonhosted.org/packages/8d/97/8fe103906cd81bc42d3b0175b5534a9f67dccae47d6451131cf8d0d70bb2/ipython-8.12.3-py3-none-any.whl", hash = "sha256:b0340d46a933d27c657b211a329d0be23793c36595acf9e6ef4164bc01a1804c", size = 798307 },
]

[[package]]
name = "iterative-telemetry"
version = "0.0.9"
source = { registry = "https://pypi.org/simple" }
dependencies = [
    { name = "appdirs" },
    { name = "distro" },
    { name = "filelock" },
    { name = "requests" },
]
sdist = { url = "https://files.pythonhosted.org/packages/c7/c9/0c7ec6cfe9d0384bcfbab05f0570878f6859151ef3ce69a8762693b84c03/iterative_telemetry-0.0.9.tar.gz", hash = "sha256:53686c3e912a33e8bf6975b878fd4bd0a7d589c8bad0a6a5573714af9e731dc2", size = 20079 }
wheels = [
    { url = "https://files.pythonhosted.org/packages/1f/58/ea6897f7a522a28f6790bda0af4a904f2e29cfb737ad7a90d136bfdc152c/iterative_telemetry-0.0.9-py3-none-any.whl", hash = "sha256:823688e48ef02f25b1aca2e11ddf700fdea2b97619c6aeee3b47c2a0ee58e527", size = 10624 },
]

[[package]]
name = "jedi"
version = "0.19.2"
source = { registry = "https://pypi.org/simple" }
dependencies = [
    { name = "parso" },
]
sdist = { url = "https://files.pythonhosted.org/packages/72/3a/79a912fbd4d8dd6fbb02bf69afd3bb72cf0c729bb3063c6f4498603db17a/jedi-0.19.2.tar.gz", hash = "sha256:4770dc3de41bde3966b02eb84fbcf557fb33cce26ad23da12c742fb50ecb11f0", size = 1231287 }
wheels = [
    { url = "https://files.pythonhosted.org/packages/c0/5a/9cac0c82afec3d09ccd97c8b6502d48f165f9124db81b4bcb90b4af974ee/jedi-0.19.2-py2.py3-none-any.whl", hash = "sha256:a8ef22bde8490f57fe5c7681a3c83cb58874daf72b4784de3cce5b6ef6edb5b9", size = 1572278 },
]

[[package]]
name = "jinja2"
version = "3.1.5"
source = { registry = "https://pypi.org/simple" }
dependencies = [
    { name = "markupsafe" },
]
sdist = { url = "https://files.pythonhosted.org/packages/af/92/b3130cbbf5591acf9ade8708c365f3238046ac7cb8ccba6e81abccb0ccff/jinja2-3.1.5.tar.gz", hash = "sha256:8fefff8dc3034e27bb80d67c671eb8a9bc424c0ef4c0826edbff304cceff43bb", size = 244674 }
wheels = [
    { url = "https://files.pythonhosted.org/packages/bd/0f/2ba5fbcd631e3e88689309dbe978c5769e883e4b84ebfe7da30b43275c5a/jinja2-3.1.5-py3-none-any.whl", hash = "sha256:aba0f4dc9ed8013c424088f68a5c226f7d6097ed89b246d7749c2ec4175c6adb", size = 134596 },
]

[[package]]
name = "joblib"
version = "1.4.2"
source = { registry = "https://pypi.org/simple" }
sdist = { url = "https://files.pythonhosted.org/packages/64/33/60135848598c076ce4b231e1b1895170f45fbcaeaa2c9d5e38b04db70c35/joblib-1.4.2.tar.gz", hash = "sha256:2382c5816b2636fbd20a09e0f4e9dad4736765fdfb7dca582943b9c1366b3f0e", size = 2116621 }
wheels = [
    { url = "https://files.pythonhosted.org/packages/91/29/df4b9b42f2be0b623cbd5e2140cafcaa2bef0759a00b7b70104dcfe2fb51/joblib-1.4.2-py3-none-any.whl", hash = "sha256:06d478d5674cbc267e7496a410ee875abd68e4340feff4490bcb7afb88060ae6", size = 301817 },
]

[[package]]
name = "jsonschema"
version = "4.23.0"
source = { registry = "https://pypi.org/simple" }
dependencies = [
    { name = "attrs" },
    { name = "jsonschema-specifications" },
    { name = "referencing" },
    { name = "rpds-py" },
]
sdist = { url = "https://files.pythonhosted.org/packages/38/2e/03362ee4034a4c917f697890ccd4aec0800ccf9ded7f511971c75451deec/jsonschema-4.23.0.tar.gz", hash = "sha256:d71497fef26351a33265337fa77ffeb82423f3ea21283cd9467bb03999266bc4", size = 325778 }
wheels = [
    { url = "https://files.pythonhosted.org/packages/69/4a/4f9dbeb84e8850557c02365a0eee0649abe5eb1d84af92a25731c6c0f922/jsonschema-4.23.0-py3-none-any.whl", hash = "sha256:fbadb6f8b144a8f8cf9f0b89ba94501d143e50411a1278633f56a7acf7fd5566", size = 88462 },
]

[[package]]
name = "jsonschema-specifications"
version = "2024.10.1"
source = { registry = "https://pypi.org/simple" }
dependencies = [
    { name = "referencing" },
]
sdist = { url = "https://files.pythonhosted.org/packages/10/db/58f950c996c793472e336ff3655b13fbcf1e3b359dcf52dcf3ed3b52c352/jsonschema_specifications-2024.10.1.tar.gz", hash = "sha256:0f38b83639958ce1152d02a7f062902c41c8fd20d558b0c34344292d417ae272", size = 15561 }
wheels = [
    { url = "https://files.pythonhosted.org/packages/d1/0f/8910b19ac0670a0f80ce1008e5e751c4a57e14d2c4c13a482aa6079fa9d6/jsonschema_specifications-2024.10.1-py3-none-any.whl", hash = "sha256:a09a0680616357d9a0ecf05c12ad234479f549239d0f5b55f3deea67475da9bf", size = 18459 },
]

[[package]]
name = "jupyter-client"
version = "8.6.3"
source = { registry = "https://pypi.org/simple" }
dependencies = [
    { name = "jupyter-core" },
    { name = "python-dateutil" },
    { name = "pyzmq" },
    { name = "tornado" },
    { name = "traitlets" },
]
sdist = { url = "https://files.pythonhosted.org/packages/71/22/bf9f12fdaeae18019a468b68952a60fe6dbab5d67cd2a103cac7659b41ca/jupyter_client-8.6.3.tar.gz", hash = "sha256:35b3a0947c4a6e9d589eb97d7d4cd5e90f910ee73101611f01283732bd6d9419", size = 342019 }
wheels = [
    { url = "https://files.pythonhosted.org/packages/11/85/b0394e0b6fcccd2c1eeefc230978a6f8cb0c5df1e4cd3e7625735a0d7d1e/jupyter_client-8.6.3-py3-none-any.whl", hash = "sha256:e8a19cc986cc45905ac3362915f410f3af85424b4c0905e94fa5f2cb08e8f23f", size = 106105 },
]

[[package]]
name = "jupyter-core"
version = "5.7.2"
source = { registry = "https://pypi.org/simple" }
dependencies = [
    { name = "platformdirs" },
    { name = "pywin32", marker = "platform_python_implementation != 'PyPy' and sys_platform == 'win32'" },
    { name = "traitlets" },
]
sdist = { url = "https://files.pythonhosted.org/packages/00/11/b56381fa6c3f4cc5d2cf54a7dbf98ad9aa0b339ef7a601d6053538b079a7/jupyter_core-5.7.2.tar.gz", hash = "sha256:aa5f8d32bbf6b431ac830496da7392035d6f61b4f54872f15c4bd2a9c3f536d9", size = 87629 }
wheels = [
    { url = "https://files.pythonhosted.org/packages/c9/fb/108ecd1fe961941959ad0ee4e12ee7b8b1477247f30b1fdfd83ceaf017f0/jupyter_core-5.7.2-py3-none-any.whl", hash = "sha256:4f7315d2f6b4bcf2e3e7cb6e46772eba760ae459cd1f59d29eb57b0a01bd7409", size = 28965 },
]

[[package]]
name = "jupyterlab-pygments"
version = "0.3.0"
source = { registry = "https://pypi.org/simple" }
sdist = { url = "https://files.pythonhosted.org/packages/90/51/9187be60d989df97f5f0aba133fa54e7300f17616e065d1ada7d7646b6d6/jupyterlab_pygments-0.3.0.tar.gz", hash = "sha256:721aca4d9029252b11cfa9d185e5b5af4d54772bb8072f9b7036f4170054d35d", size = 512900 }
wheels = [
    { url = "https://files.pythonhosted.org/packages/b1/dd/ead9d8ea85bf202d90cc513b533f9c363121c7792674f78e0d8a854b63b4/jupyterlab_pygments-0.3.0-py3-none-any.whl", hash = "sha256:841a89020971da1d8693f1a99997aefc5dc424bb1b251fd6322462a1b8842780", size = 15884 },
]

[[package]]
name = "kiwisolver"
version = "1.4.8"
source = { registry = "https://pypi.org/simple" }
sdist = { url = "https://files.pythonhosted.org/packages/82/59/7c91426a8ac292e1cdd53a63b6d9439abd573c875c3f92c146767dd33faf/kiwisolver-1.4.8.tar.gz", hash = "sha256:23d5f023bdc8c7e54eb65f03ca5d5bb25b601eac4d7f1a042888a1f45237987e", size = 97538 }
wheels = [
    { url = "https://files.pythonhosted.org/packages/fc/aa/cea685c4ab647f349c3bc92d2daf7ae34c8e8cf405a6dcd3a497f58a2ac3/kiwisolver-1.4.8-cp312-cp312-macosx_10_13_universal2.whl", hash = "sha256:d6af5e8815fd02997cb6ad9bbed0ee1e60014438ee1a5c2444c96f87b8843502", size = 124152 },
    { url = "https://files.pythonhosted.org/packages/c5/0b/8db6d2e2452d60d5ebc4ce4b204feeb16176a851fd42462f66ade6808084/kiwisolver-1.4.8-cp312-cp312-macosx_10_13_x86_64.whl", hash = "sha256:bade438f86e21d91e0cf5dd7c0ed00cda0f77c8c1616bd83f9fc157fa6760d31", size = 66555 },
    { url = "https://files.pythonhosted.org/packages/60/26/d6a0db6785dd35d3ba5bf2b2df0aedc5af089962c6eb2cbf67a15b81369e/kiwisolver-1.4.8-cp312-cp312-macosx_11_0_arm64.whl", hash = "sha256:b83dc6769ddbc57613280118fb4ce3cd08899cc3369f7d0e0fab518a7cf37fdb", size = 65067 },
    { url = "https://files.pythonhosted.org/packages/c9/ed/1d97f7e3561e09757a196231edccc1bcf59d55ddccefa2afc9c615abd8e0/kiwisolver-1.4.8-cp312-cp312-manylinux_2_12_i686.manylinux2010_i686.manylinux_2_17_i686.manylinux2014_i686.whl", hash = "sha256:111793b232842991be367ed828076b03d96202c19221b5ebab421ce8bcad016f", size = 1378443 },
    { url = "https://files.pythonhosted.org/packages/29/61/39d30b99954e6b46f760e6289c12fede2ab96a254c443639052d1b573fbc/kiwisolver-1.4.8-cp312-cp312-manylinux_2_17_aarch64.manylinux2014_aarch64.whl", hash = "sha256:257af1622860e51b1a9d0ce387bf5c2c4f36a90594cb9514f55b074bcc787cfc", size = 1472728 },
    { url = "https://files.pythonhosted.org/packages/0c/3e/804163b932f7603ef256e4a715e5843a9600802bb23a68b4e08c8c0ff61d/kiwisolver-1.4.8-cp312-cp312-manylinux_2_17_ppc64le.manylinux2014_ppc64le.whl", hash = "sha256:69b5637c3f316cab1ec1c9a12b8c5f4750a4c4b71af9157645bf32830e39c03a", size = 1478388 },
    { url = "https://files.pythonhosted.org/packages/8a/9e/60eaa75169a154700be74f875a4d9961b11ba048bef315fbe89cb6999056/kiwisolver-1.4.8-cp312-cp312-manylinux_2_17_s390x.manylinux2014_s390x.whl", hash = "sha256:782bb86f245ec18009890e7cb8d13a5ef54dcf2ebe18ed65f795e635a96a1c6a", size = 1413849 },
    { url = "https://files.pythonhosted.org/packages/bc/b3/9458adb9472e61a998c8c4d95cfdfec91c73c53a375b30b1428310f923e4/kiwisolver-1.4.8-cp312-cp312-manylinux_2_17_x86_64.manylinux2014_x86_64.whl", hash = "sha256:cc978a80a0db3a66d25767b03688f1147a69e6237175c0f4ffffaaedf744055a", size = 1475533 },
    { url = "https://files.pythonhosted.org/packages/e4/7a/0a42d9571e35798de80aef4bb43a9b672aa7f8e58643d7bd1950398ffb0a/kiwisolver-1.4.8-cp312-cp312-musllinux_1_2_aarch64.whl", hash = "sha256:36dbbfd34838500a31f52c9786990d00150860e46cd5041386f217101350f0d3", size = 2268898 },
    { url = "https://files.pythonhosted.org/packages/d9/07/1255dc8d80271400126ed8db35a1795b1a2c098ac3a72645075d06fe5c5d/kiwisolver-1.4.8-cp312-cp312-musllinux_1_2_i686.whl", hash = "sha256:eaa973f1e05131de5ff3569bbba7f5fd07ea0595d3870ed4a526d486fe57fa1b", size = 2425605 },
    { url = "https://files.pythonhosted.org/packages/84/df/5a3b4cf13780ef6f6942df67b138b03b7e79e9f1f08f57c49957d5867f6e/kiwisolver-1.4.8-cp312-cp312-musllinux_1_2_ppc64le.whl", hash = "sha256:a66f60f8d0c87ab7f59b6fb80e642ebb29fec354a4dfad687ca4092ae69d04f4", size = 2375801 },
    { url = "https://files.pythonhosted.org/packages/8f/10/2348d068e8b0f635c8c86892788dac7a6b5c0cb12356620ab575775aad89/kiwisolver-1.4.8-cp312-cp312-musllinux_1_2_s390x.whl", hash = "sha256:858416b7fb777a53f0c59ca08190ce24e9abbd3cffa18886a5781b8e3e26f65d", size = 2520077 },
    { url = "https://files.pythonhosted.org/packages/32/d8/014b89fee5d4dce157d814303b0fce4d31385a2af4c41fed194b173b81ac/kiwisolver-1.4.8-cp312-cp312-musllinux_1_2_x86_64.whl", hash = "sha256:085940635c62697391baafaaeabdf3dd7a6c3643577dde337f4d66eba021b2b8", size = 2338410 },
    { url = "https://files.pythonhosted.org/packages/bd/72/dfff0cc97f2a0776e1c9eb5bef1ddfd45f46246c6533b0191887a427bca5/kiwisolver-1.4.8-cp312-cp312-win_amd64.whl", hash = "sha256:01c3d31902c7db5fb6182832713d3b4122ad9317c2c5877d0539227d96bb2e50", size = 71853 },
    { url = "https://files.pythonhosted.org/packages/dc/85/220d13d914485c0948a00f0b9eb419efaf6da81b7d72e88ce2391f7aed8d/kiwisolver-1.4.8-cp312-cp312-win_arm64.whl", hash = "sha256:a3c44cb68861de93f0c4a8175fbaa691f0aa22550c331fefef02b618a9dcb476", size = 65424 },
    { url = "https://files.pythonhosted.org/packages/79/b3/e62464a652f4f8cd9006e13d07abad844a47df1e6537f73ddfbf1bc997ec/kiwisolver-1.4.8-cp313-cp313-macosx_10_13_universal2.whl", hash = "sha256:1c8ceb754339793c24aee1c9fb2485b5b1f5bb1c2c214ff13368431e51fc9a09", size = 124156 },
    { url = "https://files.pythonhosted.org/packages/8d/2d/f13d06998b546a2ad4f48607a146e045bbe48030774de29f90bdc573df15/kiwisolver-1.4.8-cp313-cp313-macosx_10_13_x86_64.whl", hash = "sha256:54a62808ac74b5e55a04a408cda6156f986cefbcf0ada13572696b507cc92fa1", size = 66555 },
    { url = "https://files.pythonhosted.org/packages/59/e3/b8bd14b0a54998a9fd1e8da591c60998dc003618cb19a3f94cb233ec1511/kiwisolver-1.4.8-cp313-cp313-macosx_11_0_arm64.whl", hash = "sha256:68269e60ee4929893aad82666821aaacbd455284124817af45c11e50a4b42e3c", size = 65071 },
    { url = "https://files.pythonhosted.org/packages/f0/1c/6c86f6d85ffe4d0ce04228d976f00674f1df5dc893bf2dd4f1928748f187/kiwisolver-1.4.8-cp313-cp313-manylinux_2_12_i686.manylinux2010_i686.manylinux_2_17_i686.manylinux2014_i686.whl", hash = "sha256:34d142fba9c464bc3bbfeff15c96eab0e7310343d6aefb62a79d51421fcc5f1b", size = 1378053 },
    { url = "https://files.pythonhosted.org/packages/4e/b9/1c6e9f6dcb103ac5cf87cb695845f5fa71379021500153566d8a8a9fc291/kiwisolver-1.4.8-cp313-cp313-manylinux_2_17_aarch64.manylinux2014_aarch64.whl", hash = "sha256:3ddc373e0eef45b59197de815b1b28ef89ae3955e7722cc9710fb91cd77b7f47", size = 1472278 },
    { url = "https://files.pythonhosted.org/packages/ee/81/aca1eb176de671f8bda479b11acdc42c132b61a2ac861c883907dde6debb/kiwisolver-1.4.8-cp313-cp313-manylinux_2_17_ppc64le.manylinux2014_ppc64le.whl", hash = "sha256:77e6f57a20b9bd4e1e2cedda4d0b986ebd0216236f0106e55c28aea3d3d69b16", size = 1478139 },
    { url = "https://files.pythonhosted.org/packages/49/f4/e081522473671c97b2687d380e9e4c26f748a86363ce5af48b4a28e48d06/kiwisolver-1.4.8-cp313-cp313-manylinux_2_17_s390x.manylinux2014_s390x.whl", hash = "sha256:08e77738ed7538f036cd1170cbed942ef749137b1311fa2bbe2a7fda2f6bf3cc", size = 1413517 },
    { url = "https://files.pythonhosted.org/packages/8f/e9/6a7d025d8da8c4931522922cd706105aa32b3291d1add8c5427cdcd66e63/kiwisolver-1.4.8-cp313-cp313-manylinux_2_17_x86_64.manylinux2014_x86_64.whl", hash = "sha256:a5ce1e481a74b44dd5e92ff03ea0cb371ae7a0268318e202be06c8f04f4f1246", size = 1474952 },
    { url = "https://files.pythonhosted.org/packages/82/13/13fa685ae167bee5d94b415991c4fc7bb0a1b6ebea6e753a87044b209678/kiwisolver-1.4.8-cp313-cp313-musllinux_1_2_aarch64.whl", hash = "sha256:fc2ace710ba7c1dfd1a3b42530b62b9ceed115f19a1656adefce7b1782a37794", size = 2269132 },
    { url = "https://files.pythonhosted.org/packages/ef/92/bb7c9395489b99a6cb41d502d3686bac692586db2045adc19e45ee64ed23/kiwisolver-1.4.8-cp313-cp313-musllinux_1_2_i686.whl", hash = "sha256:3452046c37c7692bd52b0e752b87954ef86ee2224e624ef7ce6cb21e8c41cc1b", size = 2425997 },
    { url = "https://files.pythonhosted.org/packages/ed/12/87f0e9271e2b63d35d0d8524954145837dd1a6c15b62a2d8c1ebe0f182b4/kiwisolver-1.4.8-cp313-cp313-musllinux_1_2_ppc64le.whl", hash = "sha256:7e9a60b50fe8b2ec6f448fe8d81b07e40141bfced7f896309df271a0b92f80f3", size = 2376060 },
    { url = "https://files.pythonhosted.org/packages/02/6e/c8af39288edbce8bf0fa35dee427b082758a4b71e9c91ef18fa667782138/kiwisolver-1.4.8-cp313-cp313-musllinux_1_2_s390x.whl", hash = "sha256:918139571133f366e8362fa4a297aeba86c7816b7ecf0bc79168080e2bd79957", size = 2520471 },
    { url = "https://files.pythonhosted.org/packages/13/78/df381bc7b26e535c91469f77f16adcd073beb3e2dd25042efd064af82323/kiwisolver-1.4.8-cp313-cp313-musllinux_1_2_x86_64.whl", hash = "sha256:e063ef9f89885a1d68dd8b2e18f5ead48653176d10a0e324e3b0030e3a69adeb", size = 2338793 },
    { url = "https://files.pythonhosted.org/packages/d0/dc/c1abe38c37c071d0fc71c9a474fd0b9ede05d42f5a458d584619cfd2371a/kiwisolver-1.4.8-cp313-cp313-win_amd64.whl", hash = "sha256:a17b7c4f5b2c51bb68ed379defd608a03954a1845dfed7cc0117f1cc8a9b7fd2", size = 71855 },
    { url = "https://files.pythonhosted.org/packages/a0/b6/21529d595b126ac298fdd90b705d87d4c5693de60023e0efcb4f387ed99e/kiwisolver-1.4.8-cp313-cp313-win_arm64.whl", hash = "sha256:3cd3bc628b25f74aedc6d374d5babf0166a92ff1317f46267f12d2ed54bc1d30", size = 65430 },
    { url = "https://files.pythonhosted.org/packages/34/bd/b89380b7298e3af9b39f49334e3e2a4af0e04819789f04b43d560516c0c8/kiwisolver-1.4.8-cp313-cp313t-macosx_10_13_universal2.whl", hash = "sha256:370fd2df41660ed4e26b8c9d6bbcad668fbe2560462cba151a721d49e5b6628c", size = 126294 },
    { url = "https://files.pythonhosted.org/packages/83/41/5857dc72e5e4148eaac5aa76e0703e594e4465f8ab7ec0fc60e3a9bb8fea/kiwisolver-1.4.8-cp313-cp313t-macosx_10_13_x86_64.whl", hash = "sha256:84a2f830d42707de1d191b9490ac186bf7997a9495d4e9072210a1296345f7dc", size = 67736 },
    { url = "https://files.pythonhosted.org/packages/e1/d1/be059b8db56ac270489fb0b3297fd1e53d195ba76e9bbb30e5401fa6b759/kiwisolver-1.4.8-cp313-cp313t-macosx_11_0_arm64.whl", hash = "sha256:7a3ad337add5148cf51ce0b55642dc551c0b9d6248458a757f98796ca7348712", size = 66194 },
    { url = "https://files.pythonhosted.org/packages/e1/83/4b73975f149819eb7dcf9299ed467eba068ecb16439a98990dcb12e63fdd/kiwisolver-1.4.8-cp313-cp313t-manylinux_2_12_i686.manylinux2010_i686.manylinux_2_17_i686.manylinux2014_i686.whl", hash = "sha256:7506488470f41169b86d8c9aeff587293f530a23a23a49d6bc64dab66bedc71e", size = 1465942 },
    { url = "https://files.pythonhosted.org/packages/c7/2c/30a5cdde5102958e602c07466bce058b9d7cb48734aa7a4327261ac8e002/kiwisolver-1.4.8-cp313-cp313t-manylinux_2_17_aarch64.manylinux2014_aarch64.whl", hash = "sha256:2f0121b07b356a22fb0414cec4666bbe36fd6d0d759db3d37228f496ed67c880", size = 1595341 },
    { url = "https://files.pythonhosted.org/packages/ff/9b/1e71db1c000385aa069704f5990574b8244cce854ecd83119c19e83c9586/kiwisolver-1.4.8-cp313-cp313t-manylinux_2_17_ppc64le.manylinux2014_ppc64le.whl", hash = "sha256:d6d6bd87df62c27d4185de7c511c6248040afae67028a8a22012b010bc7ad062", size = 1598455 },
    { url = "https://files.pythonhosted.org/packages/85/92/c8fec52ddf06231b31cbb779af77e99b8253cd96bd135250b9498144c78b/kiwisolver-1.4.8-cp313-cp313t-manylinux_2_17_s390x.manylinux2014_s390x.whl", hash = "sha256:291331973c64bb9cce50bbe871fb2e675c4331dab4f31abe89f175ad7679a4d7", size = 1522138 },
    { url = "https://files.pythonhosted.org/packages/0b/51/9eb7e2cd07a15d8bdd976f6190c0164f92ce1904e5c0c79198c4972926b7/kiwisolver-1.4.8-cp313-cp313t-manylinux_2_17_x86_64.manylinux2014_x86_64.whl", hash = "sha256:893f5525bb92d3d735878ec00f781b2de998333659507d29ea4466208df37bed", size = 1582857 },
    { url = "https://files.pythonhosted.org/packages/0f/95/c5a00387a5405e68ba32cc64af65ce881a39b98d73cc394b24143bebc5b8/kiwisolver-1.4.8-cp313-cp313t-musllinux_1_2_aarch64.whl", hash = "sha256:b47a465040146981dc9db8647981b8cb96366fbc8d452b031e4f8fdffec3f26d", size = 2293129 },
    { url = "https://files.pythonhosted.org/packages/44/83/eeb7af7d706b8347548313fa3a3a15931f404533cc54fe01f39e830dd231/kiwisolver-1.4.8-cp313-cp313t-musllinux_1_2_i686.whl", hash = "sha256:99cea8b9dd34ff80c521aef46a1dddb0dcc0283cf18bde6d756f1e6f31772165", size = 2421538 },
    { url = "https://files.pythonhosted.org/packages/05/f9/27e94c1b3eb29e6933b6986ffc5fa1177d2cd1f0c8efc5f02c91c9ac61de/kiwisolver-1.4.8-cp313-cp313t-musllinux_1_2_ppc64le.whl", hash = "sha256:151dffc4865e5fe6dafce5480fab84f950d14566c480c08a53c663a0020504b6", size = 2390661 },
    { url = "https://files.pythonhosted.org/packages/d9/d4/3c9735faa36ac591a4afcc2980d2691000506050b7a7e80bcfe44048daa7/kiwisolver-1.4.8-cp313-cp313t-musllinux_1_2_s390x.whl", hash = "sha256:577facaa411c10421314598b50413aa1ebcf5126f704f1e5d72d7e4e9f020d90", size = 2546710 },
    { url = "https://files.pythonhosted.org/packages/4c/fa/be89a49c640930180657482a74970cdcf6f7072c8d2471e1babe17a222dc/kiwisolver-1.4.8-cp313-cp313t-musllinux_1_2_x86_64.whl", hash = "sha256:be4816dc51c8a471749d664161b434912eee82f2ea66bd7628bd14583a833e85", size = 2349213 },
]

[[package]]
name = "kombu"
version = "5.4.2"
source = { registry = "https://pypi.org/simple" }
dependencies = [
    { name = "amqp" },
    { name = "tzdata" },
    { name = "vine" },
]
sdist = { url = "https://files.pythonhosted.org/packages/38/4d/b93fcb353d279839cc35d0012bee805ed0cf61c07587916bfc35dbfddaf1/kombu-5.4.2.tar.gz", hash = "sha256:eef572dd2fd9fc614b37580e3caeafdd5af46c1eff31e7fba89138cdb406f2cf", size = 442858 }
wheels = [
    { url = "https://files.pythonhosted.org/packages/87/ec/7811a3cf9fdfee3ee88e54d08fcbc3fabe7c1b6e4059826c59d7b795651c/kombu-5.4.2-py3-none-any.whl", hash = "sha256:14212f5ccf022fc0a70453bb025a1dcc32782a588c49ea866884047d66e14763", size = 201349 },
]

[[package]]
name = "lightning"
version = "2.5.0.post0"
source = { registry = "https://pypi.org/simple" }
dependencies = [
    { name = "fsspec", extra = ["http"] },
    { name = "lightning-utilities" },
    { name = "packaging" },
    { name = "pytorch-lightning" },
    { name = "pyyaml" },
    { name = "torch" },
    { name = "torchmetrics" },
    { name = "tqdm" },
    { name = "typing-extensions" },
]
sdist = { url = "https://files.pythonhosted.org/packages/e6/6d/d9d209d9ab3d270ee89afb8f71a3d84d48d41a1880e89d8215d26e8018b7/lightning-2.5.0.post0.tar.gz", hash = "sha256:f720fe4f6d03a7f15f9aef3112c5a0d1eafd8d27b903f4a1354b609685b2ec70", size = 628132 }
wheels = [
    { url = "https://files.pythonhosted.org/packages/d4/54/2de887e964a561776ac49c5e715ca8a56138ea7e2b95325e0a79aa46a070/lightning-2.5.0.post0-py3-none-any.whl", hash = "sha256:b08463326e6fb39cb3e4db8ff2660a80ce3372a0688c80e3370c091346ea220c", size = 815241 },
]

[[package]]
name = "lightning-utilities"
version = "0.11.9"
source = { registry = "https://pypi.org/simple" }
dependencies = [
    { name = "packaging" },
    { name = "setuptools" },
    { name = "typing-extensions" },
]
sdist = { url = "https://files.pythonhosted.org/packages/8c/4d/54d38e237ab437f25f191602373d99b89d1d047ad2a3bb5ad0d84ea5daa6/lightning_utilities-0.11.9.tar.gz", hash = "sha256:f5052b81344cc2684aa9afd74b7ce8819a8f49a858184ec04548a5a109dfd053", size = 29362 }
wheels = [
    { url = "https://files.pythonhosted.org/packages/85/f3/1305321a12c984405e26fc64b5d521569e9872fb811f4aace8e168099160/lightning_utilities-0.11.9-py3-none-any.whl", hash = "sha256:ac6d4e9e28faf3ff4be997876750fee10dc604753dbc429bf3848a95c5d7e0d2", size = 28356 },
]

[[package]]
name = "loguru"
version = "0.7.3"
source = { registry = "https://pypi.org/simple" }
dependencies = [
    { name = "colorama", marker = "sys_platform == 'win32'" },
    { name = "win32-setctime", marker = "sys_platform == 'win32'" },
]
sdist = { url = "https://files.pythonhosted.org/packages/3a/05/a1dae3dffd1116099471c643b8924f5aa6524411dc6c63fdae648c4f1aca/loguru-0.7.3.tar.gz", hash = "sha256:19480589e77d47b8d85b2c827ad95d49bf31b0dcde16593892eb51dd18706eb6", size = 63559 }
wheels = [
    { url = "https://files.pythonhosted.org/packages/0c/29/0348de65b8cc732daa3e33e67806420b2ae89bdce2b04af740289c5c6c8c/loguru-0.7.3-py3-none-any.whl", hash = "sha256:31a33c10c8e1e10422bfd431aeb5d351c7cf7fa671e3c4df004162264b28220c", size = 61595 },
]

[[package]]
name = "mako"
version = "1.3.8"
source = { registry = "https://pypi.org/simple" }
dependencies = [
    { name = "markupsafe" },
]
sdist = { url = "https://files.pythonhosted.org/packages/5f/d9/8518279534ed7dace1795d5a47e49d5299dd0994eed1053996402a8902f9/mako-1.3.8.tar.gz", hash = "sha256:577b97e414580d3e088d47c2dbbe9594aa7a5146ed2875d4dfa9075af2dd3cc8", size = 392069 }
wheels = [
    { url = "https://files.pythonhosted.org/packages/1e/bf/7a6a36ce2e4cafdfb202752be68850e22607fccd692847c45c1ae3c17ba6/Mako-1.3.8-py3-none-any.whl", hash = "sha256:42f48953c7eb91332040ff567eb7eea69b22e7a4affbc5ba8e845e8f730f6627", size = 78569 },
]

[[package]]
name = "markdown"
version = "3.7"
source = { registry = "https://pypi.org/simple" }
sdist = { url = "https://files.pythonhosted.org/packages/54/28/3af612670f82f4c056911fbbbb42760255801b3068c48de792d354ff4472/markdown-3.7.tar.gz", hash = "sha256:2ae2471477cfd02dbbf038d5d9bc226d40def84b4fe2986e49b59b6b472bbed2", size = 357086 }
wheels = [
    { url = "https://files.pythonhosted.org/packages/3f/08/83871f3c50fc983b88547c196d11cf8c3340e37c32d2e9d6152abe2c61f7/Markdown-3.7-py3-none-any.whl", hash = "sha256:7eb6df5690b81a1d7942992c97fad2938e956e79df20cbc6186e9c3a77b1c803", size = 106349 },
]

[[package]]
name = "markdown-exec"
version = "1.10.0"
source = { registry = "https://pypi.org/simple" }
dependencies = [
    { name = "pymdown-extensions" },
]
sdist = { url = "https://files.pythonhosted.org/packages/45/af/95b1ff099d4098466daf3503c9943a192c03ff59907247da822a3486802c/markdown_exec-1.10.0.tar.gz", hash = "sha256:d1fa017995ef337ec59e7ce49fbf3e051145a62c3124ae687c17e987f1392cd0", size = 76830 }
wheels = [
    { url = "https://files.pythonhosted.org/packages/4d/e3/5df0b59d20ffceb6c178b2bd6a0bd4dfc83647c90bc2c03d67072ea33347/markdown_exec-1.10.0-py3-none-any.whl", hash = "sha256:dea4e8b78a3fe7d8e664088ebaccbd4de51b65c45b9e0db9509a9bb4fce33192", size = 27409 },
]

[package.optional-dependencies]
ansi = [
    { name = "pygments-ansi-color" },
]

[[package]]
name = "markdown-it-py"
version = "3.0.0"
source = { registry = "https://pypi.org/simple" }
dependencies = [
    { name = "mdurl" },
]
sdist = { url = "https://files.pythonhosted.org/packages/38/71/3b932df36c1a044d397a1f92d1cf91ee0a503d91e470cbd670aa66b07ed0/markdown-it-py-3.0.0.tar.gz", hash = "sha256:e3f60a94fa066dc52ec76661e37c851cb232d92f9886b15cb560aaada2df8feb", size = 74596 }
wheels = [
    { url = "https://files.pythonhosted.org/packages/42/d7/1ec15b46af6af88f19b8e5ffea08fa375d433c998b8a7639e76935c14f1f/markdown_it_py-3.0.0-py3-none-any.whl", hash = "sha256:355216845c60bd96232cd8d8c40e8f9765cc86f46880e43a8fd22dc1a1a8cab1", size = 87528 },
]

[[package]]
name = "markupsafe"
version = "3.0.2"
source = { registry = "https://pypi.org/simple" }
sdist = { url = "https://files.pythonhosted.org/packages/b2/97/5d42485e71dfc078108a86d6de8fa46db44a1a9295e89c5d6d4a06e23a62/markupsafe-3.0.2.tar.gz", hash = "sha256:ee55d3edf80167e48ea11a923c7386f4669df67d7994554387f84e7d8b0a2bf0", size = 20537 }
wheels = [
    { url = "https://files.pythonhosted.org/packages/22/09/d1f21434c97fc42f09d290cbb6350d44eb12f09cc62c9476effdb33a18aa/MarkupSafe-3.0.2-cp312-cp312-macosx_10_13_universal2.whl", hash = "sha256:9778bd8ab0a994ebf6f84c2b949e65736d5575320a17ae8984a77fab08db94cf", size = 14274 },
    { url = "https://files.pythonhosted.org/packages/6b/b0/18f76bba336fa5aecf79d45dcd6c806c280ec44538b3c13671d49099fdd0/MarkupSafe-3.0.2-cp312-cp312-macosx_11_0_arm64.whl", hash = "sha256:846ade7b71e3536c4e56b386c2a47adf5741d2d8b94ec9dc3e92e5e1ee1e2225", size = 12348 },
    { url = "https://files.pythonhosted.org/packages/e0/25/dd5c0f6ac1311e9b40f4af06c78efde0f3b5cbf02502f8ef9501294c425b/MarkupSafe-3.0.2-cp312-cp312-manylinux_2_17_aarch64.manylinux2014_aarch64.whl", hash = "sha256:1c99d261bd2d5f6b59325c92c73df481e05e57f19837bdca8413b9eac4bd8028", size = 24149 },
    { url = "https://files.pythonhosted.org/packages/f3/f0/89e7aadfb3749d0f52234a0c8c7867877876e0a20b60e2188e9850794c17/MarkupSafe-3.0.2-cp312-cp312-manylinux_2_17_x86_64.manylinux2014_x86_64.whl", hash = "sha256:e17c96c14e19278594aa4841ec148115f9c7615a47382ecb6b82bd8fea3ab0c8", size = 23118 },
    { url = "https://files.pythonhosted.org/packages/d5/da/f2eeb64c723f5e3777bc081da884b414671982008c47dcc1873d81f625b6/MarkupSafe-3.0.2-cp312-cp312-manylinux_2_5_i686.manylinux1_i686.manylinux_2_17_i686.manylinux2014_i686.whl", hash = "sha256:88416bd1e65dcea10bc7569faacb2c20ce071dd1f87539ca2ab364bf6231393c", size = 22993 },
    { url = "https://files.pythonhosted.org/packages/da/0e/1f32af846df486dce7c227fe0f2398dc7e2e51d4a370508281f3c1c5cddc/MarkupSafe-3.0.2-cp312-cp312-musllinux_1_2_aarch64.whl", hash = "sha256:2181e67807fc2fa785d0592dc2d6206c019b9502410671cc905d132a92866557", size = 24178 },
    { url = "https://files.pythonhosted.org/packages/c4/f6/bb3ca0532de8086cbff5f06d137064c8410d10779c4c127e0e47d17c0b71/MarkupSafe-3.0.2-cp312-cp312-musllinux_1_2_i686.whl", hash = "sha256:52305740fe773d09cffb16f8ed0427942901f00adedac82ec8b67752f58a1b22", size = 23319 },
    { url = "https://files.pythonhosted.org/packages/a2/82/8be4c96ffee03c5b4a034e60a31294daf481e12c7c43ab8e34a1453ee48b/MarkupSafe-3.0.2-cp312-cp312-musllinux_1_2_x86_64.whl", hash = "sha256:ad10d3ded218f1039f11a75f8091880239651b52e9bb592ca27de44eed242a48", size = 23352 },
    { url = "https://files.pythonhosted.org/packages/51/ae/97827349d3fcffee7e184bdf7f41cd6b88d9919c80f0263ba7acd1bbcb18/MarkupSafe-3.0.2-cp312-cp312-win32.whl", hash = "sha256:0f4ca02bea9a23221c0182836703cbf8930c5e9454bacce27e767509fa286a30", size = 15097 },
    { url = "https://files.pythonhosted.org/packages/c1/80/a61f99dc3a936413c3ee4e1eecac96c0da5ed07ad56fd975f1a9da5bc630/MarkupSafe-3.0.2-cp312-cp312-win_amd64.whl", hash = "sha256:8e06879fc22a25ca47312fbe7c8264eb0b662f6db27cb2d3bbbc74b1df4b9b87", size = 15601 },
    { url = "https://files.pythonhosted.org/packages/83/0e/67eb10a7ecc77a0c2bbe2b0235765b98d164d81600746914bebada795e97/MarkupSafe-3.0.2-cp313-cp313-macosx_10_13_universal2.whl", hash = "sha256:ba9527cdd4c926ed0760bc301f6728ef34d841f405abf9d4f959c478421e4efd", size = 14274 },
    { url = "https://files.pythonhosted.org/packages/2b/6d/9409f3684d3335375d04e5f05744dfe7e9f120062c9857df4ab490a1031a/MarkupSafe-3.0.2-cp313-cp313-macosx_11_0_arm64.whl", hash = "sha256:f8b3d067f2e40fe93e1ccdd6b2e1d16c43140e76f02fb1319a05cf2b79d99430", size = 12352 },
    { url = "https://files.pythonhosted.org/packages/d2/f5/6eadfcd3885ea85fe2a7c128315cc1bb7241e1987443d78c8fe712d03091/MarkupSafe-3.0.2-cp313-cp313-manylinux_2_17_aarch64.manylinux2014_aarch64.whl", hash = "sha256:569511d3b58c8791ab4c2e1285575265991e6d8f8700c7be0e88f86cb0672094", size = 24122 },
    { url = "https://files.pythonhosted.org/packages/0c/91/96cf928db8236f1bfab6ce15ad070dfdd02ed88261c2afafd4b43575e9e9/MarkupSafe-3.0.2-cp313-cp313-manylinux_2_17_x86_64.manylinux2014_x86_64.whl", hash = "sha256:15ab75ef81add55874e7ab7055e9c397312385bd9ced94920f2802310c930396", size = 23085 },
    { url = "https://files.pythonhosted.org/packages/c2/cf/c9d56af24d56ea04daae7ac0940232d31d5a8354f2b457c6d856b2057d69/MarkupSafe-3.0.2-cp313-cp313-manylinux_2_5_i686.manylinux1_i686.manylinux_2_17_i686.manylinux2014_i686.whl", hash = "sha256:f3818cb119498c0678015754eba762e0d61e5b52d34c8b13d770f0719f7b1d79", size = 22978 },
    { url = "https://files.pythonhosted.org/packages/2a/9f/8619835cd6a711d6272d62abb78c033bda638fdc54c4e7f4272cf1c0962b/MarkupSafe-3.0.2-cp313-cp313-musllinux_1_2_aarch64.whl", hash = "sha256:cdb82a876c47801bb54a690c5ae105a46b392ac6099881cdfb9f6e95e4014c6a", size = 24208 },
    { url = "https://files.pythonhosted.org/packages/f9/bf/176950a1792b2cd2102b8ffeb5133e1ed984547b75db47c25a67d3359f77/MarkupSafe-3.0.2-cp313-cp313-musllinux_1_2_i686.whl", hash = "sha256:cabc348d87e913db6ab4aa100f01b08f481097838bdddf7c7a84b7575b7309ca", size = 23357 },
    { url = "https://files.pythonhosted.org/packages/ce/4f/9a02c1d335caabe5c4efb90e1b6e8ee944aa245c1aaaab8e8a618987d816/MarkupSafe-3.0.2-cp313-cp313-musllinux_1_2_x86_64.whl", hash = "sha256:444dcda765c8a838eaae23112db52f1efaf750daddb2d9ca300bcae1039adc5c", size = 23344 },
    { url = "https://files.pythonhosted.org/packages/ee/55/c271b57db36f748f0e04a759ace9f8f759ccf22b4960c270c78a394f58be/MarkupSafe-3.0.2-cp313-cp313-win32.whl", hash = "sha256:bcf3e58998965654fdaff38e58584d8937aa3096ab5354d493c77d1fdd66d7a1", size = 15101 },
    { url = "https://files.pythonhosted.org/packages/29/88/07df22d2dd4df40aba9f3e402e6dc1b8ee86297dddbad4872bd5e7b0094f/MarkupSafe-3.0.2-cp313-cp313-win_amd64.whl", hash = "sha256:e6a2a455bd412959b57a172ce6328d2dd1f01cb2135efda2e4576e8a23fa3b0f", size = 15603 },
    { url = "https://files.pythonhosted.org/packages/62/6a/8b89d24db2d32d433dffcd6a8779159da109842434f1dd2f6e71f32f738c/MarkupSafe-3.0.2-cp313-cp313t-macosx_10_13_universal2.whl", hash = "sha256:b5a6b3ada725cea8a5e634536b1b01c30bcdcd7f9c6fff4151548d5bf6b3a36c", size = 14510 },
    { url = "https://files.pythonhosted.org/packages/7a/06/a10f955f70a2e5a9bf78d11a161029d278eeacbd35ef806c3fd17b13060d/MarkupSafe-3.0.2-cp313-cp313t-macosx_11_0_arm64.whl", hash = "sha256:a904af0a6162c73e3edcb969eeeb53a63ceeb5d8cf642fade7d39e7963a22ddb", size = 12486 },
    { url = "https://files.pythonhosted.org/packages/34/cf/65d4a571869a1a9078198ca28f39fba5fbb910f952f9dbc5220afff9f5e6/MarkupSafe-3.0.2-cp313-cp313t-manylinux_2_17_aarch64.manylinux2014_aarch64.whl", hash = "sha256:4aa4e5faecf353ed117801a068ebab7b7e09ffb6e1d5e412dc852e0da018126c", size = 25480 },
    { url = "https://files.pythonhosted.org/packages/0c/e3/90e9651924c430b885468b56b3d597cabf6d72be4b24a0acd1fa0e12af67/MarkupSafe-3.0.2-cp313-cp313t-manylinux_2_17_x86_64.manylinux2014_x86_64.whl", hash = "sha256:c0ef13eaeee5b615fb07c9a7dadb38eac06a0608b41570d8ade51c56539e509d", size = 23914 },
    { url = "https://files.pythonhosted.org/packages/66/8c/6c7cf61f95d63bb866db39085150df1f2a5bd3335298f14a66b48e92659c/MarkupSafe-3.0.2-cp313-cp313t-manylinux_2_5_i686.manylinux1_i686.manylinux_2_17_i686.manylinux2014_i686.whl", hash = "sha256:d16a81a06776313e817c951135cf7340a3e91e8c1ff2fac444cfd75fffa04afe", size = 23796 },
    { url = "https://files.pythonhosted.org/packages/bb/35/cbe9238ec3f47ac9a7c8b3df7a808e7cb50fe149dc7039f5f454b3fba218/MarkupSafe-3.0.2-cp313-cp313t-musllinux_1_2_aarch64.whl", hash = "sha256:6381026f158fdb7c72a168278597a5e3a5222e83ea18f543112b2662a9b699c5", size = 25473 },
    { url = "https://files.pythonhosted.org/packages/e6/32/7621a4382488aa283cc05e8984a9c219abad3bca087be9ec77e89939ded9/MarkupSafe-3.0.2-cp313-cp313t-musllinux_1_2_i686.whl", hash = "sha256:3d79d162e7be8f996986c064d1c7c817f6df3a77fe3d6859f6f9e7be4b8c213a", size = 24114 },
    { url = "https://files.pythonhosted.org/packages/0d/80/0985960e4b89922cb5a0bac0ed39c5b96cbc1a536a99f30e8c220a996ed9/MarkupSafe-3.0.2-cp313-cp313t-musllinux_1_2_x86_64.whl", hash = "sha256:131a3c7689c85f5ad20f9f6fb1b866f402c445b220c19fe4308c0b147ccd2ad9", size = 24098 },
    { url = "https://files.pythonhosted.org/packages/82/78/fedb03c7d5380df2427038ec8d973587e90561b2d90cd472ce9254cf348b/MarkupSafe-3.0.2-cp313-cp313t-win32.whl", hash = "sha256:ba8062ed2cf21c07a9e295d5b8a2a5ce678b913b45fdf68c32d95d6c1291e0b6", size = 15208 },
    { url = "https://files.pythonhosted.org/packages/4f/65/6079a46068dfceaeabb5dcad6d674f5f5c61a6fa5673746f42a9f4c233b3/MarkupSafe-3.0.2-cp313-cp313t-win_amd64.whl", hash = "sha256:e444a31f8db13eb18ada366ab3cf45fd4b31e4db1236a4448f68778c1d1a5a2f", size = 15739 },
]

[[package]]
name = "matplotlib"
version = "3.10.0"
source = { registry = "https://pypi.org/simple" }
dependencies = [
    { name = "contourpy" },
    { name = "cycler" },
    { name = "fonttools" },
    { name = "kiwisolver" },
    { name = "numpy" },
    { name = "packaging" },
    { name = "pillow" },
    { name = "pyparsing" },
    { name = "python-dateutil" },
]
sdist = { url = "https://files.pythonhosted.org/packages/68/dd/fa2e1a45fce2d09f4aea3cee169760e672c8262325aa5796c49d543dc7e6/matplotlib-3.10.0.tar.gz", hash = "sha256:b886d02a581b96704c9d1ffe55709e49b4d2d52709ccebc4be42db856e511278", size = 36686418 }
wheels = [
    { url = "https://files.pythonhosted.org/packages/44/c7/6b2d8cb7cc251d53c976799cacd3200add56351c175ba89ab9cbd7c1e68a/matplotlib-3.10.0-cp312-cp312-macosx_10_13_x86_64.whl", hash = "sha256:4659665bc7c9b58f8c00317c3c2a299f7f258eeae5a5d56b4c64226fca2f7c59", size = 8172465 },
    { url = "https://files.pythonhosted.org/packages/42/2a/6d66d0fba41e13e9ca6512a0a51170f43e7e7ed3a8dfa036324100775612/matplotlib-3.10.0-cp312-cp312-macosx_11_0_arm64.whl", hash = "sha256:d44cb942af1693cced2604c33a9abcef6205601c445f6d0dc531d813af8a2f5a", size = 8043300 },
    { url = "https://files.pythonhosted.org/packages/90/60/2a60342b27b90a16bada939a85e29589902b41073f59668b904b15ea666c/matplotlib-3.10.0-cp312-cp312-manylinux_2_17_aarch64.manylinux2014_aarch64.whl", hash = "sha256:a994f29e968ca002b50982b27168addfd65f0105610b6be7fa515ca4b5307c95", size = 8448936 },
    { url = "https://files.pythonhosted.org/packages/a7/b2/d872fc3d753516870d520595ddd8ce4dd44fa797a240999f125f58521ad7/matplotlib-3.10.0-cp312-cp312-manylinux_2_17_x86_64.manylinux2014_x86_64.whl", hash = "sha256:9b0558bae37f154fffda54d779a592bc97ca8b4701f1c710055b609a3bac44c8", size = 8594151 },
    { url = "https://files.pythonhosted.org/packages/f4/bd/b2f60cf7f57d014ab33e4f74602a2b5bdc657976db8196bbc022185f6f9c/matplotlib-3.10.0-cp312-cp312-musllinux_1_2_x86_64.whl", hash = "sha256:503feb23bd8c8acc75541548a1d709c059b7184cde26314896e10a9f14df5f12", size = 9400347 },
    { url = "https://files.pythonhosted.org/packages/9f/6e/264673e64001b99d747aff5a288eca82826c024437a3694e19aed1decf46/matplotlib-3.10.0-cp312-cp312-win_amd64.whl", hash = "sha256:c40ba2eb08b3f5de88152c2333c58cee7edcead0a2a0d60fcafa116b17117adc", size = 8039144 },
    { url = "https://files.pythonhosted.org/packages/72/11/1b2a094d95dcb6e6edd4a0b238177c439006c6b7a9fe8d31801237bf512f/matplotlib-3.10.0-cp313-cp313-macosx_10_13_x86_64.whl", hash = "sha256:96f2886f5c1e466f21cc41b70c5a0cd47bfa0015eb2d5793c88ebce658600e25", size = 8173073 },
    { url = "https://files.pythonhosted.org/packages/0d/c4/87b6ad2723070511a411ea719f9c70fde64605423b184face4e94986de9d/matplotlib-3.10.0-cp313-cp313-macosx_11_0_arm64.whl", hash = "sha256:12eaf48463b472c3c0f8dbacdbf906e573013df81a0ab82f0616ea4b11281908", size = 8043892 },
    { url = "https://files.pythonhosted.org/packages/57/69/cb0812a136550b21361335e9ffb7d459bf6d13e03cb7b015555d5143d2d6/matplotlib-3.10.0-cp313-cp313-manylinux_2_17_aarch64.manylinux2014_aarch64.whl", hash = "sha256:2fbbabc82fde51391c4da5006f965e36d86d95f6ee83fb594b279564a4c5d0d2", size = 8450532 },
    { url = "https://files.pythonhosted.org/packages/ea/3a/bab9deb4fb199c05e9100f94d7f1c702f78d3241e6a71b784d2b88d7bebd/matplotlib-3.10.0-cp313-cp313-manylinux_2_17_x86_64.manylinux2014_x86_64.whl", hash = "sha256:ad2e15300530c1a94c63cfa546e3b7864bd18ea2901317bae8bbf06a5ade6dcf", size = 8593905 },
    { url = "https://files.pythonhosted.org/packages/8b/66/742fd242f989adc1847ddf5f445815f73ad7c46aa3440690cc889cfa423c/matplotlib-3.10.0-cp313-cp313-musllinux_1_2_x86_64.whl", hash = "sha256:3547d153d70233a8496859097ef0312212e2689cdf8d7ed764441c77604095ae", size = 9399609 },
    { url = "https://files.pythonhosted.org/packages/fa/d6/54cee7142cef7d910a324a7aedf335c0c147b03658b54d49ec48166f10a6/matplotlib-3.10.0-cp313-cp313-win_amd64.whl", hash = "sha256:c55b20591ced744aa04e8c3e4b7543ea4d650b6c3c4b208c08a05b4010e8b442", size = 8039076 },
    { url = "https://files.pythonhosted.org/packages/43/14/815d072dc36e88753433bfd0385113405efb947e6895ff7b4d2e8614a33b/matplotlib-3.10.0-cp313-cp313t-macosx_10_13_x86_64.whl", hash = "sha256:9ade1003376731a971e398cc4ef38bb83ee8caf0aee46ac6daa4b0506db1fd06", size = 8211000 },
    { url = "https://files.pythonhosted.org/packages/9a/76/34e75f364194ec352678adcb540964be6f35ec7d3d8c75ebcb17e6839359/matplotlib-3.10.0-cp313-cp313t-macosx_11_0_arm64.whl", hash = "sha256:95b710fea129c76d30be72c3b38f330269363fbc6e570a5dd43580487380b5ff", size = 8087707 },
    { url = "https://files.pythonhosted.org/packages/c3/2b/b6bc0dff6a72d333bc7df94a66e6ce662d224e43daa8ad8ae4eaa9a77f55/matplotlib-3.10.0-cp313-cp313t-manylinux_2_17_aarch64.manylinux2014_aarch64.whl", hash = "sha256:5cdbaf909887373c3e094b0318d7ff230b2ad9dcb64da7ade654182872ab2593", size = 8477384 },
    { url = "https://files.pythonhosted.org/packages/c2/2d/b5949fb2b76e9b47ab05e25a5f5f887c70de20d8b0cbc704a4e2ee71c786/matplotlib-3.10.0-cp313-cp313t-manylinux_2_17_x86_64.manylinux2014_x86_64.whl", hash = "sha256:d907fddb39f923d011875452ff1eca29a9e7f21722b873e90db32e5d8ddff12e", size = 8610334 },
    { url = "https://files.pythonhosted.org/packages/d6/9a/6e3c799d5134d9af44b01c787e1360bee38cf51850506ea2e743a787700b/matplotlib-3.10.0-cp313-cp313t-musllinux_1_2_x86_64.whl", hash = "sha256:3b427392354d10975c1d0f4ee18aa5844640b512d5311ef32efd4dd7db106ede", size = 9406777 },
    { url = "https://files.pythonhosted.org/packages/0e/dd/e6ae97151e5ed648ab2ea48885bc33d39202b640eec7a2910e2c843f7ac0/matplotlib-3.10.0-cp313-cp313t-win_amd64.whl", hash = "sha256:5fd41b0ec7ee45cd960a8e71aea7c946a28a0b8a4dcee47d2856b2af051f334c", size = 8109742 },
]

[[package]]
name = "matplotlib-inline"
version = "0.1.7"
source = { registry = "https://pypi.org/simple" }
dependencies = [
    { name = "traitlets" },
]
sdist = { url = "https://files.pythonhosted.org/packages/99/5b/a36a337438a14116b16480db471ad061c36c3694df7c2084a0da7ba538b7/matplotlib_inline-0.1.7.tar.gz", hash = "sha256:8423b23ec666be3d16e16b60bdd8ac4e86e840ebd1dd11a30b9f117f2fa0ab90", size = 8159 }
wheels = [
    { url = "https://files.pythonhosted.org/packages/8f/8e/9ad090d3553c280a8060fbf6e24dc1c0c29704ee7d1c372f0c174aa59285/matplotlib_inline-0.1.7-py3-none-any.whl", hash = "sha256:df192d39a4ff8f21b1895d72e6a13f5fcc5099f00fa84384e0ea28c2cc0653ca", size = 9899 },
]

[[package]]
name = "mdurl"
version = "0.1.2"
source = { registry = "https://pypi.org/simple" }
sdist = { url = "https://files.pythonhosted.org/packages/d6/54/cfe61301667036ec958cb99bd3efefba235e65cdeb9c84d24a8293ba1d90/mdurl-0.1.2.tar.gz", hash = "sha256:bb413d29f5eea38f31dd4754dd7377d4465116fb207585f97bf925588687c1ba", size = 8729 }
wheels = [
    { url = "https://files.pythonhosted.org/packages/b3/38/89ba8ad64ae25be8de66a6d463314cf1eb366222074cfda9ee839c56a4b4/mdurl-0.1.2-py3-none-any.whl", hash = "sha256:84008a41e51615a49fc9966191ff91509e3c40b939176e643fd50a5c2196b8f8", size = 9979 },
]

[[package]]
name = "mergedeep"
version = "1.3.4"
source = { registry = "https://pypi.org/simple" }
sdist = { url = "https://files.pythonhosted.org/packages/3a/41/580bb4006e3ed0361b8151a01d324fb03f420815446c7def45d02f74c270/mergedeep-1.3.4.tar.gz", hash = "sha256:0096d52e9dad9939c3d975a774666af186eda617e6ca84df4c94dec30004f2a8", size = 4661 }
wheels = [
    { url = "https://files.pythonhosted.org/packages/2c/19/04f9b178c2d8a15b076c8b5140708fa6ffc5601fb6f1e975537072df5b2a/mergedeep-1.3.4-py3-none-any.whl", hash = "sha256:70775750742b25c0d8f36c55aed03d24c3384d17c951b3175d898bd778ef0307", size = 6354 },
]

[[package]]
name = "mistune"
version = "3.1.0"
source = { registry = "https://pypi.org/simple" }
sdist = { url = "https://files.pythonhosted.org/packages/79/6e/96fc7cb3288666c5de2c396eb0e338dc95f7a8e4920e43e38783a22d0084/mistune-3.1.0.tar.gz", hash = "sha256:dbcac2f78292b9dc066cd03b7a3a26b62d85f8159f2ea5fd28e55df79908d667", size = 94401 }
wheels = [
    { url = "https://files.pythonhosted.org/packages/b4/b3/743ffc3f59da380da504d84ccd1faf9a857a1445991ff19bf2ec754163c2/mistune-3.1.0-py3-none-any.whl", hash = "sha256:b05198cf6d671b3deba6c87ec6cf0d4eb7b72c524636eddb6dbf13823b52cee1", size = 53694 },
]

[[package]]
name = "mkdocs"
version = "1.6.1"
source = { registry = "https://pypi.org/simple" }
dependencies = [
    { name = "click" },
    { name = "colorama", marker = "sys_platform == 'win32'" },
    { name = "ghp-import" },
    { name = "jinja2" },
    { name = "markdown" },
    { name = "markupsafe" },
    { name = "mergedeep" },
    { name = "mkdocs-get-deps" },
    { name = "packaging" },
    { name = "pathspec" },
    { name = "pyyaml" },
    { name = "pyyaml-env-tag" },
    { name = "watchdog" },
]
sdist = { url = "https://files.pythonhosted.org/packages/bc/c6/bbd4f061bd16b378247f12953ffcb04786a618ce5e904b8c5a01a0309061/mkdocs-1.6.1.tar.gz", hash = "sha256:7b432f01d928c084353ab39c57282f29f92136665bdd6abf7c1ec8d822ef86f2", size = 3889159 }
wheels = [
    { url = "https://files.pythonhosted.org/packages/22/5b/dbc6a8cddc9cfa9c4971d59fb12bb8d42e161b7e7f8cc89e49137c5b279c/mkdocs-1.6.1-py3-none-any.whl", hash = "sha256:db91759624d1647f3f34aa0c3f327dd2601beae39a366d6e064c03468d35c20e", size = 3864451 },
]

[[package]]
name = "mkdocs-exclude"
version = "1.0.2"
source = { registry = "https://pypi.org/simple" }
dependencies = [
    { name = "mkdocs" },
]
sdist = { url = "https://files.pythonhosted.org/packages/54/b5/3a8e289282c9e8d7003f8a2f53d673d4fdaa81d493dc6966092d9985b6fc/mkdocs-exclude-1.0.2.tar.gz", hash = "sha256:ba6fab3c80ddbe3fd31d3e579861fd3124513708271180a5f81846da8c7e2a51", size = 6751 }

[[package]]
name = "mkdocs-get-deps"
version = "0.2.0"
source = { registry = "https://pypi.org/simple" }
dependencies = [
    { name = "mergedeep" },
    { name = "platformdirs" },
    { name = "pyyaml" },
]
sdist = { url = "https://files.pythonhosted.org/packages/98/f5/ed29cd50067784976f25ed0ed6fcd3c2ce9eb90650aa3b2796ddf7b6870b/mkdocs_get_deps-0.2.0.tar.gz", hash = "sha256:162b3d129c7fad9b19abfdcb9c1458a651628e4b1dea628ac68790fb3061c60c", size = 10239 }
wheels = [
    { url = "https://files.pythonhosted.org/packages/9f/d4/029f984e8d3f3b6b726bd33cafc473b75e9e44c0f7e80a5b29abc466bdea/mkdocs_get_deps-0.2.0-py3-none-any.whl", hash = "sha256:2bf11d0b133e77a0dd036abeeb06dec8775e46efa526dc70667d8863eefc6134", size = 9521 },
]

[[package]]
name = "mkdocs-git-revision-date-localized-plugin"
version = "1.3.0"
source = { registry = "https://pypi.org/simple" }
dependencies = [
    { name = "babel" },
    { name = "gitpython" },
    { name = "mkdocs" },
    { name = "pytz" },
]
sdist = { url = "https://files.pythonhosted.org/packages/73/85/6dc9d4eca486ed5734a05f7fd5c612a8e60a35e65610dad6aa9c58118c3f/mkdocs_git_revision_date_localized_plugin-1.3.0.tar.gz", hash = "sha256:439e2f14582204050a664c258861c325064d97cdc848c541e48bb034a6c4d0cb", size = 384797 }
wheels = [
    { url = "https://files.pythonhosted.org/packages/67/e5/ffeb92db53af8c3aa2d92e21a3cf6b5f83eee7e03b9cf9234ef6b30230d5/mkdocs_git_revision_date_localized_plugin-1.3.0-py3-none-any.whl", hash = "sha256:c99377ee119372d57a9e47cff4e68f04cce634a74831c06bc89b33e456e840a1", size = 22549 },
]

[[package]]
name = "mkdocs-glightbox"
version = "0.4.0"
source = { registry = "https://pypi.org/simple" }
sdist = { url = "https://files.pythonhosted.org/packages/86/5a/0bc456397ba0acc684b5b1daa4ca232ed717938fd37198251d8bcc4053bf/mkdocs-glightbox-0.4.0.tar.gz", hash = "sha256:392b34207bf95991071a16d5f8916d1d2f2cd5d5bb59ae2997485ccd778c70d9", size = 32010 }
wheels = [
    { url = "https://files.pythonhosted.org/packages/c1/72/b0c2128bb569c732c11ae8e49a777089e77d83c05946062caa19b841e6fb/mkdocs_glightbox-0.4.0-py3-none-any.whl", hash = "sha256:e0107beee75d3eb7380ac06ea2d6eac94c999eaa49f8c3cbab0e7be2ac006ccf", size = 31154 },
]

[[package]]
name = "mkdocs-material"
version = "9.5.50"
source = { registry = "https://pypi.org/simple" }
dependencies = [
    { name = "babel" },
    { name = "colorama" },
    { name = "jinja2" },
    { name = "markdown" },
    { name = "mkdocs" },
    { name = "mkdocs-material-extensions" },
    { name = "paginate" },
    { name = "pygments" },
    { name = "pymdown-extensions" },
    { name = "regex" },
    { name = "requests" },
]
sdist = { url = "https://files.pythonhosted.org/packages/c7/16/c48d5a28bc4a67c49808180b6009d4d1b4c0753739ffee3cc37046ab29d7/mkdocs_material-9.5.50.tar.gz", hash = "sha256:ae5fe16f3d7c9ccd05bb6916a7da7420cf99a9ce5e33debd9d40403a090d5825", size = 3923354 }
wheels = [
    { url = "https://files.pythonhosted.org/packages/ee/b5/1bf29cd744896ae83bd38c72970782c843ba13e0240b1a85277bd3928637/mkdocs_material-9.5.50-py3-none-any.whl", hash = "sha256:f24100f234741f4d423a9d672a909d859668a4f404796be3cf035f10d6050385", size = 8645274 },
]

[[package]]
name = "mkdocs-material-extensions"
version = "1.3.1"
source = { registry = "https://pypi.org/simple" }
sdist = { url = "https://files.pythonhosted.org/packages/79/9b/9b4c96d6593b2a541e1cb8b34899a6d021d208bb357042823d4d2cabdbe7/mkdocs_material_extensions-1.3.1.tar.gz", hash = "sha256:10c9511cea88f568257f960358a467d12b970e1f7b2c0e5fb2bb48cab1928443", size = 11847 }
wheels = [
    { url = "https://files.pythonhosted.org/packages/5b/54/662a4743aa81d9582ee9339d4ffa3c8fd40a4965e033d77b9da9774d3960/mkdocs_material_extensions-1.3.1-py3-none-any.whl", hash = "sha256:adff8b62700b25cb77b53358dad940f3ef973dd6db797907c49e3c2ef3ab4e31", size = 8728 },
]

[[package]]
name = "mkdocs-same-dir"
version = "0.1.3"
source = { registry = "https://pypi.org/simple" }
dependencies = [
    { name = "mkdocs" },
]
sdist = { url = "https://files.pythonhosted.org/packages/fc/a7/6a82cc2d73339f46ec4752e60b8bd5e412f104a2da9c8ad60c537c0e2cf5/mkdocs_same_dir-0.1.3.tar.gz", hash = "sha256:c849556b1d79ae270947f41bb89d442aa1e858ab6ec6423eb178ae76a7f984fc", size = 4133 }
wheels = [
    { url = "https://files.pythonhosted.org/packages/2e/3e/8fe1e052756db178aec15cbcc30d60b5e10bf131078c9f785498379743e9/mkdocs_same_dir-0.1.3-py3-none-any.whl", hash = "sha256:3d094649e2e47efcf90a8b0051a4c2b837aaf4137a28c8e334ba9465804a317e", size = 4238 },
]

[[package]]
name = "mlops-55"
version = "0.1.0"
source = { editable = "." }
dependencies = [
    { name = "datasets" },
    { name = "dvc" },
    { name = "dvc-gs" },
    { name = "lightning" },
    { name = "loguru" },
    { name = "pydantic" },
    { name = "pydantic-settings" },
    { name = "torch" },
    { name = "transformers" },
    { name = "typer" },
]

[package.optional-dependencies]
train = [
    { name = "hydra-colorlog" },
    { name = "hydra-core" },
    { name = "hydra-optuna-sweeper" },
    { name = "omegaconf" },
    { name = "rich" },
    { name = "scikit-learn" },
    { name = "wandb" },
]

[package.dev-dependencies]
deployment = [
    { name = "fastapi" },
    { name = "google-cloud-run" },
    { name = "httpx" },
<<<<<<< HEAD
    { name = "pandas" },
    { name = "streamlit" },
=======
    { name = "lightning" },
    { name = "torch" },
>>>>>>> 34f1de4a
    { name = "uvicorn" },
    { name = "wandb" },
]
<<<<<<< HEAD
=======
cpu = [
    { name = "torch" },
]
deployment = [
    { name = "fastapi" },
    { name = "google-cloud-run" },
    { name = "httpx" },
    { name = "lightning" },
    { name = "pandas" },
    { name = "requests" },
    { name = "streamlit" },
    { name = "torch" },
    { name = "uvicorn" },
    { name = "wandb" },
]
>>>>>>> 34f1de4a
dev = [
    { name = "codespell" },
    { name = "invoke" },
    { name = "ipykernel" },
    { name = "ipython" },
    { name = "matplotlib" },
    { name = "pre-commit" },
    { name = "ruff" },
    { name = "seaborn" },
]
docs = [
    { name = "markdown-exec", extra = ["ansi"] },
    { name = "mkdocs-exclude" },
    { name = "mkdocs-git-revision-date-localized-plugin" },
    { name = "mkdocs-glightbox" },
    { name = "mkdocs-material" },
    { name = "mkdocs-material-extensions" },
    { name = "mkdocs-same-dir" },
    { name = "pymdown-extensions" },
]
<<<<<<< HEAD
=======
frontend = [
    { name = "google-cloud-run" },
    { name = "pandas" },
    { name = "requests" },
    { name = "streamlit" },
]
>>>>>>> 34f1de4a
test = [
    { name = "coverage" },
    { name = "fastapi" },
    { name = "httpx" },
    { name = "mypy" },
    { name = "pipreqs" },
    { name = "pytest" },
    { name = "pytest-check" },
    { name = "python-dotenv" },
    { name = "uvicorn" },
]

[package.metadata]
requires-dist = [
    { name = "datasets", specifier = ">=3.2.0" },
    { name = "dvc", specifier = ">=3.59.0" },
    { name = "dvc-gs", specifier = ">=3.0.1" },
    { name = "hydra-colorlog", marker = "extra == 'train'", specifier = "==1.2.0" },
    { name = "hydra-core", marker = "extra == 'train'", specifier = "==1.3.2" },
    { name = "hydra-optuna-sweeper", marker = "extra == 'train'", specifier = "==1.2.0" },
    { name = "lightning", specifier = ">=2.5.0.post0" },
    { name = "loguru", specifier = ">=0.7.3" },
    { name = "omegaconf", marker = "extra == 'train'", specifier = ">=2.3.0" },
    { name = "pydantic", specifier = ">=2.10.5" },
    { name = "pydantic-settings", specifier = ">=2.7.1" },
    { name = "rich", marker = "extra == 'train'", specifier = ">=13.9.4" },
    { name = "scikit-learn", marker = "extra == 'train'", specifier = ">=1.6.1" },
<<<<<<< HEAD
    { name = "torch", specifier = ">=2.3.1" },
=======
    { name = "streamlit", marker = "extra == 'frontend'", specifier = ">=1.28.2" },
    { name = "torch", specifier = ">=2.3.1" },
    { name = "torch", marker = "extra == 'train'", specifier = ">=2.3.1" },
>>>>>>> 34f1de4a
    { name = "transformers", specifier = "==4.48.0" },
    { name = "typer", specifier = ">=0.15.1" },
    { name = "wandb", marker = "extra == 'train'", specifier = ">=0.19.3" },
]

[package.metadata.requires-dev]
deployment = [
    { name = "fastapi", specifier = ">=0.100.0" },
    { name = "google-cloud-run", specifier = ">=0.10.5" },
    { name = "httpx", specifier = ">=0.25.0" },
<<<<<<< HEAD
    { name = "pandas", specifier = ">=2.1.3" },
    { name = "streamlit", specifier = ">=1.28.2" },
=======
    { name = "lightning", specifier = ">=2.1.3" },
    { name = "torch", specifier = ">=2.3.1" },
>>>>>>> 34f1de4a
    { name = "uvicorn", specifier = ">=0.30.0" },
    { name = "wandb", specifier = ">=0.19.3" },
]
<<<<<<< HEAD
=======
cpu = [{ name = "torch", specifier = ">=2.3.1" }]
deployment = [
    { name = "fastapi", specifier = ">=0.100.0" },
    { name = "google-cloud-run", specifier = ">=0.10.5" },
    { name = "httpx", specifier = ">=0.25.0" },
    { name = "lightning", specifier = ">=2.1.3" },
    { name = "pandas", specifier = ">=2.1.3" },
    { name = "requests", specifier = ">=2.26.0" },
    { name = "streamlit", specifier = ">=1.28.2" },
    { name = "torch", specifier = ">=2.3.1" },
    { name = "uvicorn", specifier = ">=0.30.0" },
    { name = "wandb", specifier = ">=0.19.3" },
]
>>>>>>> 34f1de4a
dev = [
    { name = "codespell", specifier = ">=2.3.0" },
    { name = "invoke", specifier = ">=1.7.1" },
    { name = "ipykernel", specifier = ">=6.4.1" },
    { name = "ipython", specifier = ">=8.0.1" },
    { name = "matplotlib", specifier = ">=3.10.0" },
    { name = "pre-commit", specifier = ">=2.15.0" },
    { name = "ruff", specifier = ">=0.9.1" },
    { name = "seaborn", specifier = ">=0.13.2" },
]
docs = [
    { name = "markdown-exec", extras = ["ansi"], specifier = ">=1.10.0" },
    { name = "mkdocs-exclude", specifier = ">=1.0.2" },
    { name = "mkdocs-git-revision-date-localized-plugin", specifier = ">=1.3.0" },
    { name = "mkdocs-glightbox", specifier = ">=0.4.0" },
    { name = "mkdocs-material", specifier = ">=9.5.50" },
    { name = "mkdocs-material-extensions", specifier = ">=1.3.1" },
    { name = "mkdocs-same-dir", specifier = ">=0.1.3" },
    { name = "pymdown-extensions", specifier = ">=10.14" },
]
<<<<<<< HEAD
=======
frontend = [
    { name = "google-cloud-run", specifier = ">=0.10.5" },
    { name = "pandas", specifier = ">=2.1.3" },
    { name = "requests", specifier = ">=2.26.0" },
    { name = "streamlit", specifier = ">=1.28.2" },
]
>>>>>>> 34f1de4a
test = [
    { name = "coverage", specifier = ">=6.3.2" },
    { name = "fastapi", specifier = ">=0.100.0" },
    { name = "httpx", specifier = ">=0.25.0" },
    { name = "mypy", specifier = ">=0.910.0" },
    { name = "pipreqs", specifier = ">=0.4.10" },
    { name = "pytest", specifier = ">=7.0.1" },
    { name = "pytest-check", specifier = ">=2.4.1" },
    { name = "python-dotenv", specifier = ">=0.19.1" },
    { name = "uvicorn", specifier = ">=0.30.0" },
]

[[package]]
name = "mpmath"
version = "1.3.0"
source = { registry = "https://pypi.org/simple" }
sdist = { url = "https://files.pythonhosted.org/packages/e0/47/dd32fa426cc72114383ac549964eecb20ecfd886d1e5ccf5340b55b02f57/mpmath-1.3.0.tar.gz", hash = "sha256:7a28eb2a9774d00c7bc92411c19a89209d5da7c4c9a9e227be8330a23a25b91f", size = 508106 }
wheels = [
    { url = "https://files.pythonhosted.org/packages/43/e3/7d92a15f894aa0c9c4b49b8ee9ac9850d6e63b03c9c32c0367a13ae62209/mpmath-1.3.0-py3-none-any.whl", hash = "sha256:a0b2b9fe80bbcd81a6647ff13108738cfb482d481d826cc0e02f5b35e5c88d2c", size = 536198 },
]

[[package]]
name = "multidict"
version = "6.1.0"
source = { registry = "https://pypi.org/simple" }
sdist = { url = "https://files.pythonhosted.org/packages/d6/be/504b89a5e9ca731cd47487e91c469064f8ae5af93b7259758dcfc2b9c848/multidict-6.1.0.tar.gz", hash = "sha256:22ae2ebf9b0c69d206c003e2f6a914ea33f0a932d4aa16f236afc049d9958f4a", size = 64002 }
wheels = [
    { url = "https://files.pythonhosted.org/packages/fd/16/92057c74ba3b96d5e211b553895cd6dc7cc4d1e43d9ab8fafc727681ef71/multidict-6.1.0-cp312-cp312-macosx_10_9_universal2.whl", hash = "sha256:b04772ed465fa3cc947db808fa306d79b43e896beb677a56fb2347ca1a49c1fa", size = 48713 },
    { url = "https://files.pythonhosted.org/packages/94/3d/37d1b8893ae79716179540b89fc6a0ee56b4a65fcc0d63535c6f5d96f217/multidict-6.1.0-cp312-cp312-macosx_10_9_x86_64.whl", hash = "sha256:6180c0ae073bddeb5a97a38c03f30c233e0a4d39cd86166251617d1bbd0af436", size = 29516 },
    { url = "https://files.pythonhosted.org/packages/a2/12/adb6b3200c363062f805275b4c1e656be2b3681aada66c80129932ff0bae/multidict-6.1.0-cp312-cp312-macosx_11_0_arm64.whl", hash = "sha256:071120490b47aa997cca00666923a83f02c7fbb44f71cf7f136df753f7fa8761", size = 29557 },
    { url = "https://files.pythonhosted.org/packages/47/e9/604bb05e6e5bce1e6a5cf80a474e0f072e80d8ac105f1b994a53e0b28c42/multidict-6.1.0-cp312-cp312-manylinux_2_17_aarch64.manylinux2014_aarch64.whl", hash = "sha256:50b3a2710631848991d0bf7de077502e8994c804bb805aeb2925a981de58ec2e", size = 130170 },
    { url = "https://files.pythonhosted.org/packages/7e/13/9efa50801785eccbf7086b3c83b71a4fb501a4d43549c2f2f80b8787d69f/multidict-6.1.0-cp312-cp312-manylinux_2_17_ppc64le.manylinux2014_ppc64le.whl", hash = "sha256:b58c621844d55e71c1b7f7c498ce5aa6985d743a1a59034c57a905b3f153c1ef", size = 134836 },
    { url = "https://files.pythonhosted.org/packages/bf/0f/93808b765192780d117814a6dfcc2e75de6dcc610009ad408b8814dca3ba/multidict-6.1.0-cp312-cp312-manylinux_2_17_s390x.manylinux2014_s390x.whl", hash = "sha256:55b6d90641869892caa9ca42ff913f7ff1c5ece06474fbd32fb2cf6834726c95", size = 133475 },
    { url = "https://files.pythonhosted.org/packages/d3/c8/529101d7176fe7dfe1d99604e48d69c5dfdcadb4f06561f465c8ef12b4df/multidict-6.1.0-cp312-cp312-manylinux_2_17_x86_64.manylinux2014_x86_64.whl", hash = "sha256:4b820514bfc0b98a30e3d85462084779900347e4d49267f747ff54060cc33925", size = 131049 },
    { url = "https://files.pythonhosted.org/packages/ca/0c/fc85b439014d5a58063e19c3a158a889deec399d47b5269a0f3b6a2e28bc/multidict-6.1.0-cp312-cp312-manylinux_2_5_i686.manylinux1_i686.manylinux_2_17_i686.manylinux2014_i686.whl", hash = "sha256:10a9b09aba0c5b48c53761b7c720aaaf7cf236d5fe394cd399c7ba662d5f9966", size = 120370 },
    { url = "https://files.pythonhosted.org/packages/db/46/d4416eb20176492d2258fbd47b4abe729ff3b6e9c829ea4236f93c865089/multidict-6.1.0-cp312-cp312-musllinux_1_2_aarch64.whl", hash = "sha256:1e16bf3e5fc9f44632affb159d30a437bfe286ce9e02754759be5536b169b305", size = 125178 },
    { url = "https://files.pythonhosted.org/packages/5b/46/73697ad7ec521df7de5531a32780bbfd908ded0643cbe457f981a701457c/multidict-6.1.0-cp312-cp312-musllinux_1_2_i686.whl", hash = "sha256:76f364861c3bfc98cbbcbd402d83454ed9e01a5224bb3a28bf70002a230f73e2", size = 119567 },
    { url = "https://files.pythonhosted.org/packages/cd/ed/51f060e2cb0e7635329fa6ff930aa5cffa17f4c7f5c6c3ddc3500708e2f2/multidict-6.1.0-cp312-cp312-musllinux_1_2_ppc64le.whl", hash = "sha256:820c661588bd01a0aa62a1283f20d2be4281b086f80dad9e955e690c75fb54a2", size = 129822 },
    { url = "https://files.pythonhosted.org/packages/df/9e/ee7d1954b1331da3eddea0c4e08d9142da5f14b1321c7301f5014f49d492/multidict-6.1.0-cp312-cp312-musllinux_1_2_s390x.whl", hash = "sha256:0e5f362e895bc5b9e67fe6e4ded2492d8124bdf817827f33c5b46c2fe3ffaca6", size = 128656 },
    { url = "https://files.pythonhosted.org/packages/77/00/8538f11e3356b5d95fa4b024aa566cde7a38aa7a5f08f4912b32a037c5dc/multidict-6.1.0-cp312-cp312-musllinux_1_2_x86_64.whl", hash = "sha256:3ec660d19bbc671e3a6443325f07263be452c453ac9e512f5eb935e7d4ac28b3", size = 125360 },
    { url = "https://files.pythonhosted.org/packages/be/05/5d334c1f2462d43fec2363cd00b1c44c93a78c3925d952e9a71caf662e96/multidict-6.1.0-cp312-cp312-win32.whl", hash = "sha256:58130ecf8f7b8112cdb841486404f1282b9c86ccb30d3519faf301b2e5659133", size = 26382 },
    { url = "https://files.pythonhosted.org/packages/a3/bf/f332a13486b1ed0496d624bcc7e8357bb8053823e8cd4b9a18edc1d97e73/multidict-6.1.0-cp312-cp312-win_amd64.whl", hash = "sha256:188215fc0aafb8e03341995e7c4797860181562380f81ed0a87ff455b70bf1f1", size = 28529 },
    { url = "https://files.pythonhosted.org/packages/22/67/1c7c0f39fe069aa4e5d794f323be24bf4d33d62d2a348acdb7991f8f30db/multidict-6.1.0-cp313-cp313-macosx_10_13_universal2.whl", hash = "sha256:d569388c381b24671589335a3be6e1d45546c2988c2ebe30fdcada8457a31008", size = 48771 },
    { url = "https://files.pythonhosted.org/packages/3c/25/c186ee7b212bdf0df2519eacfb1981a017bda34392c67542c274651daf23/multidict-6.1.0-cp313-cp313-macosx_10_13_x86_64.whl", hash = "sha256:052e10d2d37810b99cc170b785945421141bf7bb7d2f8799d431e7db229c385f", size = 29533 },
    { url = "https://files.pythonhosted.org/packages/67/5e/04575fd837e0958e324ca035b339cea174554f6f641d3fb2b4f2e7ff44a2/multidict-6.1.0-cp313-cp313-macosx_11_0_arm64.whl", hash = "sha256:f90c822a402cb865e396a504f9fc8173ef34212a342d92e362ca498cad308e28", size = 29595 },
    { url = "https://files.pythonhosted.org/packages/d3/b2/e56388f86663810c07cfe4a3c3d87227f3811eeb2d08450b9e5d19d78876/multidict-6.1.0-cp313-cp313-manylinux_2_17_aarch64.manylinux2014_aarch64.whl", hash = "sha256:b225d95519a5bf73860323e633a664b0d85ad3d5bede6d30d95b35d4dfe8805b", size = 130094 },
    { url = "https://files.pythonhosted.org/packages/6c/ee/30ae9b4186a644d284543d55d491fbd4239b015d36b23fea43b4c94f7052/multidict-6.1.0-cp313-cp313-manylinux_2_17_ppc64le.manylinux2014_ppc64le.whl", hash = "sha256:23bfd518810af7de1116313ebd9092cb9aa629beb12f6ed631ad53356ed6b86c", size = 134876 },
    { url = "https://files.pythonhosted.org/packages/84/c7/70461c13ba8ce3c779503c70ec9d0345ae84de04521c1f45a04d5f48943d/multidict-6.1.0-cp313-cp313-manylinux_2_17_s390x.manylinux2014_s390x.whl", hash = "sha256:5c09fcfdccdd0b57867577b719c69e347a436b86cd83747f179dbf0cc0d4c1f3", size = 133500 },
    { url = "https://files.pythonhosted.org/packages/4a/9f/002af221253f10f99959561123fae676148dd730e2daa2cd053846a58507/multidict-6.1.0-cp313-cp313-manylinux_2_17_x86_64.manylinux2014_x86_64.whl", hash = "sha256:bf6bea52ec97e95560af5ae576bdac3aa3aae0b6758c6efa115236d9e07dae44", size = 131099 },
    { url = "https://files.pythonhosted.org/packages/82/42/d1c7a7301d52af79d88548a97e297f9d99c961ad76bbe6f67442bb77f097/multidict-6.1.0-cp313-cp313-manylinux_2_5_i686.manylinux1_i686.manylinux_2_17_i686.manylinux2014_i686.whl", hash = "sha256:57feec87371dbb3520da6192213c7d6fc892d5589a93db548331954de8248fd2", size = 120403 },
    { url = "https://files.pythonhosted.org/packages/68/f3/471985c2c7ac707547553e8f37cff5158030d36bdec4414cb825fbaa5327/multidict-6.1.0-cp313-cp313-musllinux_1_2_aarch64.whl", hash = "sha256:0c3f390dc53279cbc8ba976e5f8035eab997829066756d811616b652b00a23a3", size = 125348 },
    { url = "https://files.pythonhosted.org/packages/67/2c/e6df05c77e0e433c214ec1d21ddd203d9a4770a1f2866a8ca40a545869a0/multidict-6.1.0-cp313-cp313-musllinux_1_2_i686.whl", hash = "sha256:59bfeae4b25ec05b34f1956eaa1cb38032282cd4dfabc5056d0a1ec4d696d3aa", size = 119673 },
    { url = "https://files.pythonhosted.org/packages/c5/cd/bc8608fff06239c9fb333f9db7743a1b2eafe98c2666c9a196e867a3a0a4/multidict-6.1.0-cp313-cp313-musllinux_1_2_ppc64le.whl", hash = "sha256:b2f59caeaf7632cc633b5cf6fc449372b83bbdf0da4ae04d5be36118e46cc0aa", size = 129927 },
    { url = "https://files.pythonhosted.org/packages/44/8e/281b69b7bc84fc963a44dc6e0bbcc7150e517b91df368a27834299a526ac/multidict-6.1.0-cp313-cp313-musllinux_1_2_s390x.whl", hash = "sha256:37bb93b2178e02b7b618893990941900fd25b6b9ac0fa49931a40aecdf083fe4", size = 128711 },
    { url = "https://files.pythonhosted.org/packages/12/a4/63e7cd38ed29dd9f1881d5119f272c898ca92536cdb53ffe0843197f6c85/multidict-6.1.0-cp313-cp313-musllinux_1_2_x86_64.whl", hash = "sha256:4e9f48f58c2c523d5a06faea47866cd35b32655c46b443f163d08c6d0ddb17d6", size = 125519 },
    { url = "https://files.pythonhosted.org/packages/38/e0/4f5855037a72cd8a7a2f60a3952d9aa45feedb37ae7831642102604e8a37/multidict-6.1.0-cp313-cp313-win32.whl", hash = "sha256:3a37ffb35399029b45c6cc33640a92bef403c9fd388acce75cdc88f58bd19a81", size = 26426 },
    { url = "https://files.pythonhosted.org/packages/7e/a5/17ee3a4db1e310b7405f5d25834460073a8ccd86198ce044dfaf69eac073/multidict-6.1.0-cp313-cp313-win_amd64.whl", hash = "sha256:e9aa71e15d9d9beaad2c6b9319edcdc0a49a43ef5c0a4c8265ca9ee7d6c67774", size = 28531 },
    { url = "https://files.pythonhosted.org/packages/99/b7/b9e70fde2c0f0c9af4cc5277782a89b66d35948ea3369ec9f598358c3ac5/multidict-6.1.0-py3-none-any.whl", hash = "sha256:48e171e52d1c4d33888e529b999e5900356b9ae588c2f09a52dcefb158b27506", size = 10051 },
]

[[package]]
name = "multiprocess"
version = "0.70.16"
source = { registry = "https://pypi.org/simple" }
dependencies = [
    { name = "dill" },
]
sdist = { url = "https://files.pythonhosted.org/packages/b5/ae/04f39c5d0d0def03247c2893d6f2b83c136bf3320a2154d7b8858f2ba72d/multiprocess-0.70.16.tar.gz", hash = "sha256:161af703d4652a0e1410be6abccecde4a7ddffd19341be0a7011b94aeb171ac1", size = 1772603 }
wheels = [
    { url = "https://files.pythonhosted.org/packages/bc/f7/7ec7fddc92e50714ea3745631f79bd9c96424cb2702632521028e57d3a36/multiprocess-0.70.16-py310-none-any.whl", hash = "sha256:c4a9944c67bd49f823687463660a2d6daae94c289adff97e0f9d696ba6371d02", size = 134824 },
    { url = "https://files.pythonhosted.org/packages/50/15/b56e50e8debaf439f44befec5b2af11db85f6e0f344c3113ae0be0593a91/multiprocess-0.70.16-py311-none-any.whl", hash = "sha256:af4cabb0dac72abfb1e794fa7855c325fd2b55a10a44628a3c1ad3311c04127a", size = 143519 },
    { url = "https://files.pythonhosted.org/packages/0a/7d/a988f258104dcd2ccf1ed40fdc97e26c4ac351eeaf81d76e266c52d84e2f/multiprocess-0.70.16-py312-none-any.whl", hash = "sha256:fc0544c531920dde3b00c29863377f87e1632601092ea2daca74e4beb40faa2e", size = 146741 },
    { url = "https://files.pythonhosted.org/packages/ea/89/38df130f2c799090c978b366cfdf5b96d08de5b29a4a293df7f7429fa50b/multiprocess-0.70.16-py38-none-any.whl", hash = "sha256:a71d82033454891091a226dfc319d0cfa8019a4e888ef9ca910372a446de4435", size = 132628 },
    { url = "https://files.pythonhosted.org/packages/da/d9/f7f9379981e39b8c2511c9e0326d212accacb82f12fbfdc1aa2ce2a7b2b6/multiprocess-0.70.16-py39-none-any.whl", hash = "sha256:a0bafd3ae1b732eac64be2e72038231c1ba97724b60b09400d68f229fcc2fbf3", size = 133351 },
]

[[package]]
name = "mypy"
version = "1.14.1"
source = { registry = "https://pypi.org/simple" }
dependencies = [
    { name = "mypy-extensions" },
    { name = "typing-extensions" },
]
sdist = { url = "https://files.pythonhosted.org/packages/b9/eb/2c92d8ea1e684440f54fa49ac5d9a5f19967b7b472a281f419e69a8d228e/mypy-1.14.1.tar.gz", hash = "sha256:7ec88144fe9b510e8475ec2f5f251992690fcf89ccb4500b214b4226abcd32d6", size = 3216051 }
wheels = [
    { url = "https://files.pythonhosted.org/packages/43/1b/b38c079609bb4627905b74fc6a49849835acf68547ac33d8ceb707de5f52/mypy-1.14.1-cp312-cp312-macosx_10_13_x86_64.whl", hash = "sha256:30ff5ef8519bbc2e18b3b54521ec319513a26f1bba19a7582e7b1f58a6e69f14", size = 11266668 },
    { url = "https://files.pythonhosted.org/packages/6b/75/2ed0d2964c1ffc9971c729f7a544e9cd34b2cdabbe2d11afd148d7838aa2/mypy-1.14.1-cp312-cp312-macosx_11_0_arm64.whl", hash = "sha256:cb9f255c18052343c70234907e2e532bc7e55a62565d64536dbc7706a20b78b9", size = 10254060 },
    { url = "https://files.pythonhosted.org/packages/a1/5f/7b8051552d4da3c51bbe8fcafffd76a6823779101a2b198d80886cd8f08e/mypy-1.14.1-cp312-cp312-manylinux_2_17_aarch64.manylinux2014_aarch64.manylinux_2_28_aarch64.whl", hash = "sha256:8b4e3413e0bddea671012b063e27591b953d653209e7a4fa5e48759cda77ca11", size = 11933167 },
    { url = "https://files.pythonhosted.org/packages/04/90/f53971d3ac39d8b68bbaab9a4c6c58c8caa4d5fd3d587d16f5927eeeabe1/mypy-1.14.1-cp312-cp312-manylinux_2_17_x86_64.manylinux2014_x86_64.manylinux_2_28_x86_64.whl", hash = "sha256:553c293b1fbdebb6c3c4030589dab9fafb6dfa768995a453d8a5d3b23784af2e", size = 12864341 },
    { url = "https://files.pythonhosted.org/packages/03/d2/8bc0aeaaf2e88c977db41583559319f1821c069e943ada2701e86d0430b7/mypy-1.14.1-cp312-cp312-musllinux_1_2_x86_64.whl", hash = "sha256:fad79bfe3b65fe6a1efaed97b445c3d37f7be9fdc348bdb2d7cac75579607c89", size = 12972991 },
    { url = "https://files.pythonhosted.org/packages/6f/17/07815114b903b49b0f2cf7499f1c130e5aa459411596668267535fe9243c/mypy-1.14.1-cp312-cp312-win_amd64.whl", hash = "sha256:8fa2220e54d2946e94ab6dbb3ba0a992795bd68b16dc852db33028df2b00191b", size = 9879016 },
    { url = "https://files.pythonhosted.org/packages/9e/15/bb6a686901f59222275ab228453de741185f9d54fecbaacec041679496c6/mypy-1.14.1-cp313-cp313-macosx_10_13_x86_64.whl", hash = "sha256:92c3ed5afb06c3a8e188cb5da4984cab9ec9a77ba956ee419c68a388b4595255", size = 11252097 },
    { url = "https://files.pythonhosted.org/packages/f8/b3/8b0f74dfd072c802b7fa368829defdf3ee1566ba74c32a2cb2403f68024c/mypy-1.14.1-cp313-cp313-macosx_11_0_arm64.whl", hash = "sha256:dbec574648b3e25f43d23577309b16534431db4ddc09fda50841f1e34e64ed34", size = 10239728 },
    { url = "https://files.pythonhosted.org/packages/c5/9b/4fd95ab20c52bb5b8c03cc49169be5905d931de17edfe4d9d2986800b52e/mypy-1.14.1-cp313-cp313-manylinux_2_17_aarch64.manylinux2014_aarch64.manylinux_2_28_aarch64.whl", hash = "sha256:8c6d94b16d62eb3e947281aa7347d78236688e21081f11de976376cf010eb31a", size = 11924965 },
    { url = "https://files.pythonhosted.org/packages/56/9d/4a236b9c57f5d8f08ed346914b3f091a62dd7e19336b2b2a0d85485f82ff/mypy-1.14.1-cp313-cp313-manylinux_2_17_x86_64.manylinux2014_x86_64.manylinux_2_28_x86_64.whl", hash = "sha256:d4b19b03fdf54f3c5b2fa474c56b4c13c9dbfb9a2db4370ede7ec11a2c5927d9", size = 12867660 },
    { url = "https://files.pythonhosted.org/packages/40/88/a61a5497e2f68d9027de2bb139c7bb9abaeb1be1584649fa9d807f80a338/mypy-1.14.1-cp313-cp313-musllinux_1_2_x86_64.whl", hash = "sha256:0c911fde686394753fff899c409fd4e16e9b294c24bfd5e1ea4675deae1ac6fd", size = 12969198 },
    { url = "https://files.pythonhosted.org/packages/54/da/3d6fc5d92d324701b0c23fb413c853892bfe0e1dbe06c9138037d459756b/mypy-1.14.1-cp313-cp313-win_amd64.whl", hash = "sha256:8b21525cb51671219f5307be85f7e646a153e5acc656e5cebf64bfa076c50107", size = 9885276 },
    { url = "https://files.pythonhosted.org/packages/a0/b5/32dd67b69a16d088e533962e5044e51004176a9952419de0370cdaead0f8/mypy-1.14.1-py3-none-any.whl", hash = "sha256:b66a60cc4073aeb8ae00057f9c1f64d49e90f918fbcef9a977eb121da8b8f1d1", size = 2752905 },
]

[[package]]
name = "mypy-extensions"
version = "1.0.0"
source = { registry = "https://pypi.org/simple" }
sdist = { url = "https://files.pythonhosted.org/packages/98/a4/1ab47638b92648243faf97a5aeb6ea83059cc3624972ab6b8d2316078d3f/mypy_extensions-1.0.0.tar.gz", hash = "sha256:75dbf8955dc00442a438fc4d0666508a9a97b6bd41aa2f0ffe9d2f2725af0782", size = 4433 }
wheels = [
    { url = "https://files.pythonhosted.org/packages/2a/e2/5d3f6ada4297caebe1a2add3b126fe800c96f56dbe5d1988a2cbe0b267aa/mypy_extensions-1.0.0-py3-none-any.whl", hash = "sha256:4392f6c0eb8a5668a69e23d168ffa70f0be9ccfd32b5cc2d26a34ae5b844552d", size = 4695 },
]

[[package]]
name = "narwhals"
version = "1.22.0"
source = { registry = "https://pypi.org/simple" }
sdist = { url = "https://files.pythonhosted.org/packages/26/2d/3047f817d6a1290b96851950101776d40671c309bed36429537b5cab5b94/narwhals-1.22.0.tar.gz", hash = "sha256:8e257c5af70a82382796706f39d681290f2c482812474524087f36cb69f9d2f1", size = 241780 }
wheels = [
    { url = "https://files.pythonhosted.org/packages/17/d9/00a937201a3ca6e8b2ca29226935be53dd7bc9bee27cb8ba5b27efe11ccf/narwhals-1.22.0-py3-none-any.whl", hash = "sha256:5c931bf8696b6dec276f590f1bc5043080606b16ce86d85c9b550312c981970f", size = 297474 },
]

[[package]]
name = "nbclient"
version = "0.10.2"
source = { registry = "https://pypi.org/simple" }
dependencies = [
    { name = "jupyter-client" },
    { name = "jupyter-core" },
    { name = "nbformat" },
    { name = "traitlets" },
]
sdist = { url = "https://files.pythonhosted.org/packages/87/66/7ffd18d58eae90d5721f9f39212327695b749e23ad44b3881744eaf4d9e8/nbclient-0.10.2.tar.gz", hash = "sha256:90b7fc6b810630db87a6d0c2250b1f0ab4cf4d3c27a299b0cde78a4ed3fd9193", size = 62424 }
wheels = [
    { url = "https://files.pythonhosted.org/packages/34/6d/e7fa07f03a4a7b221d94b4d586edb754a9b0dc3c9e2c93353e9fa4e0d117/nbclient-0.10.2-py3-none-any.whl", hash = "sha256:4ffee11e788b4a27fabeb7955547e4318a5298f34342a4bfd01f2e1faaeadc3d", size = 25434 },
]

[[package]]
name = "nbconvert"
version = "7.16.5"
source = { registry = "https://pypi.org/simple" }
dependencies = [
    { name = "beautifulsoup4" },
    { name = "bleach", extra = ["css"] },
    { name = "defusedxml" },
    { name = "jinja2" },
    { name = "jupyter-core" },
    { name = "jupyterlab-pygments" },
    { name = "markupsafe" },
    { name = "mistune" },
    { name = "nbclient" },
    { name = "nbformat" },
    { name = "packaging" },
    { name = "pandocfilters" },
    { name = "pygments" },
    { name = "traitlets" },
]
sdist = { url = "https://files.pythonhosted.org/packages/46/2c/d026c0367f2be2463d4c2f5b538e28add2bc67bc13730abb7f364ae4eb8b/nbconvert-7.16.5.tar.gz", hash = "sha256:c83467bb5777fdfaac5ebbb8e864f300b277f68692ecc04d6dab72f2d8442344", size = 856367 }
wheels = [
    { url = "https://files.pythonhosted.org/packages/8f/9e/2dcc9fe00cf55d95a8deae69384e9cea61816126e345754f6c75494d32ec/nbconvert-7.16.5-py3-none-any.whl", hash = "sha256:e12eac052d6fd03040af4166c563d76e7aeead2e9aadf5356db552a1784bd547", size = 258061 },
]

[[package]]
name = "nbformat"
version = "5.10.4"
source = { registry = "https://pypi.org/simple" }
dependencies = [
    { name = "fastjsonschema" },
    { name = "jsonschema" },
    { name = "jupyter-core" },
    { name = "traitlets" },
]
sdist = { url = "https://files.pythonhosted.org/packages/6d/fd/91545e604bc3dad7dca9ed03284086039b294c6b3d75c0d2fa45f9e9caf3/nbformat-5.10.4.tar.gz", hash = "sha256:322168b14f937a5d11362988ecac2a4952d3d8e3a2cbeb2319584631226d5b3a", size = 142749 }
wheels = [
    { url = "https://files.pythonhosted.org/packages/a9/82/0340caa499416c78e5d8f5f05947ae4bc3cba53c9f038ab6e9ed964e22f1/nbformat-5.10.4-py3-none-any.whl", hash = "sha256:3b48d6c8fbca4b299bf3982ea7db1af21580e4fec269ad087b9e81588891200b", size = 78454 },
]

[[package]]
name = "nest-asyncio"
version = "1.6.0"
source = { registry = "https://pypi.org/simple" }
sdist = { url = "https://files.pythonhosted.org/packages/83/f8/51569ac65d696c8ecbee95938f89d4abf00f47d58d48f6fbabfe8f0baefe/nest_asyncio-1.6.0.tar.gz", hash = "sha256:6f172d5449aca15afd6c646851f4e31e02c598d553a667e38cafa997cfec55fe", size = 7418 }
wheels = [
    { url = "https://files.pythonhosted.org/packages/a0/c4/c2971a3ba4c6103a3d10c4b0f24f461ddc027f0f09763220cf35ca1401b3/nest_asyncio-1.6.0-py3-none-any.whl", hash = "sha256:87af6efd6b5e897c81050477ef65c62e2b2f35d51703cae01aff2905b1852e1c", size = 5195 },
]

[[package]]
name = "networkx"
version = "3.4.2"
source = { registry = "https://pypi.org/simple" }
sdist = { url = "https://files.pythonhosted.org/packages/fd/1d/06475e1cd5264c0b870ea2cc6fdb3e37177c1e565c43f56ff17a10e3937f/networkx-3.4.2.tar.gz", hash = "sha256:307c3669428c5362aab27c8a1260aa8f47c4e91d3891f48be0141738d8d053e1", size = 2151368 }
wheels = [
    { url = "https://files.pythonhosted.org/packages/b9/54/dd730b32ea14ea797530a4479b2ed46a6fb250f682a9cfb997e968bf0261/networkx-3.4.2-py3-none-any.whl", hash = "sha256:df5d4365b724cf81b8c6a7312509d0c22386097011ad1abe274afd5e9d3bbc5f", size = 1723263 },
]

[[package]]
name = "nodeenv"
version = "1.9.1"
source = { registry = "https://pypi.org/simple" }
sdist = { url = "https://files.pythonhosted.org/packages/43/16/fc88b08840de0e0a72a2f9d8c6bae36be573e475a6326ae854bcc549fc45/nodeenv-1.9.1.tar.gz", hash = "sha256:6ec12890a2dab7946721edbfbcd91f3319c6ccc9aec47be7c7e6b7011ee6645f", size = 47437 }
wheels = [
    { url = "https://files.pythonhosted.org/packages/d2/1d/1b658dbd2b9fa9c4c9f32accbfc0205d532c8c6194dc0f2a4c0428e7128a/nodeenv-1.9.1-py2.py3-none-any.whl", hash = "sha256:ba11c9782d29c27c70ffbdda2d7415098754709be8a7056d79a737cd901155c9", size = 22314 },
]

[[package]]
name = "numpy"
version = "2.2.1"
source = { registry = "https://pypi.org/simple" }
sdist = { url = "https://files.pythonhosted.org/packages/f2/a5/fdbf6a7871703df6160b5cf3dd774074b086d278172285c52c2758b76305/numpy-2.2.1.tar.gz", hash = "sha256:45681fd7128c8ad1c379f0ca0776a8b0c6583d2f69889ddac01559dfe4390918", size = 20227662 }
wheels = [
    { url = "https://files.pythonhosted.org/packages/62/12/b928871c570d4a87ab13d2cc19f8817f17e340d5481621930e76b80ffb7d/numpy-2.2.1-cp312-cp312-macosx_10_13_x86_64.whl", hash = "sha256:694f9e921a0c8f252980e85bce61ebbd07ed2b7d4fa72d0e4246f2f8aa6642ab", size = 20909861 },
    { url = "https://files.pythonhosted.org/packages/3d/c3/59df91ae1d8ad7c5e03efd63fd785dec62d96b0fe56d1f9ab600b55009af/numpy-2.2.1-cp312-cp312-macosx_11_0_arm64.whl", hash = "sha256:3683a8d166f2692664262fd4900f207791d005fb088d7fdb973cc8d663626faa", size = 14095776 },
    { url = "https://files.pythonhosted.org/packages/af/4e/8ed5868efc8e601fb69419644a280e9c482b75691466b73bfaab7d86922c/numpy-2.2.1-cp312-cp312-macosx_14_0_arm64.whl", hash = "sha256:780077d95eafc2ccc3ced969db22377b3864e5b9a0ea5eb347cc93b3ea900315", size = 5126239 },
    { url = "https://files.pythonhosted.org/packages/1a/74/dd0bbe650d7bc0014b051f092f2de65e34a8155aabb1287698919d124d7f/numpy-2.2.1-cp312-cp312-macosx_14_0_x86_64.whl", hash = "sha256:55ba24ebe208344aa7a00e4482f65742969a039c2acfcb910bc6fcd776eb4355", size = 6659296 },
    { url = "https://files.pythonhosted.org/packages/7f/11/4ebd7a3f4a655764dc98481f97bd0a662fb340d1001be6050606be13e162/numpy-2.2.1-cp312-cp312-manylinux_2_17_aarch64.manylinux2014_aarch64.whl", hash = "sha256:9b1d07b53b78bf84a96898c1bc139ad7f10fda7423f5fd158fd0f47ec5e01ac7", size = 14047121 },
    { url = "https://files.pythonhosted.org/packages/7f/a7/c1f1d978166eb6b98ad009503e4d93a8c1962d0eb14a885c352ee0276a54/numpy-2.2.1-cp312-cp312-manylinux_2_17_x86_64.manylinux2014_x86_64.whl", hash = "sha256:5062dc1a4e32a10dc2b8b13cedd58988261416e811c1dc4dbdea4f57eea61b0d", size = 16096599 },
    { url = "https://files.pythonhosted.org/packages/3d/6d/0e22afd5fcbb4d8d0091f3f46bf4e8906399c458d4293da23292c0ba5022/numpy-2.2.1-cp312-cp312-musllinux_1_2_aarch64.whl", hash = "sha256:fce4f615f8ca31b2e61aa0eb5865a21e14f5629515c9151850aa936c02a1ee51", size = 15243932 },
    { url = "https://files.pythonhosted.org/packages/03/39/e4e5832820131ba424092b9610d996b37e5557180f8e2d6aebb05c31ae54/numpy-2.2.1-cp312-cp312-musllinux_1_2_x86_64.whl", hash = "sha256:67d4cda6fa6ffa073b08c8372aa5fa767ceb10c9a0587c707505a6d426f4e046", size = 17861032 },
    { url = "https://files.pythonhosted.org/packages/5f/8a/3794313acbf5e70df2d5c7d2aba8718676f8d054a05abe59e48417fb2981/numpy-2.2.1-cp312-cp312-win32.whl", hash = "sha256:32cb94448be47c500d2c7a95f93e2f21a01f1fd05dd2beea1ccd049bb6001cd2", size = 6274018 },
    { url = "https://files.pythonhosted.org/packages/17/c1/c31d3637f2641e25c7a19adf2ae822fdaf4ddd198b05d79a92a9ce7cb63e/numpy-2.2.1-cp312-cp312-win_amd64.whl", hash = "sha256:ba5511d8f31c033a5fcbda22dd5c813630af98c70b2661f2d2c654ae3cdfcfc8", size = 12613843 },
    { url = "https://files.pythonhosted.org/packages/20/d6/91a26e671c396e0c10e327b763485ee295f5a5a7a48c553f18417e5a0ed5/numpy-2.2.1-cp313-cp313-macosx_10_13_x86_64.whl", hash = "sha256:f1d09e520217618e76396377c81fba6f290d5f926f50c35f3a5f72b01a0da780", size = 20896464 },
    { url = "https://files.pythonhosted.org/packages/8c/40/5792ccccd91d45e87d9e00033abc4f6ca8a828467b193f711139ff1f1cd9/numpy-2.2.1-cp313-cp313-macosx_11_0_arm64.whl", hash = "sha256:3ecc47cd7f6ea0336042be87d9e7da378e5c7e9b3c8ad0f7c966f714fc10d821", size = 14111350 },
    { url = "https://files.pythonhosted.org/packages/c0/2a/fb0a27f846cb857cef0c4c92bef89f133a3a1abb4e16bba1c4dace2e9b49/numpy-2.2.1-cp313-cp313-macosx_14_0_arm64.whl", hash = "sha256:f419290bc8968a46c4933158c91a0012b7a99bb2e465d5ef5293879742f8797e", size = 5111629 },
    { url = "https://files.pythonhosted.org/packages/eb/e5/8e81bb9d84db88b047baf4e8b681a3e48d6390bc4d4e4453eca428ecbb49/numpy-2.2.1-cp313-cp313-macosx_14_0_x86_64.whl", hash = "sha256:5b6c390bfaef8c45a260554888966618328d30e72173697e5cabe6b285fb2348", size = 6645865 },
    { url = "https://files.pythonhosted.org/packages/7a/1a/a90ceb191dd2f9e2897c69dde93ccc2d57dd21ce2acbd7b0333e8eea4e8d/numpy-2.2.1-cp313-cp313-manylinux_2_17_aarch64.manylinux2014_aarch64.whl", hash = "sha256:526fc406ab991a340744aad7e25251dd47a6720a685fa3331e5c59fef5282a59", size = 14043508 },
    { url = "https://files.pythonhosted.org/packages/f1/5a/e572284c86a59dec0871a49cd4e5351e20b9c751399d5f1d79628c0542cb/numpy-2.2.1-cp313-cp313-manylinux_2_17_x86_64.manylinux2014_x86_64.whl", hash = "sha256:f74e6fdeb9a265624ec3a3918430205dff1df7e95a230779746a6af78bc615af", size = 16094100 },
    { url = "https://files.pythonhosted.org/packages/0c/2c/a79d24f364788386d85899dd280a94f30b0950be4b4a545f4fa4ed1d4ca7/numpy-2.2.1-cp313-cp313-musllinux_1_2_aarch64.whl", hash = "sha256:53c09385ff0b72ba79d8715683c1168c12e0b6e84fb0372e97553d1ea91efe51", size = 15239691 },
    { url = "https://files.pythonhosted.org/packages/cf/79/1e20fd1c9ce5a932111f964b544facc5bb9bde7865f5b42f00b4a6a9192b/numpy-2.2.1-cp313-cp313-musllinux_1_2_x86_64.whl", hash = "sha256:f3eac17d9ec51be534685ba877b6ab5edc3ab7ec95c8f163e5d7b39859524716", size = 17856571 },
    { url = "https://files.pythonhosted.org/packages/be/5b/cc155e107f75d694f562bdc84a26cc930569f3dfdfbccb3420b626065777/numpy-2.2.1-cp313-cp313-win32.whl", hash = "sha256:9ad014faa93dbb52c80d8f4d3dcf855865c876c9660cb9bd7553843dd03a4b1e", size = 6270841 },
    { url = "https://files.pythonhosted.org/packages/44/be/0e5cd009d2162e4138d79a5afb3b5d2341f0fe4777ab6e675aa3d4a42e21/numpy-2.2.1-cp313-cp313-win_amd64.whl", hash = "sha256:164a829b6aacf79ca47ba4814b130c4020b202522a93d7bff2202bfb33b61c60", size = 12606618 },
    { url = "https://files.pythonhosted.org/packages/a8/87/04ddf02dd86fb17c7485a5f87b605c4437966d53de1e3745d450343a6f56/numpy-2.2.1-cp313-cp313t-macosx_10_13_x86_64.whl", hash = "sha256:4dfda918a13cc4f81e9118dea249e192ab167a0bb1966272d5503e39234d694e", size = 20921004 },
    { url = "https://files.pythonhosted.org/packages/6e/3e/d0e9e32ab14005425d180ef950badf31b862f3839c5b927796648b11f88a/numpy-2.2.1-cp313-cp313t-macosx_11_0_arm64.whl", hash = "sha256:733585f9f4b62e9b3528dd1070ec4f52b8acf64215b60a845fa13ebd73cd0712", size = 14119910 },
    { url = "https://files.pythonhosted.org/packages/b5/5b/aa2d1905b04a8fb681e08742bb79a7bddfc160c7ce8e1ff6d5c821be0236/numpy-2.2.1-cp313-cp313t-macosx_14_0_arm64.whl", hash = "sha256:89b16a18e7bba224ce5114db863e7029803c179979e1af6ad6a6b11f70545008", size = 5153612 },
    { url = "https://files.pythonhosted.org/packages/ce/35/6831808028df0648d9b43c5df7e1051129aa0d562525bacb70019c5f5030/numpy-2.2.1-cp313-cp313t-macosx_14_0_x86_64.whl", hash = "sha256:676f4eebf6b2d430300f1f4f4c2461685f8269f94c89698d832cdf9277f30b84", size = 6668401 },
    { url = "https://files.pythonhosted.org/packages/b1/38/10ef509ad63a5946cc042f98d838daebfe7eaf45b9daaf13df2086b15ff9/numpy-2.2.1-cp313-cp313t-manylinux_2_17_aarch64.manylinux2014_aarch64.whl", hash = "sha256:27f5cdf9f493b35f7e41e8368e7d7b4bbafaf9660cba53fb21d2cd174ec09631", size = 14014198 },
    { url = "https://files.pythonhosted.org/packages/df/f8/c80968ae01df23e249ee0a4487fae55a4c0fe2f838dfe9cc907aa8aea0fa/numpy-2.2.1-cp313-cp313t-manylinux_2_17_x86_64.manylinux2014_x86_64.whl", hash = "sha256:c1ad395cf254c4fbb5b2132fee391f361a6e8c1adbd28f2cd8e79308a615fe9d", size = 16076211 },
    { url = "https://files.pythonhosted.org/packages/09/69/05c169376016a0b614b432967ac46ff14269eaffab80040ec03ae1ae8e2c/numpy-2.2.1-cp313-cp313t-musllinux_1_2_aarch64.whl", hash = "sha256:08ef779aed40dbc52729d6ffe7dd51df85796a702afbf68a4f4e41fafdc8bda5", size = 15220266 },
    { url = "https://files.pythonhosted.org/packages/f1/ff/94a4ce67ea909f41cf7ea712aebbe832dc67decad22944a1020bb398a5ee/numpy-2.2.1-cp313-cp313t-musllinux_1_2_x86_64.whl", hash = "sha256:26c9c4382b19fcfbbed3238a14abf7ff223890ea1936b8890f058e7ba35e8d71", size = 17852844 },
    { url = "https://files.pythonhosted.org/packages/46/72/8a5dbce4020dfc595592333ef2fbb0a187d084ca243b67766d29d03e0096/numpy-2.2.1-cp313-cp313t-win32.whl", hash = "sha256:93cf4e045bae74c90ca833cba583c14b62cb4ba2cba0abd2b141ab52548247e2", size = 6326007 },
    { url = "https://files.pythonhosted.org/packages/7b/9c/4fce9cf39dde2562584e4cfd351a0140240f82c0e3569ce25a250f47037d/numpy-2.2.1-cp313-cp313t-win_amd64.whl", hash = "sha256:bff7d8ec20f5f42607599f9994770fa65d76edca264a87b5e4ea5629bce12268", size = 12693107 },
]

[[package]]
name = "nvidia-cublas-cu12"
version = "12.4.5.8"
source = { registry = "https://pypi.org/simple" }
wheels = [
    { url = "https://files.pythonhosted.org/packages/7f/7f/7fbae15a3982dc9595e49ce0f19332423b260045d0a6afe93cdbe2f1f624/nvidia_cublas_cu12-12.4.5.8-py3-none-manylinux2014_aarch64.whl", hash = "sha256:0f8aa1706812e00b9f19dfe0cdb3999b092ccb8ca168c0db5b8ea712456fd9b3", size = 363333771 },
    { url = "https://files.pythonhosted.org/packages/ae/71/1c91302526c45ab494c23f61c7a84aa568b8c1f9d196efa5993957faf906/nvidia_cublas_cu12-12.4.5.8-py3-none-manylinux2014_x86_64.whl", hash = "sha256:2fc8da60df463fdefa81e323eef2e36489e1c94335b5358bcb38360adf75ac9b", size = 363438805 },
]

[[package]]
name = "nvidia-cuda-cupti-cu12"
version = "12.4.127"
source = { registry = "https://pypi.org/simple" }
wheels = [
    { url = "https://files.pythonhosted.org/packages/93/b5/9fb3d00386d3361b03874246190dfec7b206fd74e6e287b26a8fcb359d95/nvidia_cuda_cupti_cu12-12.4.127-py3-none-manylinux2014_aarch64.whl", hash = "sha256:79279b35cf6f91da114182a5ce1864997fd52294a87a16179ce275773799458a", size = 12354556 },
    { url = "https://files.pythonhosted.org/packages/67/42/f4f60238e8194a3106d06a058d494b18e006c10bb2b915655bd9f6ea4cb1/nvidia_cuda_cupti_cu12-12.4.127-py3-none-manylinux2014_x86_64.whl", hash = "sha256:9dec60f5ac126f7bb551c055072b69d85392b13311fcc1bcda2202d172df30fb", size = 13813957 },
]

[[package]]
name = "nvidia-cuda-nvrtc-cu12"
version = "12.4.127"
source = { registry = "https://pypi.org/simple" }
wheels = [
    { url = "https://files.pythonhosted.org/packages/77/aa/083b01c427e963ad0b314040565ea396f914349914c298556484f799e61b/nvidia_cuda_nvrtc_cu12-12.4.127-py3-none-manylinux2014_aarch64.whl", hash = "sha256:0eedf14185e04b76aa05b1fea04133e59f465b6f960c0cbf4e37c3cb6b0ea198", size = 24133372 },
    { url = "https://files.pythonhosted.org/packages/2c/14/91ae57cd4db3f9ef7aa99f4019cfa8d54cb4caa7e00975df6467e9725a9f/nvidia_cuda_nvrtc_cu12-12.4.127-py3-none-manylinux2014_x86_64.whl", hash = "sha256:a178759ebb095827bd30ef56598ec182b85547f1508941a3d560eb7ea1fbf338", size = 24640306 },
]

[[package]]
name = "nvidia-cuda-runtime-cu12"
version = "12.4.127"
source = { registry = "https://pypi.org/simple" }
wheels = [
    { url = "https://files.pythonhosted.org/packages/a1/aa/b656d755f474e2084971e9a297def515938d56b466ab39624012070cb773/nvidia_cuda_runtime_cu12-12.4.127-py3-none-manylinux2014_aarch64.whl", hash = "sha256:961fe0e2e716a2a1d967aab7caee97512f71767f852f67432d572e36cb3a11f3", size = 894177 },
    { url = "https://files.pythonhosted.org/packages/ea/27/1795d86fe88ef397885f2e580ac37628ed058a92ed2c39dc8eac3adf0619/nvidia_cuda_runtime_cu12-12.4.127-py3-none-manylinux2014_x86_64.whl", hash = "sha256:64403288fa2136ee8e467cdc9c9427e0434110899d07c779f25b5c068934faa5", size = 883737 },
]

[[package]]
name = "nvidia-cudnn-cu12"
version = "9.1.0.70"
source = { registry = "https://pypi.org/simple" }
dependencies = [
    { name = "nvidia-cublas-cu12", marker = "sys_platform == 'linux'" },
]
wheels = [
    { url = "https://files.pythonhosted.org/packages/9f/fd/713452cd72343f682b1c7b9321e23829f00b842ceaedcda96e742ea0b0b3/nvidia_cudnn_cu12-9.1.0.70-py3-none-manylinux2014_x86_64.whl", hash = "sha256:165764f44ef8c61fcdfdfdbe769d687e06374059fbb388b6c89ecb0e28793a6f", size = 664752741 },
]

[[package]]
name = "nvidia-cufft-cu12"
version = "11.2.1.3"
source = { registry = "https://pypi.org/simple" }
dependencies = [
    { name = "nvidia-nvjitlink-cu12", marker = "sys_platform == 'linux'" },
]
wheels = [
    { url = "https://files.pythonhosted.org/packages/7a/8a/0e728f749baca3fbeffad762738276e5df60851958be7783af121a7221e7/nvidia_cufft_cu12-11.2.1.3-py3-none-manylinux2014_aarch64.whl", hash = "sha256:5dad8008fc7f92f5ddfa2101430917ce2ffacd86824914c82e28990ad7f00399", size = 211422548 },
    { url = "https://files.pythonhosted.org/packages/27/94/3266821f65b92b3138631e9c8e7fe1fb513804ac934485a8d05776e1dd43/nvidia_cufft_cu12-11.2.1.3-py3-none-manylinux2014_x86_64.whl", hash = "sha256:f083fc24912aa410be21fa16d157fed2055dab1cc4b6934a0e03cba69eb242b9", size = 211459117 },
]

[[package]]
name = "nvidia-curand-cu12"
version = "10.3.5.147"
source = { registry = "https://pypi.org/simple" }
wheels = [
    { url = "https://files.pythonhosted.org/packages/80/9c/a79180e4d70995fdf030c6946991d0171555c6edf95c265c6b2bf7011112/nvidia_curand_cu12-10.3.5.147-py3-none-manylinux2014_aarch64.whl", hash = "sha256:1f173f09e3e3c76ab084aba0de819c49e56614feae5c12f69883f4ae9bb5fad9", size = 56314811 },
    { url = "https://files.pythonhosted.org/packages/8a/6d/44ad094874c6f1b9c654f8ed939590bdc408349f137f9b98a3a23ccec411/nvidia_curand_cu12-10.3.5.147-py3-none-manylinux2014_x86_64.whl", hash = "sha256:a88f583d4e0bb643c49743469964103aa59f7f708d862c3ddb0fc07f851e3b8b", size = 56305206 },
]

[[package]]
name = "nvidia-cusolver-cu12"
version = "11.6.1.9"
source = { registry = "https://pypi.org/simple" }
dependencies = [
    { name = "nvidia-cublas-cu12", marker = "sys_platform == 'linux'" },
    { name = "nvidia-cusparse-cu12", marker = "sys_platform == 'linux'" },
    { name = "nvidia-nvjitlink-cu12", marker = "sys_platform == 'linux'" },
]
wheels = [
    { url = "https://files.pythonhosted.org/packages/46/6b/a5c33cf16af09166845345275c34ad2190944bcc6026797a39f8e0a282e0/nvidia_cusolver_cu12-11.6.1.9-py3-none-manylinux2014_aarch64.whl", hash = "sha256:d338f155f174f90724bbde3758b7ac375a70ce8e706d70b018dd3375545fc84e", size = 127634111 },
    { url = "https://files.pythonhosted.org/packages/3a/e1/5b9089a4b2a4790dfdea8b3a006052cfecff58139d5a4e34cb1a51df8d6f/nvidia_cusolver_cu12-11.6.1.9-py3-none-manylinux2014_x86_64.whl", hash = "sha256:19e33fa442bcfd085b3086c4ebf7e8debc07cfe01e11513cc6d332fd918ac260", size = 127936057 },
]

[[package]]
name = "nvidia-cusparse-cu12"
version = "12.3.1.170"
source = { registry = "https://pypi.org/simple" }
dependencies = [
    { name = "nvidia-nvjitlink-cu12", marker = "sys_platform == 'linux'" },
]
wheels = [
    { url = "https://files.pythonhosted.org/packages/96/a9/c0d2f83a53d40a4a41be14cea6a0bf9e668ffcf8b004bd65633f433050c0/nvidia_cusparse_cu12-12.3.1.170-py3-none-manylinux2014_aarch64.whl", hash = "sha256:9d32f62896231ebe0480efd8a7f702e143c98cfaa0e8a76df3386c1ba2b54df3", size = 207381987 },
    { url = "https://files.pythonhosted.org/packages/db/f7/97a9ea26ed4bbbfc2d470994b8b4f338ef663be97b8f677519ac195e113d/nvidia_cusparse_cu12-12.3.1.170-py3-none-manylinux2014_x86_64.whl", hash = "sha256:ea4f11a2904e2a8dc4b1833cc1b5181cde564edd0d5cd33e3c168eff2d1863f1", size = 207454763 },
]

[[package]]
name = "nvidia-nccl-cu12"
version = "2.21.5"
source = { registry = "https://pypi.org/simple" }
wheels = [
    { url = "https://files.pythonhosted.org/packages/df/99/12cd266d6233f47d00daf3a72739872bdc10267d0383508b0b9c84a18bb6/nvidia_nccl_cu12-2.21.5-py3-none-manylinux2014_x86_64.whl", hash = "sha256:8579076d30a8c24988834445f8d633c697d42397e92ffc3f63fa26766d25e0a0", size = 188654414 },
]

[[package]]
name = "nvidia-nvjitlink-cu12"
version = "12.4.127"
source = { registry = "https://pypi.org/simple" }
wheels = [
    { url = "https://files.pythonhosted.org/packages/02/45/239d52c05074898a80a900f49b1615d81c07fceadd5ad6c4f86a987c0bc4/nvidia_nvjitlink_cu12-12.4.127-py3-none-manylinux2014_aarch64.whl", hash = "sha256:4abe7fef64914ccfa909bc2ba39739670ecc9e820c83ccc7a6ed414122599b83", size = 20552510 },
    { url = "https://files.pythonhosted.org/packages/ff/ff/847841bacfbefc97a00036e0fce5a0f086b640756dc38caea5e1bb002655/nvidia_nvjitlink_cu12-12.4.127-py3-none-manylinux2014_x86_64.whl", hash = "sha256:06b3b9b25bf3f8af351d664978ca26a16d2c5127dbd53c0497e28d1fb9611d57", size = 21066810 },
]

[[package]]
name = "nvidia-nvtx-cu12"
version = "12.4.127"
source = { registry = "https://pypi.org/simple" }
wheels = [
    { url = "https://files.pythonhosted.org/packages/06/39/471f581edbb7804b39e8063d92fc8305bdc7a80ae5c07dbe6ea5c50d14a5/nvidia_nvtx_cu12-12.4.127-py3-none-manylinux2014_aarch64.whl", hash = "sha256:7959ad635db13edf4fc65c06a6e9f9e55fc2f92596db928d169c0bb031e88ef3", size = 100417 },
    { url = "https://files.pythonhosted.org/packages/87/20/199b8713428322a2f22b722c62b8cc278cc53dffa9705d744484b5035ee9/nvidia_nvtx_cu12-12.4.127-py3-none-manylinux2014_x86_64.whl", hash = "sha256:781e950d9b9f60d8241ccea575b32f5105a5baf4c2351cab5256a24869f12a1a", size = 99144 },
]

[[package]]
name = "oauthlib"
version = "3.2.2"
source = { registry = "https://pypi.org/simple" }
sdist = { url = "https://files.pythonhosted.org/packages/6d/fa/fbf4001037904031639e6bfbfc02badfc7e12f137a8afa254df6c4c8a670/oauthlib-3.2.2.tar.gz", hash = "sha256:9859c40929662bec5d64f34d01c99e093149682a3f38915dc0655d5a633dd918", size = 177352 }
wheels = [
    { url = "https://files.pythonhosted.org/packages/7e/80/cab10959dc1faead58dc8384a781dfbf93cb4d33d50988f7a69f1b7c9bbe/oauthlib-3.2.2-py3-none-any.whl", hash = "sha256:8139f29aac13e25d502680e9e19963e83f16838d48a0d71c287fe40e7067fbca", size = 151688 },
]

[[package]]
name = "omegaconf"
version = "2.3.0"
source = { registry = "https://pypi.org/simple" }
dependencies = [
    { name = "antlr4-python3-runtime" },
    { name = "pyyaml" },
]
sdist = { url = "https://files.pythonhosted.org/packages/09/48/6388f1bb9da707110532cb70ec4d2822858ddfb44f1cdf1233c20a80ea4b/omegaconf-2.3.0.tar.gz", hash = "sha256:d5d4b6d29955cc50ad50c46dc269bcd92c6e00f5f90d23ab5fee7bfca4ba4cc7", size = 3298120 }
wheels = [
    { url = "https://files.pythonhosted.org/packages/e3/94/1843518e420fa3ed6919835845df698c7e27e183cb997394e4a670973a65/omegaconf-2.3.0-py3-none-any.whl", hash = "sha256:7b4df175cdb08ba400f45cae3bdcae7ba8365db4d165fc65fd04b050ab63b46b", size = 79500 },
]

[[package]]
name = "optuna"
version = "2.10.1"
source = { registry = "https://pypi.org/simple" }
dependencies = [
    { name = "alembic" },
    { name = "cliff" },
    { name = "cmaes" },
    { name = "colorlog" },
    { name = "numpy" },
    { name = "packaging" },
    { name = "pyyaml" },
    { name = "scipy" },
    { name = "sqlalchemy" },
    { name = "tqdm" },
]
sdist = { url = "https://files.pythonhosted.org/packages/c6/6a/5204699dd9c2b4b3062e3c77469058d7d96e59946e67353a80f0103ff353/optuna-2.10.1.tar.gz", hash = "sha256:8a12009b57757c1070b3bff2261c24824d6430c22926dd1e2ace33b3deff555f", size = 224093 }
wheels = [
    { url = "https://files.pythonhosted.org/packages/9f/6c/c6fab7d673d9d12144b8fe7155e15aeb06798b029ecfece4b193ffc859e6/optuna-2.10.1-py3-none-any.whl", hash = "sha256:d57dc1fd911d20697098bdef83836f8078387a3be2a5400ab26db15f8341e1f4", size = 308237 },
]

[[package]]
name = "orjson"
version = "3.10.14"
source = { registry = "https://pypi.org/simple" }
sdist = { url = "https://files.pythonhosted.org/packages/92/f7/3219b56f47b4f5e864fb11cdf4ac0aaa3de608730ad2dc4c6e16382f35ec/orjson-3.10.14.tar.gz", hash = "sha256:cf31f6f071a6b8e7aa1ead1fa27b935b48d00fbfa6a28ce856cfff2d5dd68eed", size = 5282116 }
wheels = [
    { url = "https://files.pythonhosted.org/packages/8c/dc/dc5a882be016ee8688bd867ad3b4e3b2ab039d91383099702301a1adb6ac/orjson-3.10.14-cp312-cp312-macosx_10_15_x86_64.macosx_11_0_arm64.macosx_10_15_universal2.whl", hash = "sha256:2ad4b7e367efba6dc3f119c9a0fcd41908b7ec0399a696f3cdea7ec477441b09", size = 249396 },
    { url = "https://files.pythonhosted.org/packages/f0/95/4c23ff5c0505cd687928608e0b7910ccb44ce59490079e1c17b7610aa0d0/orjson-3.10.14-cp312-cp312-manylinux_2_17_aarch64.manylinux2014_aarch64.whl", hash = "sha256:f496286fc85e93ce0f71cc84fc1c42de2decf1bf494094e188e27a53694777a7", size = 135689 },
    { url = "https://files.pythonhosted.org/packages/ad/39/b4bdd19604dce9d6509c4d86e8e251a1373a24204b4c4169866dcecbe5f5/orjson-3.10.14-cp312-cp312-manylinux_2_17_armv7l.manylinux2014_armv7l.whl", hash = "sha256:c7f189bbfcded40e41a6969c1068ba305850ba016665be71a217918931416fbf", size = 150136 },
    { url = "https://files.pythonhosted.org/packages/1d/92/7b9bad96353abd3e89947960252dcf1022ce2df7f29056e434de05e18b6d/orjson-3.10.14-cp312-cp312-manylinux_2_17_ppc64le.manylinux2014_ppc64le.whl", hash = "sha256:8cc8204f0b75606869c707da331058ddf085de29558b516fc43c73ee5ee2aadb", size = 139766 },
    { url = "https://files.pythonhosted.org/packages/a6/bd/abb13c86540b7a91b40d7d9f8549d03a026bc22d78fa93f71d68b8f4c36e/orjson-3.10.14-cp312-cp312-manylinux_2_17_s390x.manylinux2014_s390x.whl", hash = "sha256:deaa2899dff7f03ab667e2ec25842d233e2a6a9e333efa484dfe666403f3501c", size = 154533 },
    { url = "https://files.pythonhosted.org/packages/c0/02/0bcb91ec9c7143012359983aca44f567f87df379957cd4af11336217b12f/orjson-3.10.14-cp312-cp312-manylinux_2_17_x86_64.manylinux2014_x86_64.whl", hash = "sha256:f1c3ea52642c9714dc6e56de8a451a066f6d2707d273e07fe8a9cc1ba073813d", size = 130658 },
    { url = "https://files.pythonhosted.org/packages/b4/1e/b304596bb1f800d47d6e92305bd09f0eef693ed4f7b2095db63f9808b229/orjson-3.10.14-cp312-cp312-manylinux_2_5_i686.manylinux1_i686.whl", hash = "sha256:9d3f9ed72e7458ded9a1fb1b4d4ed4c4fdbaf82030ce3f9274b4dc1bff7ace2b", size = 138546 },
    { url = "https://files.pythonhosted.org/packages/56/c7/65d72b22080186ef618a46afeb9386e20056f3237664090f3a2f8da1cd6d/orjson-3.10.14-cp312-cp312-musllinux_1_2_aarch64.whl", hash = "sha256:07520685d408a2aba514c17ccc16199ff2934f9f9e28501e676c557f454a37fe", size = 130774 },
    { url = "https://files.pythonhosted.org/packages/4d/85/1ab35a832f32b37ccd673721e845cf302f23453603112255af611c91d1d1/orjson-3.10.14-cp312-cp312-musllinux_1_2_armv7l.whl", hash = "sha256:76344269b550ea01488d19a2a369ab572c1ac4449a72e9f6ac0d70eb1cbfb953", size = 414649 },
    { url = "https://files.pythonhosted.org/packages/d1/7d/1d6575f779bab8fe698fa6d52e8aa3aa0a9fca4885d0bf6197700455713a/orjson-3.10.14-cp312-cp312-musllinux_1_2_i686.whl", hash = "sha256:e2979d0f2959990620f7e62da6cd954e4620ee815539bc57a8ae46e2dacf90e3", size = 141060 },
    { url = "https://files.pythonhosted.org/packages/f8/26/68513e28b3bd1d7633318ed2818e86d1bfc8b782c87c520c7b363092837f/orjson-3.10.14-cp312-cp312-musllinux_1_2_x86_64.whl", hash = "sha256:03f61ca3674555adcb1aa717b9fc87ae936aa7a63f6aba90a474a88701278780", size = 129798 },
    { url = "https://files.pythonhosted.org/packages/44/ca/020fb99c98ff7267ba18ce798ff0c8c3aa97cd949b611fc76cad3c87e534/orjson-3.10.14-cp312-cp312-win32.whl", hash = "sha256:d5075c54edf1d6ad81d4c6523ce54a748ba1208b542e54b97d8a882ecd810fd1", size = 142524 },
    { url = "https://files.pythonhosted.org/packages/70/7f/f2d346819a273653825e7c92dc26418c8da506003c9fc1dfe8157e733b2e/orjson-3.10.14-cp312-cp312-win_amd64.whl", hash = "sha256:175cafd322e458603e8ce73510a068d16b6e6f389c13f69bf16de0e843d7d406", size = 133663 },
    { url = "https://files.pythonhosted.org/packages/46/bb/f1b037d89f580c79eda0940772384cc226a697be1cb4eb94ae4e792aa34c/orjson-3.10.14-cp313-cp313-macosx_10_15_x86_64.macosx_11_0_arm64.macosx_10_15_universal2.whl", hash = "sha256:0905ca08a10f7e0e0c97d11359609300eb1437490a7f32bbaa349de757e2e0c7", size = 249333 },
    { url = "https://files.pythonhosted.org/packages/e4/72/12958a073cace3f8acef0f9a30739d95f46bbb1544126fecad11527d4508/orjson-3.10.14-cp313-cp313-manylinux_2_17_aarch64.manylinux2014_aarch64.whl", hash = "sha256:92d13292249f9f2a3e418cbc307a9fbbef043c65f4bd8ba1eb620bc2aaba3d15", size = 125038 },
    { url = "https://files.pythonhosted.org/packages/c0/ae/461f78b1c98de1bc034af88bc21c6a792cc63373261fbc10a6ee560814fa/orjson-3.10.14-cp313-cp313-manylinux_2_17_x86_64.manylinux2014_x86_64.whl", hash = "sha256:90937664e776ad316d64251e2fa2ad69265e4443067668e4727074fe39676414", size = 130604 },
    { url = "https://files.pythonhosted.org/packages/ae/d2/17f50513f56bff7898840fddf7fb88f501305b9b2605d2793ff224789665/orjson-3.10.14-cp313-cp313-musllinux_1_2_aarch64.whl", hash = "sha256:9ed3d26c4cb4f6babaf791aa46a029265850e80ec2a566581f5c2ee1a14df4f1", size = 130756 },
    { url = "https://files.pythonhosted.org/packages/fa/bc/673856e4af94c9890dfd8e2054c05dc2ddc16d1728c2aa0c5bd198943105/orjson-3.10.14-cp313-cp313-musllinux_1_2_armv7l.whl", hash = "sha256:56ee546c2bbe9599aba78169f99d1dc33301853e897dbaf642d654248280dc6e", size = 414613 },
    { url = "https://files.pythonhosted.org/packages/09/01/08c5b69b0756dd1790fcffa569d6a28dedcd7b97f825e4b46537b788908c/orjson-3.10.14-cp313-cp313-musllinux_1_2_i686.whl", hash = "sha256:901e826cb2f1bdc1fcef3ef59adf0c451e8f7c0b5deb26c1a933fb66fb505eae", size = 141010 },
    { url = "https://files.pythonhosted.org/packages/5b/98/72883bb6cf88fd364996e62d2026622ca79bfb8dbaf96ccdd2018ada25b1/orjson-3.10.14-cp313-cp313-musllinux_1_2_x86_64.whl", hash = "sha256:26336c0d4b2d44636e1e1e6ed1002f03c6aae4a8a9329561c8883f135e9ff010", size = 129732 },
    { url = "https://files.pythonhosted.org/packages/e4/99/347418f7ef56dcb478ba131a6112b8ddd5b747942652b6e77a53155a7e21/orjson-3.10.14-cp313-cp313-win32.whl", hash = "sha256:e2bc525e335a8545c4e48f84dd0328bc46158c9aaeb8a1c2276546e94540ea3d", size = 142504 },
    { url = "https://files.pythonhosted.org/packages/59/ac/5e96cad01083015f7bfdb02ccafa489da8e6caa7f4c519e215f04d2bd856/orjson-3.10.14-cp313-cp313-win_amd64.whl", hash = "sha256:eca04dfd792cedad53dc9a917da1a522486255360cb4e77619343a20d9f35364", size = 133388 },
]

[[package]]
name = "packaging"
version = "24.2"
source = { registry = "https://pypi.org/simple" }
sdist = { url = "https://files.pythonhosted.org/packages/d0/63/68dbb6eb2de9cb10ee4c9c14a0148804425e13c4fb20d61cce69f53106da/packaging-24.2.tar.gz", hash = "sha256:c228a6dc5e932d346bc5739379109d49e8853dd8223571c7c5b55260edc0b97f", size = 163950 }
wheels = [
    { url = "https://files.pythonhosted.org/packages/88/ef/eb23f262cca3c0c4eb7ab1933c3b1f03d021f2c48f54763065b6f0e321be/packaging-24.2-py3-none-any.whl", hash = "sha256:09abb1bccd265c01f4a3aa3f7a7db064b36514d2cba19a2f694fe6150451a759", size = 65451 },
]

[[package]]
name = "paginate"
version = "0.5.7"
source = { registry = "https://pypi.org/simple" }
sdist = { url = "https://files.pythonhosted.org/packages/ec/46/68dde5b6bc00c1296ec6466ab27dddede6aec9af1b99090e1107091b3b84/paginate-0.5.7.tar.gz", hash = "sha256:22bd083ab41e1a8b4f3690544afb2c60c25e5c9a63a30fa2f483f6c60c8e5945", size = 19252 }
wheels = [
    { url = "https://files.pythonhosted.org/packages/90/96/04b8e52da071d28f5e21a805b19cb9390aa17a47462ac87f5e2696b9566d/paginate-0.5.7-py2.py3-none-any.whl", hash = "sha256:b885e2af73abcf01d9559fd5216b57ef722f8c42affbb63942377668e35c7591", size = 13746 },
]

[[package]]
name = "pandas"
version = "2.2.3"
source = { registry = "https://pypi.org/simple" }
dependencies = [
    { name = "numpy" },
    { name = "python-dateutil" },
    { name = "pytz" },
    { name = "tzdata" },
]
sdist = { url = "https://files.pythonhosted.org/packages/9c/d6/9f8431bacc2e19dca897724cd097b1bb224a6ad5433784a44b587c7c13af/pandas-2.2.3.tar.gz", hash = "sha256:4f18ba62b61d7e192368b84517265a99b4d7ee8912f8708660fb4a366cc82667", size = 4399213 }
wheels = [
    { url = "https://files.pythonhosted.org/packages/17/a3/fb2734118db0af37ea7433f57f722c0a56687e14b14690edff0cdb4b7e58/pandas-2.2.3-cp312-cp312-macosx_10_9_x86_64.whl", hash = "sha256:b1d432e8d08679a40e2a6d8b2f9770a5c21793a6f9f47fdd52c5ce1948a5a8a9", size = 12529893 },
    { url = "https://files.pythonhosted.org/packages/e1/0c/ad295fd74bfac85358fd579e271cded3ac969de81f62dd0142c426b9da91/pandas-2.2.3-cp312-cp312-macosx_11_0_arm64.whl", hash = "sha256:a5a1595fe639f5988ba6a8e5bc9649af3baf26df3998a0abe56c02609392e0a4", size = 11363475 },
    { url = "https://files.pythonhosted.org/packages/c6/2a/4bba3f03f7d07207481fed47f5b35f556c7441acddc368ec43d6643c5777/pandas-2.2.3-cp312-cp312-manylinux2014_aarch64.manylinux_2_17_aarch64.whl", hash = "sha256:5de54125a92bb4d1c051c0659e6fcb75256bf799a732a87184e5ea503965bce3", size = 15188645 },
    { url = "https://files.pythonhosted.org/packages/38/f8/d8fddee9ed0d0c0f4a2132c1dfcf0e3e53265055da8df952a53e7eaf178c/pandas-2.2.3-cp312-cp312-manylinux_2_17_x86_64.manylinux2014_x86_64.whl", hash = "sha256:fffb8ae78d8af97f849404f21411c95062db1496aeb3e56f146f0355c9989319", size = 12739445 },
    { url = "https://files.pythonhosted.org/packages/20/e8/45a05d9c39d2cea61ab175dbe6a2de1d05b679e8de2011da4ee190d7e748/pandas-2.2.3-cp312-cp312-musllinux_1_2_aarch64.whl", hash = "sha256:6dfcb5ee8d4d50c06a51c2fffa6cff6272098ad6540aed1a76d15fb9318194d8", size = 16359235 },
    { url = "https://files.pythonhosted.org/packages/1d/99/617d07a6a5e429ff90c90da64d428516605a1ec7d7bea494235e1c3882de/pandas-2.2.3-cp312-cp312-musllinux_1_2_x86_64.whl", hash = "sha256:062309c1b9ea12a50e8ce661145c6aab431b1e99530d3cd60640e255778bd43a", size = 14056756 },
    { url = "https://files.pythonhosted.org/packages/29/d4/1244ab8edf173a10fd601f7e13b9566c1b525c4f365d6bee918e68381889/pandas-2.2.3-cp312-cp312-win_amd64.whl", hash = "sha256:59ef3764d0fe818125a5097d2ae867ca3fa64df032331b7e0917cf5d7bf66b13", size = 11504248 },
    { url = "https://files.pythonhosted.org/packages/64/22/3b8f4e0ed70644e85cfdcd57454686b9057c6c38d2f74fe4b8bc2527214a/pandas-2.2.3-cp313-cp313-macosx_10_13_x86_64.whl", hash = "sha256:f00d1345d84d8c86a63e476bb4955e46458b304b9575dcf71102b5c705320015", size = 12477643 },
    { url = "https://files.pythonhosted.org/packages/e4/93/b3f5d1838500e22c8d793625da672f3eec046b1a99257666c94446969282/pandas-2.2.3-cp313-cp313-macosx_11_0_arm64.whl", hash = "sha256:3508d914817e153ad359d7e069d752cdd736a247c322d932eb89e6bc84217f28", size = 11281573 },
    { url = "https://files.pythonhosted.org/packages/f5/94/6c79b07f0e5aab1dcfa35a75f4817f5c4f677931d4234afcd75f0e6a66ca/pandas-2.2.3-cp313-cp313-manylinux2014_aarch64.manylinux_2_17_aarch64.whl", hash = "sha256:22a9d949bfc9a502d320aa04e5d02feab689d61da4e7764b62c30b991c42c5f0", size = 15196085 },
    { url = "https://files.pythonhosted.org/packages/e8/31/aa8da88ca0eadbabd0a639788a6da13bb2ff6edbbb9f29aa786450a30a91/pandas-2.2.3-cp313-cp313-manylinux_2_17_x86_64.manylinux2014_x86_64.whl", hash = "sha256:f3a255b2c19987fbbe62a9dfd6cff7ff2aa9ccab3fc75218fd4b7530f01efa24", size = 12711809 },
    { url = "https://files.pythonhosted.org/packages/ee/7c/c6dbdb0cb2a4344cacfb8de1c5808ca885b2e4dcfde8008266608f9372af/pandas-2.2.3-cp313-cp313-musllinux_1_2_aarch64.whl", hash = "sha256:800250ecdadb6d9c78eae4990da62743b857b470883fa27f652db8bdde7f6659", size = 16356316 },
    { url = "https://files.pythonhosted.org/packages/57/b7/8b757e7d92023b832869fa8881a992696a0bfe2e26f72c9ae9f255988d42/pandas-2.2.3-cp313-cp313-musllinux_1_2_x86_64.whl", hash = "sha256:6374c452ff3ec675a8f46fd9ab25c4ad0ba590b71cf0656f8b6daa5202bca3fb", size = 14022055 },
    { url = "https://files.pythonhosted.org/packages/3b/bc/4b18e2b8c002572c5a441a64826252ce5da2aa738855747247a971988043/pandas-2.2.3-cp313-cp313-win_amd64.whl", hash = "sha256:61c5ad4043f791b61dd4752191d9f07f0ae412515d59ba8f005832a532f8736d", size = 11481175 },
    { url = "https://files.pythonhosted.org/packages/76/a3/a5d88146815e972d40d19247b2c162e88213ef51c7c25993942c39dbf41d/pandas-2.2.3-cp313-cp313t-macosx_10_13_x86_64.whl", hash = "sha256:3b71f27954685ee685317063bf13c7709a7ba74fc996b84fc6821c59b0f06468", size = 12615650 },
    { url = "https://files.pythonhosted.org/packages/9c/8c/f0fd18f6140ddafc0c24122c8a964e48294acc579d47def376fef12bcb4a/pandas-2.2.3-cp313-cp313t-macosx_11_0_arm64.whl", hash = "sha256:38cf8125c40dae9d5acc10fa66af8ea6fdf760b2714ee482ca691fc66e6fcb18", size = 11290177 },
    { url = "https://files.pythonhosted.org/packages/ed/f9/e995754eab9c0f14c6777401f7eece0943840b7a9fc932221c19d1abee9f/pandas-2.2.3-cp313-cp313t-manylinux2014_aarch64.manylinux_2_17_aarch64.whl", hash = "sha256:ba96630bc17c875161df3818780af30e43be9b166ce51c9a18c1feae342906c2", size = 14651526 },
    { url = "https://files.pythonhosted.org/packages/25/b0/98d6ae2e1abac4f35230aa756005e8654649d305df9a28b16b9ae4353bff/pandas-2.2.3-cp313-cp313t-manylinux_2_17_x86_64.manylinux2014_x86_64.whl", hash = "sha256:1db71525a1538b30142094edb9adc10be3f3e176748cd7acc2240c2f2e5aa3a4", size = 11871013 },
    { url = "https://files.pythonhosted.org/packages/cc/57/0f72a10f9db6a4628744c8e8f0df4e6e21de01212c7c981d31e50ffc8328/pandas-2.2.3-cp313-cp313t-musllinux_1_2_aarch64.whl", hash = "sha256:15c0e1e02e93116177d29ff83e8b1619c93ddc9c49083f237d4312337a61165d", size = 15711620 },
    { url = "https://files.pythonhosted.org/packages/ab/5f/b38085618b950b79d2d9164a711c52b10aefc0ae6833b96f626b7021b2ed/pandas-2.2.3-cp313-cp313t-musllinux_1_2_x86_64.whl", hash = "sha256:ad5b65698ab28ed8d7f18790a0dc58005c7629f227be9ecc1072aa74c0c1d43a", size = 13098436 },
]

[[package]]
name = "pandocfilters"
version = "1.5.1"
source = { registry = "https://pypi.org/simple" }
sdist = { url = "https://files.pythonhosted.org/packages/70/6f/3dd4940bbe001c06a65f88e36bad298bc7a0de5036115639926b0c5c0458/pandocfilters-1.5.1.tar.gz", hash = "sha256:002b4a555ee4ebc03f8b66307e287fa492e4a77b4ea14d3f934328297bb4939e", size = 8454 }
wheels = [
    { url = "https://files.pythonhosted.org/packages/ef/af/4fbc8cab944db5d21b7e2a5b8e9211a03a79852b1157e2c102fcc61ac440/pandocfilters-1.5.1-py2.py3-none-any.whl", hash = "sha256:93be382804a9cdb0a7267585f157e5d1731bbe5545a85b268d6f5fe6232de2bc", size = 8663 },
]

[[package]]
name = "parso"
version = "0.8.4"
source = { registry = "https://pypi.org/simple" }
sdist = { url = "https://files.pythonhosted.org/packages/66/94/68e2e17afaa9169cf6412ab0f28623903be73d1b32e208d9e8e541bb086d/parso-0.8.4.tar.gz", hash = "sha256:eb3a7b58240fb99099a345571deecc0f9540ea5f4dd2fe14c2a99d6b281ab92d", size = 400609 }
wheels = [
    { url = "https://files.pythonhosted.org/packages/c6/ac/dac4a63f978e4dcb3c6d3a78c4d8e0192a113d288502a1216950c41b1027/parso-0.8.4-py2.py3-none-any.whl", hash = "sha256:a418670a20291dacd2dddc80c377c5c3791378ee1e8d12bffc35420643d43f18", size = 103650 },
]

[[package]]
name = "pathspec"
version = "0.12.1"
source = { registry = "https://pypi.org/simple" }
sdist = { url = "https://files.pythonhosted.org/packages/ca/bc/f35b8446f4531a7cb215605d100cd88b7ac6f44ab3fc94870c120ab3adbf/pathspec-0.12.1.tar.gz", hash = "sha256:a482d51503a1ab33b1c67a6c3813a26953dbdc71c31dacaef9a838c4e29f5712", size = 51043 }
wheels = [
    { url = "https://files.pythonhosted.org/packages/cc/20/ff623b09d963f88bfde16306a54e12ee5ea43e9b597108672ff3a408aad6/pathspec-0.12.1-py3-none-any.whl", hash = "sha256:a0d503e138a4c123b27490a4f7beda6a01c6f288df0e4a8b79c7eb0dc7b4cc08", size = 31191 },
]

[[package]]
name = "pbr"
version = "6.1.0"
source = { registry = "https://pypi.org/simple" }
sdist = { url = "https://files.pythonhosted.org/packages/b2/35/80cf8f6a4f34017a7fe28242dc45161a1baa55c41563c354d8147e8358b2/pbr-6.1.0.tar.gz", hash = "sha256:788183e382e3d1d7707db08978239965e8b9e4e5ed42669bf4758186734d5f24", size = 124032 }
wheels = [
    { url = "https://files.pythonhosted.org/packages/1d/44/6a65ecd630393d47ad3e7d5354768cb7f9a10b3a0eb2cd8c6f52b28211ee/pbr-6.1.0-py2.py3-none-any.whl", hash = "sha256:a776ae228892d8013649c0aeccbb3d5f99ee15e005a4cbb7e61d55a067b28a2a", size = 108529 },
]

[[package]]
name = "pexpect"
version = "4.9.0"
source = { registry = "https://pypi.org/simple" }
dependencies = [
    { name = "ptyprocess" },
]
sdist = { url = "https://files.pythonhosted.org/packages/42/92/cc564bf6381ff43ce1f4d06852fc19a2f11d180f23dc32d9588bee2f149d/pexpect-4.9.0.tar.gz", hash = "sha256:ee7d41123f3c9911050ea2c2dac107568dc43b2d3b0c7557a33212c398ead30f", size = 166450 }
wheels = [
    { url = "https://files.pythonhosted.org/packages/9e/c3/059298687310d527a58bb01f3b1965787ee3b40dce76752eda8b44e9a2c5/pexpect-4.9.0-py2.py3-none-any.whl", hash = "sha256:7236d1e080e4936be2dc3e326cec0af72acf9212a7e1d060210e70a47e253523", size = 63772 },
]

[[package]]
name = "pickleshare"
version = "0.7.5"
source = { registry = "https://pypi.org/simple" }
sdist = { url = "https://files.pythonhosted.org/packages/d8/b6/df3c1c9b616e9c0edbc4fbab6ddd09df9535849c64ba51fcb6531c32d4d8/pickleshare-0.7.5.tar.gz", hash = "sha256:87683d47965c1da65cdacaf31c8441d12b8044cdec9aca500cd78fc2c683afca", size = 6161 }
wheels = [
    { url = "https://files.pythonhosted.org/packages/9a/41/220f49aaea88bc6fa6cba8d05ecf24676326156c23b991e80b3f2fc24c77/pickleshare-0.7.5-py2.py3-none-any.whl", hash = "sha256:9649af414d74d4df115d5d718f82acb59c9d418196b7b4290ed47a12ce62df56", size = 6877 },
]

[[package]]
name = "pillow"
version = "11.1.0"
source = { registry = "https://pypi.org/simple" }
sdist = { url = "https://files.pythonhosted.org/packages/f3/af/c097e544e7bd278333db77933e535098c259609c4eb3b85381109602fb5b/pillow-11.1.0.tar.gz", hash = "sha256:368da70808b36d73b4b390a8ffac11069f8a5c85f29eff1f1b01bcf3ef5b2a20", size = 46742715 }
wheels = [
    { url = "https://files.pythonhosted.org/packages/95/20/9ce6ed62c91c073fcaa23d216e68289e19d95fb8188b9fb7a63d36771db8/pillow-11.1.0-cp312-cp312-macosx_10_13_x86_64.whl", hash = "sha256:2062ffb1d36544d42fcaa277b069c88b01bb7298f4efa06731a7fd6cc290b81a", size = 3226818 },
    { url = "https://files.pythonhosted.org/packages/b9/d8/f6004d98579a2596c098d1e30d10b248798cceff82d2b77aa914875bfea1/pillow-11.1.0-cp312-cp312-macosx_11_0_arm64.whl", hash = "sha256:a85b653980faad27e88b141348707ceeef8a1186f75ecc600c395dcac19f385b", size = 3101662 },
    { url = "https://files.pythonhosted.org/packages/08/d9/892e705f90051c7a2574d9f24579c9e100c828700d78a63239676f960b74/pillow-11.1.0-cp312-cp312-manylinux_2_17_aarch64.manylinux2014_aarch64.whl", hash = "sha256:9409c080586d1f683df3f184f20e36fb647f2e0bc3988094d4fd8c9f4eb1b3b3", size = 4329317 },
    { url = "https://files.pythonhosted.org/packages/8c/aa/7f29711f26680eab0bcd3ecdd6d23ed6bce180d82e3f6380fb7ae35fcf3b/pillow-11.1.0-cp312-cp312-manylinux_2_17_x86_64.manylinux2014_x86_64.whl", hash = "sha256:7fdadc077553621911f27ce206ffcbec7d3f8d7b50e0da39f10997e8e2bb7f6a", size = 4412999 },
    { url = "https://files.pythonhosted.org/packages/c8/c4/8f0fe3b9e0f7196f6d0bbb151f9fba323d72a41da068610c4c960b16632a/pillow-11.1.0-cp312-cp312-manylinux_2_28_aarch64.whl", hash = "sha256:93a18841d09bcdd774dcdc308e4537e1f867b3dec059c131fde0327899734aa1", size = 4368819 },
    { url = "https://files.pythonhosted.org/packages/38/0d/84200ed6a871ce386ddc82904bfadc0c6b28b0c0ec78176871a4679e40b3/pillow-11.1.0-cp312-cp312-manylinux_2_28_x86_64.whl", hash = "sha256:9aa9aeddeed452b2f616ff5507459e7bab436916ccb10961c4a382cd3e03f47f", size = 4496081 },
    { url = "https://files.pythonhosted.org/packages/84/9c/9bcd66f714d7e25b64118e3952d52841a4babc6d97b6d28e2261c52045d4/pillow-11.1.0-cp312-cp312-musllinux_1_2_aarch64.whl", hash = "sha256:3cdcdb0b896e981678eee140d882b70092dac83ac1cdf6b3a60e2216a73f2b91", size = 4296513 },
    { url = "https://files.pythonhosted.org/packages/db/61/ada2a226e22da011b45f7104c95ebda1b63dcbb0c378ad0f7c2a710f8fd2/pillow-11.1.0-cp312-cp312-musllinux_1_2_x86_64.whl", hash = "sha256:36ba10b9cb413e7c7dfa3e189aba252deee0602c86c309799da5a74009ac7a1c", size = 4431298 },
    { url = "https://files.pythonhosted.org/packages/e7/c4/fc6e86750523f367923522014b821c11ebc5ad402e659d8c9d09b3c9d70c/pillow-11.1.0-cp312-cp312-win32.whl", hash = "sha256:cfd5cd998c2e36a862d0e27b2df63237e67273f2fc78f47445b14e73a810e7e6", size = 2291630 },
    { url = "https://files.pythonhosted.org/packages/08/5c/2104299949b9d504baf3f4d35f73dbd14ef31bbd1ddc2c1b66a5b7dfda44/pillow-11.1.0-cp312-cp312-win_amd64.whl", hash = "sha256:a697cd8ba0383bba3d2d3ada02b34ed268cb548b369943cd349007730c92bddf", size = 2626369 },
    { url = "https://files.pythonhosted.org/packages/37/f3/9b18362206b244167c958984b57c7f70a0289bfb59a530dd8af5f699b910/pillow-11.1.0-cp312-cp312-win_arm64.whl", hash = "sha256:4dd43a78897793f60766563969442020e90eb7847463eca901e41ba186a7d4a5", size = 2375240 },
    { url = "https://files.pythonhosted.org/packages/b3/31/9ca79cafdce364fd5c980cd3416c20ce1bebd235b470d262f9d24d810184/pillow-11.1.0-cp313-cp313-macosx_10_13_x86_64.whl", hash = "sha256:ae98e14432d458fc3de11a77ccb3ae65ddce70f730e7c76140653048c71bfcbc", size = 3226640 },
    { url = "https://files.pythonhosted.org/packages/ac/0f/ff07ad45a1f172a497aa393b13a9d81a32e1477ef0e869d030e3c1532521/pillow-11.1.0-cp313-cp313-macosx_11_0_arm64.whl", hash = "sha256:cc1331b6d5a6e144aeb5e626f4375f5b7ae9934ba620c0ac6b3e43d5e683a0f0", size = 3101437 },
    { url = "https://files.pythonhosted.org/packages/08/2f/9906fca87a68d29ec4530be1f893149e0cb64a86d1f9f70a7cfcdfe8ae44/pillow-11.1.0-cp313-cp313-manylinux_2_17_aarch64.manylinux2014_aarch64.whl", hash = "sha256:758e9d4ef15d3560214cddbc97b8ef3ef86ce04d62ddac17ad39ba87e89bd3b1", size = 4326605 },
    { url = "https://files.pythonhosted.org/packages/b0/0f/f3547ee15b145bc5c8b336401b2d4c9d9da67da9dcb572d7c0d4103d2c69/pillow-11.1.0-cp313-cp313-manylinux_2_17_x86_64.manylinux2014_x86_64.whl", hash = "sha256:b523466b1a31d0dcef7c5be1f20b942919b62fd6e9a9be199d035509cbefc0ec", size = 4411173 },
    { url = "https://files.pythonhosted.org/packages/b1/df/bf8176aa5db515c5de584c5e00df9bab0713548fd780c82a86cba2c2fedb/pillow-11.1.0-cp313-cp313-manylinux_2_28_aarch64.whl", hash = "sha256:9044b5e4f7083f209c4e35aa5dd54b1dd5b112b108648f5c902ad586d4f945c5", size = 4369145 },
    { url = "https://files.pythonhosted.org/packages/de/7c/7433122d1cfadc740f577cb55526fdc39129a648ac65ce64db2eb7209277/pillow-11.1.0-cp313-cp313-manylinux_2_28_x86_64.whl", hash = "sha256:3764d53e09cdedd91bee65c2527815d315c6b90d7b8b79759cc48d7bf5d4f114", size = 4496340 },
    { url = "https://files.pythonhosted.org/packages/25/46/dd94b93ca6bd555588835f2504bd90c00d5438fe131cf01cfa0c5131a19d/pillow-11.1.0-cp313-cp313-musllinux_1_2_aarch64.whl", hash = "sha256:31eba6bbdd27dde97b0174ddf0297d7a9c3a507a8a1480e1e60ef914fe23d352", size = 4296906 },
    { url = "https://files.pythonhosted.org/packages/a8/28/2f9d32014dfc7753e586db9add35b8a41b7a3b46540e965cb6d6bc607bd2/pillow-11.1.0-cp313-cp313-musllinux_1_2_x86_64.whl", hash = "sha256:b5d658fbd9f0d6eea113aea286b21d3cd4d3fd978157cbf2447a6035916506d3", size = 4431759 },
    { url = "https://files.pythonhosted.org/packages/33/48/19c2cbe7403870fbe8b7737d19eb013f46299cdfe4501573367f6396c775/pillow-11.1.0-cp313-cp313-win32.whl", hash = "sha256:f86d3a7a9af5d826744fabf4afd15b9dfef44fe69a98541f666f66fbb8d3fef9", size = 2291657 },
    { url = "https://files.pythonhosted.org/packages/3b/ad/285c556747d34c399f332ba7c1a595ba245796ef3e22eae190f5364bb62b/pillow-11.1.0-cp313-cp313-win_amd64.whl", hash = "sha256:593c5fd6be85da83656b93ffcccc2312d2d149d251e98588b14fbc288fd8909c", size = 2626304 },
    { url = "https://files.pythonhosted.org/packages/e5/7b/ef35a71163bf36db06e9c8729608f78dedf032fc8313d19bd4be5c2588f3/pillow-11.1.0-cp313-cp313-win_arm64.whl", hash = "sha256:11633d58b6ee5733bde153a8dafd25e505ea3d32e261accd388827ee987baf65", size = 2375117 },
    { url = "https://files.pythonhosted.org/packages/79/30/77f54228401e84d6791354888549b45824ab0ffde659bafa67956303a09f/pillow-11.1.0-cp313-cp313t-macosx_10_13_x86_64.whl", hash = "sha256:70ca5ef3b3b1c4a0812b5c63c57c23b63e53bc38e758b37a951e5bc466449861", size = 3230060 },
    { url = "https://files.pythonhosted.org/packages/ce/b1/56723b74b07dd64c1010fee011951ea9c35a43d8020acd03111f14298225/pillow-11.1.0-cp313-cp313t-macosx_11_0_arm64.whl", hash = "sha256:8000376f139d4d38d6851eb149b321a52bb8893a88dae8ee7d95840431977081", size = 3106192 },
    { url = "https://files.pythonhosted.org/packages/e1/cd/7bf7180e08f80a4dcc6b4c3a0aa9e0b0ae57168562726a05dc8aa8fa66b0/pillow-11.1.0-cp313-cp313t-manylinux_2_17_x86_64.manylinux2014_x86_64.whl", hash = "sha256:9ee85f0696a17dd28fbcfceb59f9510aa71934b483d1f5601d1030c3c8304f3c", size = 4446805 },
    { url = "https://files.pythonhosted.org/packages/97/42/87c856ea30c8ed97e8efbe672b58c8304dee0573f8c7cab62ae9e31db6ae/pillow-11.1.0-cp313-cp313t-manylinux_2_28_x86_64.whl", hash = "sha256:dd0e081319328928531df7a0e63621caf67652c8464303fd102141b785ef9547", size = 4530623 },
    { url = "https://files.pythonhosted.org/packages/ff/41/026879e90c84a88e33fb00cc6bd915ac2743c67e87a18f80270dfe3c2041/pillow-11.1.0-cp313-cp313t-musllinux_1_2_x86_64.whl", hash = "sha256:e63e4e5081de46517099dc30abe418122f54531a6ae2ebc8680bcd7096860eab", size = 4465191 },
    { url = "https://files.pythonhosted.org/packages/e5/fb/a7960e838bc5df57a2ce23183bfd2290d97c33028b96bde332a9057834d3/pillow-11.1.0-cp313-cp313t-win32.whl", hash = "sha256:dda60aa465b861324e65a78c9f5cf0f4bc713e4309f83bc387be158b077963d9", size = 2295494 },
    { url = "https://files.pythonhosted.org/packages/d7/6c/6ec83ee2f6f0fda8d4cf89045c6be4b0373ebfc363ba8538f8c999f63fcd/pillow-11.1.0-cp313-cp313t-win_amd64.whl", hash = "sha256:ad5db5781c774ab9a9b2c4302bbf0c1014960a0a7be63278d13ae6fdf88126fe", size = 2631595 },
    { url = "https://files.pythonhosted.org/packages/cf/6c/41c21c6c8af92b9fea313aa47c75de49e2f9a467964ee33eb0135d47eb64/pillow-11.1.0-cp313-cp313t-win_arm64.whl", hash = "sha256:67cd427c68926108778a9005f2a04adbd5e67c442ed21d95389fe1d595458756", size = 2377651 },
]

[[package]]
name = "pipreqs"
version = "0.5.0"
source = { registry = "https://pypi.org/simple" }
dependencies = [
    { name = "docopt" },
    { name = "ipython" },
    { name = "nbconvert" },
    { name = "yarg" },
]
sdist = { url = "https://files.pythonhosted.org/packages/12/4c/0a335b1b70c7e1821140ac6f884b51d47f049bcb600fa19bb374922f73aa/pipreqs-0.5.0.tar.gz", hash = "sha256:f33298d235ff76def369cb9a3594d084d9badc70cebba1e8cb271fcd4fdc0183", size = 35240 }
wheels = [
    { url = "https://files.pythonhosted.org/packages/36/38/cc1343c3a63655e18328e51e00c6e6851be648f1b8babffc5131f1b9f226/pipreqs-0.5.0-py3-none-any.whl", hash = "sha256:0809f6217028e35785f80e90217e18043e58c99ba28175e28320f9074dd03874", size = 33496 },
]

[[package]]
name = "platformdirs"
version = "4.3.6"
source = { registry = "https://pypi.org/simple" }
sdist = { url = "https://files.pythonhosted.org/packages/13/fc/128cc9cb8f03208bdbf93d3aa862e16d376844a14f9a0ce5cf4507372de4/platformdirs-4.3.6.tar.gz", hash = "sha256:357fb2acbc885b0419afd3ce3ed34564c13c9b95c89360cd9563f73aa5e2b907", size = 21302 }
wheels = [
    { url = "https://files.pythonhosted.org/packages/3c/a6/bc1012356d8ece4d66dd75c4b9fc6c1f6650ddd5991e421177d9f8f671be/platformdirs-4.3.6-py3-none-any.whl", hash = "sha256:73e575e1408ab8103900836b97580d5307456908a03e92031bab39e4554cc3fb", size = 18439 },
]

[[package]]
name = "pluggy"
version = "1.5.0"
source = { registry = "https://pypi.org/simple" }
sdist = { url = "https://files.pythonhosted.org/packages/96/2d/02d4312c973c6050a18b314a5ad0b3210edb65a906f868e31c111dede4a6/pluggy-1.5.0.tar.gz", hash = "sha256:2cffa88e94fdc978c4c574f15f9e59b7f4201d439195c3715ca9e2486f1d0cf1", size = 67955 }
wheels = [
    { url = "https://files.pythonhosted.org/packages/88/5f/e351af9a41f866ac3f1fac4ca0613908d9a41741cfcf2228f4ad853b697d/pluggy-1.5.0-py3-none-any.whl", hash = "sha256:44e1ad92c8ca002de6377e165f3e0f1be63266ab4d554740532335b9d75ea669", size = 20556 },
]

[[package]]
name = "pre-commit"
version = "4.0.1"
source = { registry = "https://pypi.org/simple" }
dependencies = [
    { name = "cfgv" },
    { name = "identify" },
    { name = "nodeenv" },
    { name = "pyyaml" },
    { name = "virtualenv" },
]
sdist = { url = "https://files.pythonhosted.org/packages/2e/c8/e22c292035f1bac8b9f5237a2622305bc0304e776080b246f3df57c4ff9f/pre_commit-4.0.1.tar.gz", hash = "sha256:80905ac375958c0444c65e9cebebd948b3cdb518f335a091a670a89d652139d2", size = 191678 }
wheels = [
    { url = "https://files.pythonhosted.org/packages/16/8f/496e10d51edd6671ebe0432e33ff800aa86775d2d147ce7d43389324a525/pre_commit-4.0.1-py2.py3-none-any.whl", hash = "sha256:efde913840816312445dc98787724647c65473daefe420785f885e8ed9a06878", size = 218713 },
]

[[package]]
name = "prettytable"
version = "3.12.0"
source = { registry = "https://pypi.org/simple" }
dependencies = [
    { name = "wcwidth" },
]
sdist = { url = "https://files.pythonhosted.org/packages/3b/8a/de4dc1a6098621781c266b3fb3964009af1e9023527180cb8a3b0dd9d09e/prettytable-3.12.0.tar.gz", hash = "sha256:f04b3e1ba35747ac86e96ec33e3bb9748ce08e254dc2a1c6253945901beec804", size = 59539 }
wheels = [
    { url = "https://files.pythonhosted.org/packages/73/19/4bb9530512432774fdd7cb7c020851d4decbb811d95f86fd4f6a870a6d3e/prettytable-3.12.0-py3-none-any.whl", hash = "sha256:77ca0ad1c435b6e363d7e8623d7cc4fcf2cf15513bf77a1c1b2e814930ac57cc", size = 31105 },
]

[[package]]
name = "prompt-toolkit"
version = "3.0.48"
source = { registry = "https://pypi.org/simple" }
dependencies = [
    { name = "wcwidth" },
]
sdist = { url = "https://files.pythonhosted.org/packages/2d/4f/feb5e137aff82f7c7f3248267b97451da3644f6cdc218edfe549fb354127/prompt_toolkit-3.0.48.tar.gz", hash = "sha256:d6623ab0477a80df74e646bdbc93621143f5caf104206aa29294d53de1a03d90", size = 424684 }
wheels = [
    { url = "https://files.pythonhosted.org/packages/a9/6a/fd08d94654f7e67c52ca30523a178b3f8ccc4237fce4be90d39c938a831a/prompt_toolkit-3.0.48-py3-none-any.whl", hash = "sha256:f49a827f90062e411f1ce1f854f2aedb3c23353244f8108b89283587397ac10e", size = 386595 },
]

[[package]]
name = "propcache"
version = "0.2.1"
source = { registry = "https://pypi.org/simple" }
sdist = { url = "https://files.pythonhosted.org/packages/20/c8/2a13f78d82211490855b2fb303b6721348d0787fdd9a12ac46d99d3acde1/propcache-0.2.1.tar.gz", hash = "sha256:3f77ce728b19cb537714499928fe800c3dda29e8d9428778fc7c186da4c09a64", size = 41735 }
wheels = [
    { url = "https://files.pythonhosted.org/packages/4c/28/1d205fe49be8b1b4df4c50024e62480a442b1a7b818e734308bb0d17e7fb/propcache-0.2.1-cp312-cp312-macosx_10_13_universal2.whl", hash = "sha256:081a430aa8d5e8876c6909b67bd2d937bfd531b0382d3fdedb82612c618bc41a", size = 79588 },
    { url = "https://files.pythonhosted.org/packages/21/ee/fc4d893f8d81cd4971affef2a6cb542b36617cd1d8ce56b406112cb80bf7/propcache-0.2.1-cp312-cp312-macosx_10_13_x86_64.whl", hash = "sha256:d2ccec9ac47cf4e04897619c0e0c1a48c54a71bdf045117d3a26f80d38ab1fb0", size = 45825 },
    { url = "https://files.pythonhosted.org/packages/4a/de/bbe712f94d088da1d237c35d735f675e494a816fd6f54e9db2f61ef4d03f/propcache-0.2.1-cp312-cp312-macosx_11_0_arm64.whl", hash = "sha256:14d86fe14b7e04fa306e0c43cdbeebe6b2c2156a0c9ce56b815faacc193e320d", size = 45357 },
    { url = "https://files.pythonhosted.org/packages/7f/14/7ae06a6cf2a2f1cb382586d5a99efe66b0b3d0c6f9ac2f759e6f7af9d7cf/propcache-0.2.1-cp312-cp312-manylinux_2_17_aarch64.manylinux2014_aarch64.whl", hash = "sha256:049324ee97bb67285b49632132db351b41e77833678432be52bdd0289c0e05e4", size = 241869 },
    { url = "https://files.pythonhosted.org/packages/cc/59/227a78be960b54a41124e639e2c39e8807ac0c751c735a900e21315f8c2b/propcache-0.2.1-cp312-cp312-manylinux_2_17_ppc64le.manylinux2014_ppc64le.whl", hash = "sha256:1cd9a1d071158de1cc1c71a26014dcdfa7dd3d5f4f88c298c7f90ad6f27bb46d", size = 247884 },
    { url = "https://files.pythonhosted.org/packages/84/58/f62b4ffaedf88dc1b17f04d57d8536601e4e030feb26617228ef930c3279/propcache-0.2.1-cp312-cp312-manylinux_2_17_s390x.manylinux2014_s390x.whl", hash = "sha256:98110aa363f1bb4c073e8dcfaefd3a5cea0f0834c2aab23dda657e4dab2f53b5", size = 248486 },
    { url = "https://files.pythonhosted.org/packages/1c/07/ebe102777a830bca91bbb93e3479cd34c2ca5d0361b83be9dbd93104865e/propcache-0.2.1-cp312-cp312-manylinux_2_17_x86_64.manylinux2014_x86_64.whl", hash = "sha256:647894f5ae99c4cf6bb82a1bb3a796f6e06af3caa3d32e26d2350d0e3e3faf24", size = 243649 },
    { url = "https://files.pythonhosted.org/packages/ed/bc/4f7aba7f08f520376c4bb6a20b9a981a581b7f2e385fa0ec9f789bb2d362/propcache-0.2.1-cp312-cp312-manylinux_2_5_i686.manylinux1_i686.manylinux_2_17_i686.manylinux2014_i686.whl", hash = "sha256:bfd3223c15bebe26518d58ccf9a39b93948d3dcb3e57a20480dfdd315356baff", size = 229103 },
    { url = "https://files.pythonhosted.org/packages/fe/d5/04ac9cd4e51a57a96f78795e03c5a0ddb8f23ec098b86f92de028d7f2a6b/propcache-0.2.1-cp312-cp312-musllinux_1_2_aarch64.whl", hash = "sha256:d71264a80f3fcf512eb4f18f59423fe82d6e346ee97b90625f283df56aee103f", size = 226607 },
    { url = "https://files.pythonhosted.org/packages/e3/f0/24060d959ea41d7a7cc7fdbf68b31852331aabda914a0c63bdb0e22e96d6/propcache-0.2.1-cp312-cp312-musllinux_1_2_armv7l.whl", hash = "sha256:e73091191e4280403bde6c9a52a6999d69cdfde498f1fdf629105247599b57ec", size = 221153 },
    { url = "https://files.pythonhosted.org/packages/77/a7/3ac76045a077b3e4de4859a0753010765e45749bdf53bd02bc4d372da1a0/propcache-0.2.1-cp312-cp312-musllinux_1_2_i686.whl", hash = "sha256:3935bfa5fede35fb202c4b569bb9c042f337ca4ff7bd540a0aa5e37131659348", size = 222151 },
    { url = "https://files.pythonhosted.org/packages/e7/af/5e29da6f80cebab3f5a4dcd2a3240e7f56f2c4abf51cbfcc99be34e17f0b/propcache-0.2.1-cp312-cp312-musllinux_1_2_ppc64le.whl", hash = "sha256:f508b0491767bb1f2b87fdfacaba5f7eddc2f867740ec69ece6d1946d29029a6", size = 233812 },
    { url = "https://files.pythonhosted.org/packages/8c/89/ebe3ad52642cc5509eaa453e9f4b94b374d81bae3265c59d5c2d98efa1b4/propcache-0.2.1-cp312-cp312-musllinux_1_2_s390x.whl", hash = "sha256:1672137af7c46662a1c2be1e8dc78cb6d224319aaa40271c9257d886be4363a6", size = 238829 },
    { url = "https://files.pythonhosted.org/packages/e9/2f/6b32f273fa02e978b7577159eae7471b3cfb88b48563b1c2578b2d7ca0bb/propcache-0.2.1-cp312-cp312-musllinux_1_2_x86_64.whl", hash = "sha256:b74c261802d3d2b85c9df2dfb2fa81b6f90deeef63c2db9f0e029a3cac50b518", size = 230704 },
    { url = "https://files.pythonhosted.org/packages/5c/2e/f40ae6ff5624a5f77edd7b8359b208b5455ea113f68309e2b00a2e1426b6/propcache-0.2.1-cp312-cp312-win32.whl", hash = "sha256:d09c333d36c1409d56a9d29b3a1b800a42c76a57a5a8907eacdbce3f18768246", size = 40050 },
    { url = "https://files.pythonhosted.org/packages/3b/77/a92c3ef994e47180862b9d7d11e37624fb1c00a16d61faf55115d970628b/propcache-0.2.1-cp312-cp312-win_amd64.whl", hash = "sha256:c214999039d4f2a5b2073ac506bba279945233da8c786e490d411dfc30f855c1", size = 44117 },
    { url = "https://files.pythonhosted.org/packages/0f/2a/329e0547cf2def8857157f9477669043e75524cc3e6251cef332b3ff256f/propcache-0.2.1-cp313-cp313-macosx_10_13_universal2.whl", hash = "sha256:aca405706e0b0a44cc6bfd41fbe89919a6a56999157f6de7e182a990c36e37bc", size = 77002 },
    { url = "https://files.pythonhosted.org/packages/12/2d/c4df5415e2382f840dc2ecbca0eeb2293024bc28e57a80392f2012b4708c/propcache-0.2.1-cp313-cp313-macosx_10_13_x86_64.whl", hash = "sha256:12d1083f001ace206fe34b6bdc2cb94be66d57a850866f0b908972f90996b3e9", size = 44639 },
    { url = "https://files.pythonhosted.org/packages/d0/5a/21aaa4ea2f326edaa4e240959ac8b8386ea31dedfdaa636a3544d9e7a408/propcache-0.2.1-cp313-cp313-macosx_11_0_arm64.whl", hash = "sha256:d93f3307ad32a27bda2e88ec81134b823c240aa3abb55821a8da553eed8d9439", size = 44049 },
    { url = "https://files.pythonhosted.org/packages/4e/3e/021b6cd86c0acc90d74784ccbb66808b0bd36067a1bf3e2deb0f3845f618/propcache-0.2.1-cp313-cp313-manylinux_2_17_aarch64.manylinux2014_aarch64.whl", hash = "sha256:ba278acf14471d36316159c94a802933d10b6a1e117b8554fe0d0d9b75c9d536", size = 224819 },
    { url = "https://files.pythonhosted.org/packages/3c/57/c2fdeed1b3b8918b1770a133ba5c43ad3d78e18285b0c06364861ef5cc38/propcache-0.2.1-cp313-cp313-manylinux_2_17_ppc64le.manylinux2014_ppc64le.whl", hash = "sha256:4e6281aedfca15301c41f74d7005e6e3f4ca143584ba696ac69df4f02f40d629", size = 229625 },
    { url = "https://files.pythonhosted.org/packages/9d/81/70d4ff57bf2877b5780b466471bebf5892f851a7e2ca0ae7ffd728220281/propcache-0.2.1-cp313-cp313-manylinux_2_17_s390x.manylinux2014_s390x.whl", hash = "sha256:5b750a8e5a1262434fb1517ddf64b5de58327f1adc3524a5e44c2ca43305eb0b", size = 232934 },
    { url = "https://files.pythonhosted.org/packages/3c/b9/bb51ea95d73b3fb4100cb95adbd4e1acaf2cbb1fd1083f5468eeb4a099a8/propcache-0.2.1-cp313-cp313-manylinux_2_17_x86_64.manylinux2014_x86_64.whl", hash = "sha256:bf72af5e0fb40e9babf594308911436c8efde3cb5e75b6f206c34ad18be5c052", size = 227361 },
    { url = "https://files.pythonhosted.org/packages/f1/20/3c6d696cd6fd70b29445960cc803b1851a1131e7a2e4ee261ee48e002bcd/propcache-0.2.1-cp313-cp313-manylinux_2_5_i686.manylinux1_i686.manylinux_2_17_i686.manylinux2014_i686.whl", hash = "sha256:b2d0a12018b04f4cb820781ec0dffb5f7c7c1d2a5cd22bff7fb055a2cb19ebce", size = 213904 },
    { url = "https://files.pythonhosted.org/packages/a1/cb/1593bfc5ac6d40c010fa823f128056d6bc25b667f5393781e37d62f12005/propcache-0.2.1-cp313-cp313-musllinux_1_2_aarch64.whl", hash = "sha256:e800776a79a5aabdb17dcc2346a7d66d0777e942e4cd251defeb084762ecd17d", size = 212632 },
    { url = "https://files.pythonhosted.org/packages/6d/5c/e95617e222be14a34c709442a0ec179f3207f8a2b900273720501a70ec5e/propcache-0.2.1-cp313-cp313-musllinux_1_2_armv7l.whl", hash = "sha256:4160d9283bd382fa6c0c2b5e017acc95bc183570cd70968b9202ad6d8fc48dce", size = 207897 },
    { url = "https://files.pythonhosted.org/packages/8e/3b/56c5ab3dc00f6375fbcdeefdede5adf9bee94f1fab04adc8db118f0f9e25/propcache-0.2.1-cp313-cp313-musllinux_1_2_i686.whl", hash = "sha256:30b43e74f1359353341a7adb783c8f1b1c676367b011709f466f42fda2045e95", size = 208118 },
    { url = "https://files.pythonhosted.org/packages/86/25/d7ef738323fbc6ebcbce33eb2a19c5e07a89a3df2fded206065bd5e868a9/propcache-0.2.1-cp313-cp313-musllinux_1_2_ppc64le.whl", hash = "sha256:58791550b27d5488b1bb52bc96328456095d96206a250d28d874fafe11b3dfaf", size = 217851 },
    { url = "https://files.pythonhosted.org/packages/b3/77/763e6cef1852cf1ba740590364ec50309b89d1c818e3256d3929eb92fabf/propcache-0.2.1-cp313-cp313-musllinux_1_2_s390x.whl", hash = "sha256:0f022d381747f0dfe27e99d928e31bc51a18b65bb9e481ae0af1380a6725dd1f", size = 222630 },
    { url = "https://files.pythonhosted.org/packages/4f/e9/0f86be33602089c701696fbed8d8c4c07b6ee9605c5b7536fd27ed540c5b/propcache-0.2.1-cp313-cp313-musllinux_1_2_x86_64.whl", hash = "sha256:297878dc9d0a334358f9b608b56d02e72899f3b8499fc6044133f0d319e2ec30", size = 216269 },
    { url = "https://files.pythonhosted.org/packages/cc/02/5ac83217d522394b6a2e81a2e888167e7ca629ef6569a3f09852d6dcb01a/propcache-0.2.1-cp313-cp313-win32.whl", hash = "sha256:ddfab44e4489bd79bda09d84c430677fc7f0a4939a73d2bba3073036f487a0a6", size = 39472 },
    { url = "https://files.pythonhosted.org/packages/f4/33/d6f5420252a36034bc8a3a01171bc55b4bff5df50d1c63d9caa50693662f/propcache-0.2.1-cp313-cp313-win_amd64.whl", hash = "sha256:556fc6c10989f19a179e4321e5d678db8eb2924131e64652a51fe83e4c3db0e1", size = 43363 },
    { url = "https://files.pythonhosted.org/packages/41/b6/c5319caea262f4821995dca2107483b94a3345d4607ad797c76cb9c36bcc/propcache-0.2.1-py3-none-any.whl", hash = "sha256:52277518d6aae65536e9cea52d4e7fd2f7a66f4aa2d30ed3f2fcea620ace3c54", size = 11818 },
]

[[package]]
name = "proto-plus"
version = "1.25.0"
source = { registry = "https://pypi.org/simple" }
dependencies = [
    { name = "protobuf" },
]
sdist = { url = "https://files.pythonhosted.org/packages/7e/05/74417b2061e1bf1b82776037cad97094228fa1c1b6e82d08a78d3fb6ddb6/proto_plus-1.25.0.tar.gz", hash = "sha256:fbb17f57f7bd05a68b7707e745e26528b0b3c34e378db91eef93912c54982d91", size = 56124 }
wheels = [
    { url = "https://files.pythonhosted.org/packages/dd/25/0b7cc838ae3d76d46539020ec39fc92bfc9acc29367e58fe912702c2a79e/proto_plus-1.25.0-py3-none-any.whl", hash = "sha256:c91fc4a65074ade8e458e95ef8bac34d4008daa7cce4a12d6707066fca648961", size = 50126 },
]

[[package]]
name = "protobuf"
version = "5.29.3"
source = { registry = "https://pypi.org/simple" }
sdist = { url = "https://files.pythonhosted.org/packages/f7/d1/e0a911544ca9993e0f17ce6d3cc0932752356c1b0a834397f28e63479344/protobuf-5.29.3.tar.gz", hash = "sha256:5da0f41edaf117bde316404bad1a486cb4ededf8e4a54891296f648e8e076620", size = 424945 }
wheels = [
    { url = "https://files.pythonhosted.org/packages/dc/7a/1e38f3cafa022f477ca0f57a1f49962f21ad25850c3ca0acd3b9d0091518/protobuf-5.29.3-cp310-abi3-win32.whl", hash = "sha256:3ea51771449e1035f26069c4c7fd51fba990d07bc55ba80701c78f886bf9c888", size = 422708 },
    { url = "https://files.pythonhosted.org/packages/61/fa/aae8e10512b83de633f2646506a6d835b151edf4b30d18d73afd01447253/protobuf-5.29.3-cp310-abi3-win_amd64.whl", hash = "sha256:a4fa6f80816a9a0678429e84973f2f98cbc218cca434abe8db2ad0bffc98503a", size = 434508 },
    { url = "https://files.pythonhosted.org/packages/dd/04/3eaedc2ba17a088961d0e3bd396eac764450f431621b58a04ce898acd126/protobuf-5.29.3-cp38-abi3-macosx_10_9_universal2.whl", hash = "sha256:a8434404bbf139aa9e1300dbf989667a83d42ddda9153d8ab76e0d5dcaca484e", size = 417825 },
    { url = "https://files.pythonhosted.org/packages/4f/06/7c467744d23c3979ce250397e26d8ad8eeb2bea7b18ca12ad58313c1b8d5/protobuf-5.29.3-cp38-abi3-manylinux2014_aarch64.whl", hash = "sha256:daaf63f70f25e8689c072cfad4334ca0ac1d1e05a92fc15c54eb9cf23c3efd84", size = 319573 },
    { url = "https://files.pythonhosted.org/packages/a8/45/2ebbde52ad2be18d3675b6bee50e68cd73c9e0654de77d595540b5129df8/protobuf-5.29.3-cp38-abi3-manylinux2014_x86_64.whl", hash = "sha256:c027e08a08be10b67c06bf2370b99c811c466398c357e615ca88c91c07f0910f", size = 319672 },
    { url = "https://files.pythonhosted.org/packages/fd/b2/ab07b09e0f6d143dfb839693aa05765257bceaa13d03bf1a696b78323e7a/protobuf-5.29.3-py3-none-any.whl", hash = "sha256:0a18ed4a24198528f2333802eb075e59dea9d679ab7a6c5efb017a59004d849f", size = 172550 },
]

[[package]]
name = "psutil"
version = "6.1.1"
source = { registry = "https://pypi.org/simple" }
sdist = { url = "https://files.pythonhosted.org/packages/1f/5a/07871137bb752428aa4b659f910b399ba6f291156bdea939be3e96cae7cb/psutil-6.1.1.tar.gz", hash = "sha256:cf8496728c18f2d0b45198f06895be52f36611711746b7f30c464b422b50e2f5", size = 508502 }
wheels = [
    { url = "https://files.pythonhosted.org/packages/61/99/ca79d302be46f7bdd8321089762dd4476ee725fce16fc2b2e1dbba8cac17/psutil-6.1.1-cp36-abi3-macosx_10_9_x86_64.whl", hash = "sha256:fc0ed7fe2231a444fc219b9c42d0376e0a9a1a72f16c5cfa0f68d19f1a0663e8", size = 247511 },
    { url = "https://files.pythonhosted.org/packages/0b/6b/73dbde0dd38f3782905d4587049b9be64d76671042fdcaf60e2430c6796d/psutil-6.1.1-cp36-abi3-macosx_11_0_arm64.whl", hash = "sha256:0bdd4eab935276290ad3cb718e9809412895ca6b5b334f5a9111ee6d9aff9377", size = 248985 },
    { url = "https://files.pythonhosted.org/packages/17/38/c319d31a1d3f88c5b79c68b3116c129e5133f1822157dd6da34043e32ed6/psutil-6.1.1-cp36-abi3-manylinux_2_12_i686.manylinux2010_i686.manylinux_2_17_i686.manylinux2014_i686.whl", hash = "sha256:b6e06c20c05fe95a3d7302d74e7097756d4ba1247975ad6905441ae1b5b66003", size = 284488 },
    { url = "https://files.pythonhosted.org/packages/9c/39/0f88a830a1c8a3aba27fededc642da37613c57cbff143412e3536f89784f/psutil-6.1.1-cp36-abi3-manylinux_2_12_x86_64.manylinux2010_x86_64.manylinux_2_17_x86_64.manylinux2014_x86_64.whl", hash = "sha256:97f7cb9921fbec4904f522d972f0c0e1f4fabbdd4e0287813b21215074a0f160", size = 287477 },
    { url = "https://files.pythonhosted.org/packages/47/da/99f4345d4ddf2845cb5b5bd0d93d554e84542d116934fde07a0c50bd4e9f/psutil-6.1.1-cp36-abi3-manylinux_2_17_aarch64.manylinux2014_aarch64.whl", hash = "sha256:33431e84fee02bc84ea36d9e2c4a6d395d479c9dd9bba2376c1f6ee8f3a4e0b3", size = 289017 },
    { url = "https://files.pythonhosted.org/packages/38/53/bd755c2896f4461fd4f36fa6a6dcb66a88a9e4b9fd4e5b66a77cf9d4a584/psutil-6.1.1-cp37-abi3-win32.whl", hash = "sha256:eaa912e0b11848c4d9279a93d7e2783df352b082f40111e078388701fd479e53", size = 250602 },
    { url = "https://files.pythonhosted.org/packages/7b/d7/7831438e6c3ebbfa6e01a927127a6cb42ad3ab844247f3c5b96bea25d73d/psutil-6.1.1-cp37-abi3-win_amd64.whl", hash = "sha256:f35cfccb065fff93529d2afb4a2e89e363fe63ca1e4a5da22b603a85833c2649", size = 254444 },
]

[[package]]
name = "ptyprocess"
version = "0.7.0"
source = { registry = "https://pypi.org/simple" }
sdist = { url = "https://files.pythonhosted.org/packages/20/e5/16ff212c1e452235a90aeb09066144d0c5a6a8c0834397e03f5224495c4e/ptyprocess-0.7.0.tar.gz", hash = "sha256:5c5d0a3b48ceee0b48485e0c26037c0acd7d29765ca3fbb5cb3831d347423220", size = 70762 }
wheels = [
    { url = "https://files.pythonhosted.org/packages/22/a6/858897256d0deac81a172289110f31629fc4cee19b6f01283303e18c8db3/ptyprocess-0.7.0-py2.py3-none-any.whl", hash = "sha256:4b41f3967fce3af57cc7e94b888626c18bf37a083e3651ca8feeb66d492fef35", size = 13993 },
]

[[package]]
name = "pure-eval"
version = "0.2.3"
source = { registry = "https://pypi.org/simple" }
sdist = { url = "https://files.pythonhosted.org/packages/cd/05/0a34433a064256a578f1783a10da6df098ceaa4a57bbeaa96a6c0352786b/pure_eval-0.2.3.tar.gz", hash = "sha256:5f4e983f40564c576c7c8635ae88db5956bb2229d7e9237d03b3c0b0190eaf42", size = 19752 }
wheels = [
    { url = "https://files.pythonhosted.org/packages/8e/37/efad0257dc6e593a18957422533ff0f87ede7c9c6ea010a2177d738fb82f/pure_eval-0.2.3-py3-none-any.whl", hash = "sha256:1db8e35b67b3d218d818ae653e27f06c3aa420901fa7b081ca98cbedc874e0d0", size = 11842 },
]

[[package]]
name = "pyarrow"
version = "19.0.0"
source = { registry = "https://pypi.org/simple" }
sdist = { url = "https://files.pythonhosted.org/packages/7b/01/fe1fd04744c2aa038e5a11c7a4adb3d62bce09798695e54f7274b5977134/pyarrow-19.0.0.tar.gz", hash = "sha256:8d47c691765cf497aaeed4954d226568563f1b3b74ff61139f2d77876717084b", size = 1129096 }
wheels = [
    { url = "https://files.pythonhosted.org/packages/bc/2e/152885f5ef421e80dae68b9c133ab261934f93a6d5e16b61d79c0ed597fb/pyarrow-19.0.0-cp312-cp312-macosx_12_0_arm64.whl", hash = "sha256:a7bbe7109ab6198688b7079cbad5a8c22de4d47c4880d8e4847520a83b0d1b68", size = 30667964 },
    { url = "https://files.pythonhosted.org/packages/80/c2/08bbee9a8610a47c9a1466845f405baf53a639ddd947c5133d8ba13544b6/pyarrow-19.0.0-cp312-cp312-macosx_12_0_x86_64.whl", hash = "sha256:4624c89d6f777c580e8732c27bb8e77fd1433b89707f17c04af7635dd9638351", size = 32125039 },
    { url = "https://files.pythonhosted.org/packages/d2/56/06994df823212f5688d3c8bf4294928b12c9be36681872853655724d28c6/pyarrow-19.0.0-cp312-cp312-manylinux_2_17_aarch64.manylinux2014_aarch64.whl", hash = "sha256:2b6d3ce4288793350dc2d08d1e184fd70631ea22a4ff9ea5c4ff182130249d9b", size = 41140729 },
    { url = "https://files.pythonhosted.org/packages/94/65/38ad577c98140a9db71e9e1e594b6adb58a7478a5afec6456a8ca2df7f70/pyarrow-19.0.0-cp312-cp312-manylinux_2_17_x86_64.manylinux2014_x86_64.whl", hash = "sha256:450a7d27e840e4d9a384b5c77199d489b401529e75a3b7a3799d4cd7957f2f9c", size = 42202267 },
    { url = "https://files.pythonhosted.org/packages/b6/1f/966b722251a7354114ccbb71cf1a83922023e69efd8945ebf628a851ec4c/pyarrow-19.0.0-cp312-cp312-manylinux_2_28_aarch64.whl", hash = "sha256:a08e2a8a039a3f72afb67a6668180f09fddaa38fe0d21f13212b4aba4b5d2451", size = 40505858 },
    { url = "https://files.pythonhosted.org/packages/3b/5e/6bc81aa7fc9affc7d1c03b912fbcc984ca56c2a18513684da267715dab7b/pyarrow-19.0.0-cp312-cp312-manylinux_2_28_x86_64.whl", hash = "sha256:f43f5aef2a13d4d56adadae5720d1fed4c1356c993eda8b59dace4b5983843c1", size = 42084973 },
    { url = "https://files.pythonhosted.org/packages/53/c3/2f56da818b6a4758cbd514957c67bd0f078ebffa5390ee2e2bf0f9e8defc/pyarrow-19.0.0-cp312-cp312-win_amd64.whl", hash = "sha256:2f672f5364b2d7829ef7c94be199bb88bf5661dd485e21d2d37de12ccb78a136", size = 25241976 },
    { url = "https://files.pythonhosted.org/packages/f5/b9/ba07ed3dd6b6e4f379b78e9c47c50c8886e07862ab7fa6339ac38622d755/pyarrow-19.0.0-cp313-cp313-macosx_12_0_arm64.whl", hash = "sha256:cf3bf0ce511b833f7bc5f5bb3127ba731e97222023a444b7359f3a22e2a3b463", size = 30651291 },
    { url = "https://files.pythonhosted.org/packages/ad/10/0d304243c8277035298a68a70807efb76199c6c929bb3363c92ac9be6a0d/pyarrow-19.0.0-cp313-cp313-macosx_12_0_x86_64.whl", hash = "sha256:4d8b0c0de0a73df1f1bf439af1b60f273d719d70648e898bc077547649bb8352", size = 32100461 },
    { url = "https://files.pythonhosted.org/packages/8a/61/bcfc5182e11831bca3f849945b9b106e09fd10ded773dff466658e972a45/pyarrow-19.0.0-cp313-cp313-manylinux_2_17_aarch64.manylinux2014_aarch64.whl", hash = "sha256:a92aff08e23d281c69835e4a47b80569242a504095ef6a6223c1f6bb8883431d", size = 41132491 },
    { url = "https://files.pythonhosted.org/packages/8e/87/2915a29049ec352dc69a967fbcbd76b0180319233de0daf8bd368df37099/pyarrow-19.0.0-cp313-cp313-manylinux_2_17_x86_64.manylinux2014_x86_64.whl", hash = "sha256:c3b78eff5968a1889a0f3bc81ca57e1e19b75f664d9c61a42a604bf9d8402aae", size = 42192529 },
    { url = "https://files.pythonhosted.org/packages/48/18/44e5542b2707a8afaf78b5b88c608f261871ae77787eac07b7c679ca6f0f/pyarrow-19.0.0-cp313-cp313-manylinux_2_28_aarch64.whl", hash = "sha256:b34d3bde38eba66190b215bae441646330f8e9da05c29e4b5dd3e41bde701098", size = 40495363 },
    { url = "https://files.pythonhosted.org/packages/ba/d6/5096deb7599bbd20bc2768058fe23bc725b88eb41bee58303293583a2935/pyarrow-19.0.0-cp313-cp313-manylinux_2_28_x86_64.whl", hash = "sha256:5418d4d0fab3a0ed497bad21d17a7973aad336d66ad4932a3f5f7480d4ca0c04", size = 42074075 },
    { url = "https://files.pythonhosted.org/packages/2c/df/e3c839c04c284c9ec3d62b02a8c452b795d9b07b04079ab91ce33484d4c5/pyarrow-19.0.0-cp313-cp313-win_amd64.whl", hash = "sha256:e82c3d5e44e969c217827b780ed8faf7ac4c53f934ae9238872e749fa531f7c9", size = 25239803 },
    { url = "https://files.pythonhosted.org/packages/6a/d3/a6d4088e906c7b5d47792256212606d2ae679046dc750eee0ae167338e5c/pyarrow-19.0.0-cp313-cp313t-macosx_12_0_arm64.whl", hash = "sha256:f208c3b58a6df3b239e0bb130e13bc7487ed14f39a9ff357b6415e3f6339b560", size = 30695401 },
    { url = "https://files.pythonhosted.org/packages/94/25/70040fd0e397dd1b937f459eaeeec942a76027357491dca0ada09d1322af/pyarrow-19.0.0-cp313-cp313t-macosx_12_0_x86_64.whl", hash = "sha256:c751c1c93955b7a84c06794df46f1cec93e18610dcd5ab7d08e89a81df70a849", size = 32104680 },
    { url = "https://files.pythonhosted.org/packages/4e/f9/92783290cc0d80ca16d34b0c126305bfacca4b87dd889c8f16c6ef2a8fd7/pyarrow-19.0.0-cp313-cp313t-manylinux_2_17_aarch64.manylinux2014_aarch64.whl", hash = "sha256:b903afaa5df66d50fc38672ad095806443b05f202c792694f3a604ead7c6ea6e", size = 41076754 },
    { url = "https://files.pythonhosted.org/packages/05/46/2c9870f50a495c72e2b8982ae29a9b1680707ea936edc0de444cec48f875/pyarrow-19.0.0-cp313-cp313t-manylinux_2_17_x86_64.manylinux2014_x86_64.whl", hash = "sha256:a22a4bc0937856263df8b94f2f2781b33dd7f876f787ed746608e06902d691a5", size = 42163133 },
    { url = "https://files.pythonhosted.org/packages/7b/2f/437922b902549228fb15814e8a26105bff2787ece466a8d886eb6699efad/pyarrow-19.0.0-cp313-cp313t-manylinux_2_28_aarch64.whl", hash = "sha256:5e8a28b918e2e878c918f6d89137386c06fe577cd08d73a6be8dafb317dc2d73", size = 40452210 },
    { url = "https://files.pythonhosted.org/packages/36/ef/1d7975053af9d106da973bac142d0d4da71b7550a3576cc3e0b3f444d21a/pyarrow-19.0.0-cp313-cp313t-manylinux_2_28_x86_64.whl", hash = "sha256:29cd86c8001a94f768f79440bf83fee23963af5e7bc68ce3a7e5f120e17edf89", size = 42077618 },
]

[[package]]
name = "pyasn1"
version = "0.6.1"
source = { registry = "https://pypi.org/simple" }
sdist = { url = "https://files.pythonhosted.org/packages/ba/e9/01f1a64245b89f039897cb0130016d79f77d52669aae6ee7b159a6c4c018/pyasn1-0.6.1.tar.gz", hash = "sha256:6f580d2bdd84365380830acf45550f2511469f673cb4a5ae3857a3170128b034", size = 145322 }
wheels = [
    { url = "https://files.pythonhosted.org/packages/c8/f1/d6a797abb14f6283c0ddff96bbdd46937f64122b8c925cab503dd37f8214/pyasn1-0.6.1-py3-none-any.whl", hash = "sha256:0d632f46f2ba09143da3a8afe9e33fb6f92fa2320ab7e886e2d0f7672af84629", size = 83135 },
]

[[package]]
name = "pyasn1-modules"
version = "0.4.1"
source = { registry = "https://pypi.org/simple" }
dependencies = [
    { name = "pyasn1" },
]
sdist = { url = "https://files.pythonhosted.org/packages/1d/67/6afbf0d507f73c32d21084a79946bfcfca5fbc62a72057e9c23797a737c9/pyasn1_modules-0.4.1.tar.gz", hash = "sha256:c28e2dbf9c06ad61c71a075c7e0f9fd0f1b0bb2d2ad4377f240d33ac2ab60a7c", size = 310028 }
wheels = [
    { url = "https://files.pythonhosted.org/packages/77/89/bc88a6711935ba795a679ea6ebee07e128050d6382eaa35a0a47c8032bdc/pyasn1_modules-0.4.1-py3-none-any.whl", hash = "sha256:49bfa96b45a292b711e986f222502c1c9a5e1f4e568fc30e2574a6c7d07838fd", size = 181537 },
]

[[package]]
name = "pycparser"
version = "2.22"
source = { registry = "https://pypi.org/simple" }
sdist = { url = "https://files.pythonhosted.org/packages/1d/b2/31537cf4b1ca988837256c910a668b553fceb8f069bedc4b1c826024b52c/pycparser-2.22.tar.gz", hash = "sha256:491c8be9c040f5390f5bf44a5b07752bd07f56edf992381b05c701439eec10f6", size = 172736 }
wheels = [
    { url = "https://files.pythonhosted.org/packages/13/a3/a812df4e2dd5696d1f351d58b8fe16a405b234ad2886a0dab9183fb78109/pycparser-2.22-py3-none-any.whl", hash = "sha256:c3702b6d3dd8c7abc1afa565d7e63d53a1d0bd86cdc24edd75470f4de499cfcc", size = 117552 },
]

[[package]]
name = "pydantic"
version = "2.10.5"
source = { registry = "https://pypi.org/simple" }
dependencies = [
    { name = "annotated-types" },
    { name = "pydantic-core" },
    { name = "typing-extensions" },
]
sdist = { url = "https://files.pythonhosted.org/packages/6a/c7/ca334c2ef6f2e046b1144fe4bb2a5da8a4c574e7f2ebf7e16b34a6a2fa92/pydantic-2.10.5.tar.gz", hash = "sha256:278b38dbbaec562011d659ee05f63346951b3a248a6f3642e1bc68894ea2b4ff", size = 761287 }
wheels = [
    { url = "https://files.pythonhosted.org/packages/58/26/82663c79010b28eddf29dcdd0ea723439535fa917fce5905885c0e9ba562/pydantic-2.10.5-py3-none-any.whl", hash = "sha256:4dd4e322dbe55472cb7ca7e73f4b63574eecccf2835ffa2af9021ce113c83c53", size = 431426 },
]

[[package]]
name = "pydantic-core"
version = "2.27.2"
source = { registry = "https://pypi.org/simple" }
dependencies = [
    { name = "typing-extensions" },
]
sdist = { url = "https://files.pythonhosted.org/packages/fc/01/f3e5ac5e7c25833db5eb555f7b7ab24cd6f8c322d3a3ad2d67a952dc0abc/pydantic_core-2.27.2.tar.gz", hash = "sha256:eb026e5a4c1fee05726072337ff51d1efb6f59090b7da90d30ea58625b1ffb39", size = 413443 }
wheels = [
    { url = "https://files.pythonhosted.org/packages/d6/74/51c8a5482ca447871c93e142d9d4a92ead74de6c8dc5e66733e22c9bba89/pydantic_core-2.27.2-cp312-cp312-macosx_10_12_x86_64.whl", hash = "sha256:9e0c8cfefa0ef83b4da9588448b6d8d2a2bf1a53c3f1ae5fca39eb3061e2f0b0", size = 1893127 },
    { url = "https://files.pythonhosted.org/packages/d3/f3/c97e80721735868313c58b89d2de85fa80fe8dfeeed84dc51598b92a135e/pydantic_core-2.27.2-cp312-cp312-macosx_11_0_arm64.whl", hash = "sha256:83097677b8e3bd7eaa6775720ec8e0405f1575015a463285a92bfdfe254529ef", size = 1811340 },
    { url = "https://files.pythonhosted.org/packages/9e/91/840ec1375e686dbae1bd80a9e46c26a1e0083e1186abc610efa3d9a36180/pydantic_core-2.27.2-cp312-cp312-manylinux_2_17_aarch64.manylinux2014_aarch64.whl", hash = "sha256:172fce187655fece0c90d90a678424b013f8fbb0ca8b036ac266749c09438cb7", size = 1822900 },
    { url = "https://files.pythonhosted.org/packages/f6/31/4240bc96025035500c18adc149aa6ffdf1a0062a4b525c932065ceb4d868/pydantic_core-2.27.2-cp312-cp312-manylinux_2_17_armv7l.manylinux2014_armv7l.whl", hash = "sha256:519f29f5213271eeeeb3093f662ba2fd512b91c5f188f3bb7b27bc5973816934", size = 1869177 },
    { url = "https://files.pythonhosted.org/packages/fa/20/02fbaadb7808be578317015c462655c317a77a7c8f0ef274bc016a784c54/pydantic_core-2.27.2-cp312-cp312-manylinux_2_17_ppc64le.manylinux2014_ppc64le.whl", hash = "sha256:05e3a55d124407fffba0dd6b0c0cd056d10e983ceb4e5dbd10dda135c31071d6", size = 2038046 },
    { url = "https://files.pythonhosted.org/packages/06/86/7f306b904e6c9eccf0668248b3f272090e49c275bc488a7b88b0823444a4/pydantic_core-2.27.2-cp312-cp312-manylinux_2_17_s390x.manylinux2014_s390x.whl", hash = "sha256:9c3ed807c7b91de05e63930188f19e921d1fe90de6b4f5cd43ee7fcc3525cb8c", size = 2685386 },
    { url = "https://files.pythonhosted.org/packages/8d/f0/49129b27c43396581a635d8710dae54a791b17dfc50c70164866bbf865e3/pydantic_core-2.27.2-cp312-cp312-manylinux_2_17_x86_64.manylinux2014_x86_64.whl", hash = "sha256:6fb4aadc0b9a0c063206846d603b92030eb6f03069151a625667f982887153e2", size = 1997060 },
    { url = "https://files.pythonhosted.org/packages/0d/0f/943b4af7cd416c477fd40b187036c4f89b416a33d3cc0ab7b82708a667aa/pydantic_core-2.27.2-cp312-cp312-manylinux_2_5_i686.manylinux1_i686.whl", hash = "sha256:28ccb213807e037460326424ceb8b5245acb88f32f3d2777427476e1b32c48c4", size = 2004870 },
    { url = "https://files.pythonhosted.org/packages/35/40/aea70b5b1a63911c53a4c8117c0a828d6790483f858041f47bab0b779f44/pydantic_core-2.27.2-cp312-cp312-musllinux_1_1_aarch64.whl", hash = "sha256:de3cd1899e2c279b140adde9357c4495ed9d47131b4a4eaff9052f23398076b3", size = 1999822 },
    { url = "https://files.pythonhosted.org/packages/f2/b3/807b94fd337d58effc5498fd1a7a4d9d59af4133e83e32ae39a96fddec9d/pydantic_core-2.27.2-cp312-cp312-musllinux_1_1_armv7l.whl", hash = "sha256:220f892729375e2d736b97d0e51466252ad84c51857d4d15f5e9692f9ef12be4", size = 2130364 },
    { url = "https://files.pythonhosted.org/packages/fc/df/791c827cd4ee6efd59248dca9369fb35e80a9484462c33c6649a8d02b565/pydantic_core-2.27.2-cp312-cp312-musllinux_1_1_x86_64.whl", hash = "sha256:a0fcd29cd6b4e74fe8ddd2c90330fd8edf2e30cb52acda47f06dd615ae72da57", size = 2158303 },
    { url = "https://files.pythonhosted.org/packages/9b/67/4e197c300976af185b7cef4c02203e175fb127e414125916bf1128b639a9/pydantic_core-2.27.2-cp312-cp312-win32.whl", hash = "sha256:1e2cb691ed9834cd6a8be61228471d0a503731abfb42f82458ff27be7b2186fc", size = 1834064 },
    { url = "https://files.pythonhosted.org/packages/1f/ea/cd7209a889163b8dcca139fe32b9687dd05249161a3edda62860430457a5/pydantic_core-2.27.2-cp312-cp312-win_amd64.whl", hash = "sha256:cc3f1a99a4f4f9dd1de4fe0312c114e740b5ddead65bb4102884b384c15d8bc9", size = 1989046 },
    { url = "https://files.pythonhosted.org/packages/bc/49/c54baab2f4658c26ac633d798dab66b4c3a9bbf47cff5284e9c182f4137a/pydantic_core-2.27.2-cp312-cp312-win_arm64.whl", hash = "sha256:3911ac9284cd8a1792d3cb26a2da18f3ca26c6908cc434a18f730dc0db7bfa3b", size = 1885092 },
    { url = "https://files.pythonhosted.org/packages/41/b1/9bc383f48f8002f99104e3acff6cba1231b29ef76cfa45d1506a5cad1f84/pydantic_core-2.27.2-cp313-cp313-macosx_10_12_x86_64.whl", hash = "sha256:7d14bd329640e63852364c306f4d23eb744e0f8193148d4044dd3dacdaacbd8b", size = 1892709 },
    { url = "https://files.pythonhosted.org/packages/10/6c/e62b8657b834f3eb2961b49ec8e301eb99946245e70bf42c8817350cbefc/pydantic_core-2.27.2-cp313-cp313-macosx_11_0_arm64.whl", hash = "sha256:82f91663004eb8ed30ff478d77c4d1179b3563df6cdb15c0817cd1cdaf34d154", size = 1811273 },
    { url = "https://files.pythonhosted.org/packages/ba/15/52cfe49c8c986e081b863b102d6b859d9defc63446b642ccbbb3742bf371/pydantic_core-2.27.2-cp313-cp313-manylinux_2_17_aarch64.manylinux2014_aarch64.whl", hash = "sha256:71b24c7d61131bb83df10cc7e687433609963a944ccf45190cfc21e0887b08c9", size = 1823027 },
    { url = "https://files.pythonhosted.org/packages/b1/1c/b6f402cfc18ec0024120602bdbcebc7bdd5b856528c013bd4d13865ca473/pydantic_core-2.27.2-cp313-cp313-manylinux_2_17_armv7l.manylinux2014_armv7l.whl", hash = "sha256:fa8e459d4954f608fa26116118bb67f56b93b209c39b008277ace29937453dc9", size = 1868888 },
    { url = "https://files.pythonhosted.org/packages/bd/7b/8cb75b66ac37bc2975a3b7de99f3c6f355fcc4d89820b61dffa8f1e81677/pydantic_core-2.27.2-cp313-cp313-manylinux_2_17_ppc64le.manylinux2014_ppc64le.whl", hash = "sha256:ce8918cbebc8da707ba805b7fd0b382816858728ae7fe19a942080c24e5b7cd1", size = 2037738 },
    { url = "https://files.pythonhosted.org/packages/c8/f1/786d8fe78970a06f61df22cba58e365ce304bf9b9f46cc71c8c424e0c334/pydantic_core-2.27.2-cp313-cp313-manylinux_2_17_s390x.manylinux2014_s390x.whl", hash = "sha256:eda3f5c2a021bbc5d976107bb302e0131351c2ba54343f8a496dc8783d3d3a6a", size = 2685138 },
    { url = "https://files.pythonhosted.org/packages/a6/74/d12b2cd841d8724dc8ffb13fc5cef86566a53ed358103150209ecd5d1999/pydantic_core-2.27.2-cp313-cp313-manylinux_2_17_x86_64.manylinux2014_x86_64.whl", hash = "sha256:bd8086fa684c4775c27f03f062cbb9eaa6e17f064307e86b21b9e0abc9c0f02e", size = 1997025 },
    { url = "https://files.pythonhosted.org/packages/a0/6e/940bcd631bc4d9a06c9539b51f070b66e8f370ed0933f392db6ff350d873/pydantic_core-2.27.2-cp313-cp313-manylinux_2_5_i686.manylinux1_i686.whl", hash = "sha256:8d9b3388db186ba0c099a6d20f0604a44eabdeef1777ddd94786cdae158729e4", size = 2004633 },
    { url = "https://files.pythonhosted.org/packages/50/cc/a46b34f1708d82498c227d5d80ce615b2dd502ddcfd8376fc14a36655af1/pydantic_core-2.27.2-cp313-cp313-musllinux_1_1_aarch64.whl", hash = "sha256:7a66efda2387de898c8f38c0cf7f14fca0b51a8ef0b24bfea5849f1b3c95af27", size = 1999404 },
    { url = "https://files.pythonhosted.org/packages/ca/2d/c365cfa930ed23bc58c41463bae347d1005537dc8db79e998af8ba28d35e/pydantic_core-2.27.2-cp313-cp313-musllinux_1_1_armv7l.whl", hash = "sha256:18a101c168e4e092ab40dbc2503bdc0f62010e95d292b27827871dc85450d7ee", size = 2130130 },
    { url = "https://files.pythonhosted.org/packages/f4/d7/eb64d015c350b7cdb371145b54d96c919d4db516817f31cd1c650cae3b21/pydantic_core-2.27.2-cp313-cp313-musllinux_1_1_x86_64.whl", hash = "sha256:ba5dd002f88b78a4215ed2f8ddbdf85e8513382820ba15ad5ad8955ce0ca19a1", size = 2157946 },
    { url = "https://files.pythonhosted.org/packages/a4/99/bddde3ddde76c03b65dfd5a66ab436c4e58ffc42927d4ff1198ffbf96f5f/pydantic_core-2.27.2-cp313-cp313-win32.whl", hash = "sha256:1ebaf1d0481914d004a573394f4be3a7616334be70261007e47c2a6fe7e50130", size = 1834387 },
    { url = "https://files.pythonhosted.org/packages/71/47/82b5e846e01b26ac6f1893d3c5f9f3a2eb6ba79be26eef0b759b4fe72946/pydantic_core-2.27.2-cp313-cp313-win_amd64.whl", hash = "sha256:953101387ecf2f5652883208769a79e48db18c6df442568a0b5ccd8c2723abee", size = 1990453 },
    { url = "https://files.pythonhosted.org/packages/51/b2/b2b50d5ecf21acf870190ae5d093602d95f66c9c31f9d5de6062eb329ad1/pydantic_core-2.27.2-cp313-cp313-win_arm64.whl", hash = "sha256:ac4dbfd1691affb8f48c2c13241a2e3b60ff23247cbcf981759c768b6633cf8b", size = 1885186 },
]

[[package]]
name = "pydantic-settings"
version = "2.7.1"
source = { registry = "https://pypi.org/simple" }
dependencies = [
    { name = "pydantic" },
    { name = "python-dotenv" },
]
sdist = { url = "https://files.pythonhosted.org/packages/73/7b/c58a586cd7d9ac66d2ee4ba60ca2d241fa837c02bca9bea80a9a8c3d22a9/pydantic_settings-2.7.1.tar.gz", hash = "sha256:10c9caad35e64bfb3c2fbf70a078c0e25cc92499782e5200747f942a065dec93", size = 79920 }
wheels = [
    { url = "https://files.pythonhosted.org/packages/b4/46/93416fdae86d40879714f72956ac14df9c7b76f7d41a4d68aa9f71a0028b/pydantic_settings-2.7.1-py3-none-any.whl", hash = "sha256:590be9e6e24d06db33a4262829edef682500ef008565a969c73d39d5f8bfb3fd", size = 29718 },
]

[[package]]
name = "pydeck"
version = "0.9.1"
source = { registry = "https://pypi.org/simple" }
dependencies = [
    { name = "jinja2" },
    { name = "numpy" },
]
sdist = { url = "https://files.pythonhosted.org/packages/a1/ca/40e14e196864a0f61a92abb14d09b3d3da98f94ccb03b49cf51688140dab/pydeck-0.9.1.tar.gz", hash = "sha256:f74475ae637951d63f2ee58326757f8d4f9cd9f2a457cf42950715003e2cb605", size = 3832240 }
wheels = [
    { url = "https://files.pythonhosted.org/packages/ab/4c/b888e6cf58bd9db9c93f40d1c6be8283ff49d88919231afe93a6bcf61626/pydeck-0.9.1-py2.py3-none-any.whl", hash = "sha256:b3f75ba0d273fc917094fa61224f3f6076ca8752b93d46faf3bcfd9f9d59b038", size = 6900403 },
]

[[package]]
name = "pydot"
version = "3.0.4"
source = { registry = "https://pypi.org/simple" }
dependencies = [
    { name = "pyparsing" },
]
sdist = { url = "https://files.pythonhosted.org/packages/66/dd/e0e6a4fb84c22050f6a9701ad9fd6a67ef82faa7ba97b97eb6fdc6b49b34/pydot-3.0.4.tar.gz", hash = "sha256:3ce88b2558f3808b0376f22bfa6c263909e1c3981e2a7b629b65b451eee4a25d", size = 168167 }
wheels = [
    { url = "https://files.pythonhosted.org/packages/b0/5f/1ebfd430df05c4f9e438dd3313c4456eab937d976f6ab8ce81a98f9fb381/pydot-3.0.4-py3-none-any.whl", hash = "sha256:bfa9c3fc0c44ba1d132adce131802d7df00429d1a79cc0346b0a5cd374dbe9c6", size = 35776 },
]

[[package]]
name = "pygit2"
version = "1.17.0"
source = { registry = "https://pypi.org/simple" }
dependencies = [
    { name = "cffi" },
]
sdist = { url = "https://files.pythonhosted.org/packages/b7/ea/17aa8ca38750f1ba69511ceeb41d29961f90eb2e0a242b668c70311efd4e/pygit2-1.17.0.tar.gz", hash = "sha256:fa2bc050b2c2d3e73b54d6d541c792178561a344f07e409f532d5bb97ac7b894", size = 769002 }
wheels = [
    { url = "https://files.pythonhosted.org/packages/ee/53/8286256d077a0a38837c4ceee73a3c2b2d6caed3ec86e8bf7b32580e5ed0/pygit2-1.17.0-cp312-cp312-macosx_10_13_universal2.whl", hash = "sha256:f7224d89a7dda7290e458393941e500c8682f375f41e6d80ee423958a5d4013d", size = 5465330 },
    { url = "https://files.pythonhosted.org/packages/dd/a0/060ebb435d2590c1188ad6bc7ea0d5f0561e09a13db02baec8252b507390/pygit2-1.17.0-cp312-cp312-manylinux_2_17_aarch64.manylinux2014_aarch64.whl", hash = "sha256:9ae1967b0c8a2438b3b0e4a63307b5c22c80024a2f09b28d14dfde0001fed8dc", size = 5683366 },
    { url = "https://files.pythonhosted.org/packages/21/92/fedc77806ff06b502a82ddbb857a5749429ce7bf638e3007b82bd10b4244/pygit2-1.17.0-cp312-cp312-manylinux_2_17_ppc64le.manylinux2014_ppc64le.whl", hash = "sha256:507343fa142a82028c8448c2626317dc19885985aba8ea27d381777ac484eefb", size = 5645689 },
    { url = "https://files.pythonhosted.org/packages/14/a9/3405b991f3264163e3d93c16b43929e0e765e559ca83f8697008c7f65587/pygit2-1.17.0-cp312-cp312-manylinux_2_17_x86_64.manylinux2014_x86_64.whl", hash = "sha256:6bc04917a680591c6e801df912d7fb722c253b5ac68178ff37b5666dafd06999", size = 5457766 },
    { url = "https://files.pythonhosted.org/packages/71/bb/40c37e00994727efb1a68bfd1f0b505207ec066ef8004b7e258210f230cc/pygit2-1.17.0-cp312-cp312-musllinux_1_2_x86_64.whl", hash = "sha256:7bb1b623cbd16962c3a1ec7f8e1012fa224c9e9642758c65e8e656ecc7ff1574", size = 5400609 },
    { url = "https://files.pythonhosted.org/packages/db/55/7781d8997632ebfe2682a8f80668710eb4bc8c99a80e0691243b020f7391/pygit2-1.17.0-cp312-cp312-win32.whl", hash = "sha256:3029331ddf56a6908547278ab4c354b2d6932eb6a53be81e0093adc98a0ae540", size = 1219823 },
    { url = "https://files.pythonhosted.org/packages/7c/73/166aae3a12a0c5252619df37a033c8a3c9756a6af4e49640769492d14893/pygit2-1.17.0-cp312-cp312-win_amd64.whl", hash = "sha256:1011236bab7317b82e6cbc3dff4be8467923b1dcf2ffe28bf2e64805dcb37749", size = 1305143 },
    { url = "https://files.pythonhosted.org/packages/3d/09/d79f99cc25b895a891eab10697fecde3c2552fdfd467b9b72b388f9a1ad9/pygit2-1.17.0-cp313-cp313-macosx_10_13_universal2.whl", hash = "sha256:ce938e7a4fdfc816ffceb62babad65fb62e1a5ad261e880b9a072e8da144ccca", size = 5465211 },
    { url = "https://files.pythonhosted.org/packages/a6/85/74e786da47ee2face731fb892fe87c04ae257d3b5136966f8f839727d130/pygit2-1.17.0-cp313-cp313-manylinux_2_17_aarch64.manylinux2014_aarch64.whl", hash = "sha256:61ff2c8b0fc96fdf45a7a5239cc262b0293a5171f68d67eea239a42c3b2226cb", size = 5687159 },
    { url = "https://files.pythonhosted.org/packages/58/61/b502b240ba91a3dec58e4936eb85c4c17d682dfb4872c197c2212fc13bc1/pygit2-1.17.0-cp313-cp313-manylinux_2_17_ppc64le.manylinux2014_ppc64le.whl", hash = "sha256:8101aa723c292892ba46303b19487a9fb0de50d9e30f4c1c2a76e3383b6e4b6d", size = 5649303 },
    { url = "https://files.pythonhosted.org/packages/5a/33/e359c7c938df5b1cef2acb4dcf72cb153677f2185db8bfd0bb06a7ab96f9/pygit2-1.17.0-cp313-cp313-manylinux_2_17_x86_64.manylinux2014_x86_64.whl", hash = "sha256:36e3e9225e3f01bb6a2d4589c126900bbc571cd0876ca9c01372a6e3d3693c0e", size = 5461433 },
    { url = "https://files.pythonhosted.org/packages/98/8e/6885fd4ce98aedb84fe4459a3c85f3b866577aec9343becfca4a0e50a1eb/pygit2-1.17.0-cp313-cp313-musllinux_1_2_x86_64.whl", hash = "sha256:614cfddbf048900da19b016787f153d44ea9fd7ef80f9e03a77024aa1555d5f4", size = 5402395 },
    { url = "https://files.pythonhosted.org/packages/9f/62/51b84a6c80742e73ecd562f45234c6ef23e833864583bc759d8c6770f493/pygit2-1.17.0-cp313-cp313-win32.whl", hash = "sha256:1391762153af9715ed1d0586e3f207c518f03f5874e1f5b8e398697d006a0a82", size = 1219803 },
    { url = "https://files.pythonhosted.org/packages/7d/69/8dfe160c7166cec689d985e6efb52198c2c2fd5b722196e4beb920f9f460/pygit2-1.17.0-cp313-cp313-win_amd64.whl", hash = "sha256:d677d6fb85c426c5f5f8409bdc5a2e391016c99f73b97779b284c4ad25aa75fa", size = 1305156 },
]

[[package]]
name = "pygments"
version = "2.19.1"
source = { registry = "https://pypi.org/simple" }
sdist = { url = "https://files.pythonhosted.org/packages/7c/2d/c3338d48ea6cc0feb8446d8e6937e1408088a72a39937982cc6111d17f84/pygments-2.19.1.tar.gz", hash = "sha256:61c16d2a8576dc0649d9f39e089b5f02bcd27fba10d8fb4dcc28173f7a45151f", size = 4968581 }
wheels = [
    { url = "https://files.pythonhosted.org/packages/8a/0b/9fcc47d19c48b59121088dd6da2488a49d5f72dacf8262e2790a1d2c7d15/pygments-2.19.1-py3-none-any.whl", hash = "sha256:9ea1544ad55cecf4b8242fab6dd35a93bbce657034b0611ee383099054ab6d8c", size = 1225293 },
]

[[package]]
name = "pygments-ansi-color"
version = "0.3.0"
source = { registry = "https://pypi.org/simple" }
dependencies = [
    { name = "pygments" },
]
sdist = { url = "https://files.pythonhosted.org/packages/50/f9/7f417aaee98a74b4f757f2b72971245181fcf25d824d2e7a190345669eaf/pygments-ansi-color-0.3.0.tar.gz", hash = "sha256:7018954cf5b11d1e734383a1bafab5af613213f246109417fee3f76da26d5431", size = 7317 }
wheels = [
    { url = "https://files.pythonhosted.org/packages/e6/17/8306a0bcd8c88d7761c2e73e831b0be026cd6873ce1f12beb3b4c9a03ffa/pygments_ansi_color-0.3.0-py3-none-any.whl", hash = "sha256:7eb063feaecadad9d4d1fd3474cbfeadf3486b64f760a8f2a00fc25392180aba", size = 10242 },
]

[[package]]
name = "pygtrie"
version = "2.5.0"
source = { registry = "https://pypi.org/simple" }
sdist = { url = "https://files.pythonhosted.org/packages/b9/13/55deec25bf09383216fa7f1dfcdbfca40a04aa00b6d15a5cbf25af8fce5f/pygtrie-2.5.0.tar.gz", hash = "sha256:203514ad826eb403dab1d2e2ddd034e0d1534bbe4dbe0213bb0593f66beba4e2", size = 39266 }
wheels = [
    { url = "https://files.pythonhosted.org/packages/ec/cd/bd196b2cf014afb1009de8b0f05ecd54011d881944e62763f3c1b1e8ef37/pygtrie-2.5.0-py3-none-any.whl", hash = "sha256:8795cda8105493d5ae159a5bef313ff13156c5d4d72feddefacaad59f8c8ce16", size = 25099 },
]

[[package]]
name = "pymdown-extensions"
version = "10.14"
source = { registry = "https://pypi.org/simple" }
dependencies = [
    { name = "markdown" },
    { name = "pyyaml" },
]
sdist = { url = "https://files.pythonhosted.org/packages/8b/96/b4337b778d2e9e77541a8d1cab00989aaeb1d6003c891cdc89221bd25651/pymdown_extensions-10.14.tar.gz", hash = "sha256:741bd7c4ff961ba40b7528d32284c53bc436b8b1645e8e37c3e57770b8700a34", size = 844927 }
wheels = [
    { url = "https://files.pythonhosted.org/packages/00/ae/55d347eda5a4c57a2a042fe2e7616d14981115f566b9f8f69901aba3c0c6/pymdown_extensions-10.14-py3-none-any.whl", hash = "sha256:202481f716cc8250e4be8fce997781ebf7917701b59652458ee47f2401f818b5", size = 264264 },
]

[[package]]
name = "pyparsing"
version = "3.2.1"
source = { registry = "https://pypi.org/simple" }
sdist = { url = "https://files.pythonhosted.org/packages/8b/1a/3544f4f299a47911c2ab3710f534e52fea62a633c96806995da5d25be4b2/pyparsing-3.2.1.tar.gz", hash = "sha256:61980854fd66de3a90028d679a954d5f2623e83144b5afe5ee86f43d762e5f0a", size = 1067694 }
wheels = [
    { url = "https://files.pythonhosted.org/packages/1c/a7/c8a2d361bf89c0d9577c934ebb7421b25dc84bf3a8e3ac0a40aed9acc547/pyparsing-3.2.1-py3-none-any.whl", hash = "sha256:506ff4f4386c4cec0590ec19e6302d3aedb992fdc02c761e90416f158dacf8e1", size = 107716 },
]

[[package]]
name = "pyperclip"
version = "1.9.0"
source = { registry = "https://pypi.org/simple" }
sdist = { url = "https://files.pythonhosted.org/packages/30/23/2f0a3efc4d6a32f3b63cdff36cd398d9701d26cda58e3ab97ac79fb5e60d/pyperclip-1.9.0.tar.gz", hash = "sha256:b7de0142ddc81bfc5c7507eea19da920b92252b548b96186caf94a5e2527d310", size = 20961 }

[[package]]
name = "pyreadline3"
version = "3.5.4"
source = { registry = "https://pypi.org/simple" }
sdist = { url = "https://files.pythonhosted.org/packages/0f/49/4cea918a08f02817aabae639e3d0ac046fef9f9180518a3ad394e22da148/pyreadline3-3.5.4.tar.gz", hash = "sha256:8d57d53039a1c75adba8e50dd3d992b28143480816187ea5efbd5c78e6c885b7", size = 99839 }
wheels = [
    { url = "https://files.pythonhosted.org/packages/5a/dc/491b7661614ab97483abf2056be1deee4dc2490ecbf7bff9ab5cdbac86e1/pyreadline3-3.5.4-py3-none-any.whl", hash = "sha256:eaf8e6cc3c49bcccf145fc6067ba8643d1df34d604a1ec0eccbf7a18e6d3fae6", size = 83178 },
]

[[package]]
name = "pytest"
version = "8.3.4"
source = { registry = "https://pypi.org/simple" }
dependencies = [
    { name = "colorama", marker = "sys_platform == 'win32'" },
    { name = "iniconfig" },
    { name = "packaging" },
    { name = "pluggy" },
]
sdist = { url = "https://files.pythonhosted.org/packages/05/35/30e0d83068951d90a01852cb1cef56e5d8a09d20c7f511634cc2f7e0372a/pytest-8.3.4.tar.gz", hash = "sha256:965370d062bce11e73868e0335abac31b4d3de0e82f4007408d242b4f8610761", size = 1445919 }
wheels = [
    { url = "https://files.pythonhosted.org/packages/11/92/76a1c94d3afee238333bc0a42b82935dd8f9cf8ce9e336ff87ee14d9e1cf/pytest-8.3.4-py3-none-any.whl", hash = "sha256:50e16d954148559c9a74109af1eaf0c945ba2d8f30f0a3d3335edde19788b6f6", size = 343083 },
]

[[package]]
name = "pytest-check"
version = "2.4.1"
source = { registry = "https://pypi.org/simple" }
dependencies = [
    { name = "pytest" },
]
sdist = { url = "https://files.pythonhosted.org/packages/15/d3/178a723f0420cf4e06fb6ddf43fc1ec68c1d0d4ea3db1ecf8f6df21b345f/pytest_check-2.4.1.tar.gz", hash = "sha256:5224efcef059bf7f0cda253f8d0f62704b4819ff48c93f51c675aea6a014f650", size = 28933 }
wheels = [
    { url = "https://files.pythonhosted.org/packages/c0/25/465756acbb66db47ad40e0be6b457d8644c7b9f882b2ff7f5e92dde07915/pytest_check-2.4.1-py3-none-any.whl", hash = "sha256:74f38938183880d9921aeb85662437d2b13e1e053e1bed7d186d54613d3068c7", size = 13789 },
]

[[package]]
name = "python-dateutil"
version = "2.9.0.post0"
source = { registry = "https://pypi.org/simple" }
dependencies = [
    { name = "six" },
]
sdist = { url = "https://files.pythonhosted.org/packages/66/c0/0c8b6ad9f17a802ee498c46e004a0eb49bc148f2fd230864601a86dcf6db/python-dateutil-2.9.0.post0.tar.gz", hash = "sha256:37dd54208da7e1cd875388217d5e00ebd4179249f90fb72437e91a35459a0ad3", size = 342432 }
wheels = [
    { url = "https://files.pythonhosted.org/packages/ec/57/56b9bcc3c9c6a792fcbaf139543cee77261f3651ca9da0c93f5c1221264b/python_dateutil-2.9.0.post0-py2.py3-none-any.whl", hash = "sha256:a8b2bc7bffae282281c8140a97d3aa9c14da0b136dfe83f850eea9a5f7470427", size = 229892 },
]

[[package]]
name = "python-dotenv"
version = "1.0.1"
source = { registry = "https://pypi.org/simple" }
sdist = { url = "https://files.pythonhosted.org/packages/bc/57/e84d88dfe0aec03b7a2d4327012c1627ab5f03652216c63d49846d7a6c58/python-dotenv-1.0.1.tar.gz", hash = "sha256:e324ee90a023d808f1959c46bcbc04446a10ced277783dc6ee09987c37ec10ca", size = 39115 }
wheels = [
    { url = "https://files.pythonhosted.org/packages/6a/3e/b68c118422ec867fa7ab88444e1274aa40681c606d59ac27de5a5588f082/python_dotenv-1.0.1-py3-none-any.whl", hash = "sha256:f7b63ef50f1b690dddf550d03497b66d609393b40b564ed0d674909a68ebf16a", size = 19863 },
]

[[package]]
name = "pytorch-lightning"
version = "2.5.0.post0"
source = { registry = "https://pypi.org/simple" }
dependencies = [
    { name = "fsspec", extra = ["http"] },
    { name = "lightning-utilities" },
    { name = "packaging" },
    { name = "pyyaml" },
    { name = "torch" },
    { name = "torchmetrics" },
    { name = "tqdm" },
    { name = "typing-extensions" },
]
sdist = { url = "https://files.pythonhosted.org/packages/6d/b1/3c1d08db3feb1dfcd5be1b9f2406455f3740f7525d7ea1b9244f67b11cb5/pytorch_lightning-2.5.0.post0.tar.gz", hash = "sha256:347235bf8573b4ebcf507a0dd755fcb9ce58c420c77220a9756a6edca0418532", size = 631450 }
wheels = [
    { url = "https://files.pythonhosted.org/packages/02/df/0c7e4582b74264fe2179e78fcdeb9313f680d40ffe1dd4b078da5a2cbf82/pytorch_lightning-2.5.0.post0-py3-none-any.whl", hash = "sha256:c86bf4fded58b386f312f75337696a9b2d57077b858b3b9524400a03a0179b3a", size = 819282 },
]

[[package]]
name = "pytz"
version = "2024.2"
source = { registry = "https://pypi.org/simple" }
sdist = { url = "https://files.pythonhosted.org/packages/3a/31/3c70bf7603cc2dca0f19bdc53b4537a797747a58875b552c8c413d963a3f/pytz-2024.2.tar.gz", hash = "sha256:2aa355083c50a0f93fa581709deac0c9ad65cca8a9e9beac660adcbd493c798a", size = 319692 }
wheels = [
    { url = "https://files.pythonhosted.org/packages/11/c3/005fcca25ce078d2cc29fd559379817424e94885510568bc1bc53d7d5846/pytz-2024.2-py2.py3-none-any.whl", hash = "sha256:31c7c1817eb7fae7ca4b8c7ee50c72f93aa2dd863de768e1ef4245d426aa0725", size = 508002 },
]

[[package]]
name = "pywin32"
version = "308"
source = { registry = "https://pypi.org/simple" }
wheels = [
    { url = "https://files.pythonhosted.org/packages/00/7c/d00d6bdd96de4344e06c4afbf218bc86b54436a94c01c71a8701f613aa56/pywin32-308-cp312-cp312-win32.whl", hash = "sha256:587f3e19696f4bf96fde9d8a57cec74a57021ad5f204c9e627e15c33ff568897", size = 5939729 },
    { url = "https://files.pythonhosted.org/packages/21/27/0c8811fbc3ca188f93b5354e7c286eb91f80a53afa4e11007ef661afa746/pywin32-308-cp312-cp312-win_amd64.whl", hash = "sha256:00b3e11ef09ede56c6a43c71f2d31857cf7c54b0ab6e78ac659497abd2834f47", size = 6543015 },
    { url = "https://files.pythonhosted.org/packages/9d/0f/d40f8373608caed2255781a3ad9a51d03a594a1248cd632d6a298daca693/pywin32-308-cp312-cp312-win_arm64.whl", hash = "sha256:9b4de86c8d909aed15b7011182c8cab38c8850de36e6afb1f0db22b8959e3091", size = 7976033 },
    { url = "https://files.pythonhosted.org/packages/a9/a4/aa562d8935e3df5e49c161b427a3a2efad2ed4e9cf81c3de636f1fdddfd0/pywin32-308-cp313-cp313-win32.whl", hash = "sha256:1c44539a37a5b7b21d02ab34e6a4d314e0788f1690d65b48e9b0b89f31abbbed", size = 5938579 },
    { url = "https://files.pythonhosted.org/packages/c7/50/b0efb8bb66210da67a53ab95fd7a98826a97ee21f1d22949863e6d588b22/pywin32-308-cp313-cp313-win_amd64.whl", hash = "sha256:fd380990e792eaf6827fcb7e187b2b4b1cede0585e3d0c9e84201ec27b9905e4", size = 6542056 },
    { url = "https://files.pythonhosted.org/packages/26/df/2b63e3e4f2df0224f8aaf6d131f54fe4e8c96400eb9df563e2aae2e1a1f9/pywin32-308-cp313-cp313-win_arm64.whl", hash = "sha256:ef313c46d4c18dfb82a2431e3051ac8f112ccee1a34f29c263c583c568db63cd", size = 7974986 },
]

[[package]]
name = "pyyaml"
version = "6.0.2"
source = { registry = "https://pypi.org/simple" }
sdist = { url = "https://files.pythonhosted.org/packages/54/ed/79a089b6be93607fa5cdaedf301d7dfb23af5f25c398d5ead2525b063e17/pyyaml-6.0.2.tar.gz", hash = "sha256:d584d9ec91ad65861cc08d42e834324ef890a082e591037abe114850ff7bbc3e", size = 130631 }
wheels = [
    { url = "https://files.pythonhosted.org/packages/86/0c/c581167fc46d6d6d7ddcfb8c843a4de25bdd27e4466938109ca68492292c/PyYAML-6.0.2-cp312-cp312-macosx_10_9_x86_64.whl", hash = "sha256:c70c95198c015b85feafc136515252a261a84561b7b1d51e3384e0655ddf25ab", size = 183873 },
    { url = "https://files.pythonhosted.org/packages/a8/0c/38374f5bb272c051e2a69281d71cba6fdb983413e6758b84482905e29a5d/PyYAML-6.0.2-cp312-cp312-macosx_11_0_arm64.whl", hash = "sha256:ce826d6ef20b1bc864f0a68340c8b3287705cae2f8b4b1d932177dcc76721725", size = 173302 },
    { url = "https://files.pythonhosted.org/packages/c3/93/9916574aa8c00aa06bbac729972eb1071d002b8e158bd0e83a3b9a20a1f7/PyYAML-6.0.2-cp312-cp312-manylinux_2_17_aarch64.manylinux2014_aarch64.whl", hash = "sha256:1f71ea527786de97d1a0cc0eacd1defc0985dcf6b3f17bb77dcfc8c34bec4dc5", size = 739154 },
    { url = "https://files.pythonhosted.org/packages/95/0f/b8938f1cbd09739c6da569d172531567dbcc9789e0029aa070856f123984/PyYAML-6.0.2-cp312-cp312-manylinux_2_17_s390x.manylinux2014_s390x.whl", hash = "sha256:9b22676e8097e9e22e36d6b7bda33190d0d400f345f23d4065d48f4ca7ae0425", size = 766223 },
    { url = "https://files.pythonhosted.org/packages/b9/2b/614b4752f2e127db5cc206abc23a8c19678e92b23c3db30fc86ab731d3bd/PyYAML-6.0.2-cp312-cp312-manylinux_2_17_x86_64.manylinux2014_x86_64.whl", hash = "sha256:80bab7bfc629882493af4aa31a4cfa43a4c57c83813253626916b8c7ada83476", size = 767542 },
    { url = "https://files.pythonhosted.org/packages/d4/00/dd137d5bcc7efea1836d6264f049359861cf548469d18da90cd8216cf05f/PyYAML-6.0.2-cp312-cp312-musllinux_1_1_aarch64.whl", hash = "sha256:0833f8694549e586547b576dcfaba4a6b55b9e96098b36cdc7ebefe667dfed48", size = 731164 },
    { url = "https://files.pythonhosted.org/packages/c9/1f/4f998c900485e5c0ef43838363ba4a9723ac0ad73a9dc42068b12aaba4e4/PyYAML-6.0.2-cp312-cp312-musllinux_1_1_x86_64.whl", hash = "sha256:8b9c7197f7cb2738065c481a0461e50ad02f18c78cd75775628afb4d7137fb3b", size = 756611 },
    { url = "https://files.pythonhosted.org/packages/df/d1/f5a275fdb252768b7a11ec63585bc38d0e87c9e05668a139fea92b80634c/PyYAML-6.0.2-cp312-cp312-win32.whl", hash = "sha256:ef6107725bd54b262d6dedcc2af448a266975032bc85ef0172c5f059da6325b4", size = 140591 },
    { url = "https://files.pythonhosted.org/packages/0c/e8/4f648c598b17c3d06e8753d7d13d57542b30d56e6c2dedf9c331ae56312e/PyYAML-6.0.2-cp312-cp312-win_amd64.whl", hash = "sha256:7e7401d0de89a9a855c839bc697c079a4af81cf878373abd7dc625847d25cbd8", size = 156338 },
    { url = "https://files.pythonhosted.org/packages/ef/e3/3af305b830494fa85d95f6d95ef7fa73f2ee1cc8ef5b495c7c3269fb835f/PyYAML-6.0.2-cp313-cp313-macosx_10_13_x86_64.whl", hash = "sha256:efdca5630322a10774e8e98e1af481aad470dd62c3170801852d752aa7a783ba", size = 181309 },
    { url = "https://files.pythonhosted.org/packages/45/9f/3b1c20a0b7a3200524eb0076cc027a970d320bd3a6592873c85c92a08731/PyYAML-6.0.2-cp313-cp313-macosx_11_0_arm64.whl", hash = "sha256:50187695423ffe49e2deacb8cd10510bc361faac997de9efef88badc3bb9e2d1", size = 171679 },
    { url = "https://files.pythonhosted.org/packages/7c/9a/337322f27005c33bcb656c655fa78325b730324c78620e8328ae28b64d0c/PyYAML-6.0.2-cp313-cp313-manylinux_2_17_aarch64.manylinux2014_aarch64.whl", hash = "sha256:0ffe8360bab4910ef1b9e87fb812d8bc0a308b0d0eef8c8f44e0254ab3b07133", size = 733428 },
    { url = "https://files.pythonhosted.org/packages/a3/69/864fbe19e6c18ea3cc196cbe5d392175b4cf3d5d0ac1403ec3f2d237ebb5/PyYAML-6.0.2-cp313-cp313-manylinux_2_17_s390x.manylinux2014_s390x.whl", hash = "sha256:17e311b6c678207928d649faa7cb0d7b4c26a0ba73d41e99c4fff6b6c3276484", size = 763361 },
    { url = "https://files.pythonhosted.org/packages/04/24/b7721e4845c2f162d26f50521b825fb061bc0a5afcf9a386840f23ea19fa/PyYAML-6.0.2-cp313-cp313-manylinux_2_17_x86_64.manylinux2014_x86_64.whl", hash = "sha256:70b189594dbe54f75ab3a1acec5f1e3faa7e8cf2f1e08d9b561cb41b845f69d5", size = 759523 },
    { url = "https://files.pythonhosted.org/packages/2b/b2/e3234f59ba06559c6ff63c4e10baea10e5e7df868092bf9ab40e5b9c56b6/PyYAML-6.0.2-cp313-cp313-musllinux_1_1_aarch64.whl", hash = "sha256:41e4e3953a79407c794916fa277a82531dd93aad34e29c2a514c2c0c5fe971cc", size = 726660 },
    { url = "https://files.pythonhosted.org/packages/fe/0f/25911a9f080464c59fab9027482f822b86bf0608957a5fcc6eaac85aa515/PyYAML-6.0.2-cp313-cp313-musllinux_1_1_x86_64.whl", hash = "sha256:68ccc6023a3400877818152ad9a1033e3db8625d899c72eacb5a668902e4d652", size = 751597 },
    { url = "https://files.pythonhosted.org/packages/14/0d/e2c3b43bbce3cf6bd97c840b46088a3031085179e596d4929729d8d68270/PyYAML-6.0.2-cp313-cp313-win32.whl", hash = "sha256:bc2fa7c6b47d6bc618dd7fb02ef6fdedb1090ec036abab80d4681424b84c1183", size = 140527 },
    { url = "https://files.pythonhosted.org/packages/fa/de/02b54f42487e3d3c6efb3f89428677074ca7bf43aae402517bc7cca949f3/PyYAML-6.0.2-cp313-cp313-win_amd64.whl", hash = "sha256:8388ee1976c416731879ac16da0aff3f63b286ffdd57cdeb95f3f2e085687563", size = 156446 },
]

[[package]]
name = "pyyaml-env-tag"
version = "0.1"
source = { registry = "https://pypi.org/simple" }
dependencies = [
    { name = "pyyaml" },
]
sdist = { url = "https://files.pythonhosted.org/packages/fb/8e/da1c6c58f751b70f8ceb1eb25bc25d524e8f14fe16edcce3f4e3ba08629c/pyyaml_env_tag-0.1.tar.gz", hash = "sha256:70092675bda14fdec33b31ba77e7543de9ddc88f2e5b99160396572d11525bdb", size = 5631 }
wheels = [
    { url = "https://files.pythonhosted.org/packages/5a/66/bbb1dd374f5c870f59c5bb1db0e18cbe7fa739415a24cbd95b2d1f5ae0c4/pyyaml_env_tag-0.1-py3-none-any.whl", hash = "sha256:af31106dec8a4d68c60207c1886031cbf839b68aa7abccdb19868200532c2069", size = 3911 },
]

[[package]]
name = "pyzmq"
version = "26.2.0"
source = { registry = "https://pypi.org/simple" }
dependencies = [
    { name = "cffi", marker = "implementation_name == 'pypy'" },
]
sdist = { url = "https://files.pythonhosted.org/packages/fd/05/bed626b9f7bb2322cdbbf7b4bd8f54b1b617b0d2ab2d3547d6e39428a48e/pyzmq-26.2.0.tar.gz", hash = "sha256:070672c258581c8e4f640b5159297580a9974b026043bd4ab0470be9ed324f1f", size = 271975 }
wheels = [
    { url = "https://files.pythonhosted.org/packages/28/2f/78a766c8913ad62b28581777ac4ede50c6d9f249d39c2963e279524a1bbe/pyzmq-26.2.0-cp312-cp312-macosx_10_15_universal2.whl", hash = "sha256:ded0fc7d90fe93ae0b18059930086c51e640cdd3baebdc783a695c77f123dcd9", size = 1343105 },
    { url = "https://files.pythonhosted.org/packages/b7/9c/4b1e2d3d4065be715e007fe063ec7885978fad285f87eae1436e6c3201f4/pyzmq-26.2.0-cp312-cp312-macosx_10_9_x86_64.whl", hash = "sha256:17bf5a931c7f6618023cdacc7081f3f266aecb68ca692adac015c383a134ca52", size = 1008365 },
    { url = "https://files.pythonhosted.org/packages/4f/ef/5a23ec689ff36d7625b38d121ef15abfc3631a9aecb417baf7a4245e4124/pyzmq-26.2.0-cp312-cp312-manylinux_2_17_aarch64.manylinux2014_aarch64.whl", hash = "sha256:55cf66647e49d4621a7e20c8d13511ef1fe1efbbccf670811864452487007e08", size = 665923 },
    { url = "https://files.pythonhosted.org/packages/ae/61/d436461a47437d63c6302c90724cf0981883ec57ceb6073873f32172d676/pyzmq-26.2.0-cp312-cp312-manylinux_2_17_i686.manylinux2014_i686.whl", hash = "sha256:4661c88db4a9e0f958c8abc2b97472e23061f0bc737f6f6179d7a27024e1faa5", size = 903400 },
    { url = "https://files.pythonhosted.org/packages/47/42/fc6d35ecefe1739a819afaf6f8e686f7f02a4dd241c78972d316f403474c/pyzmq-26.2.0-cp312-cp312-manylinux_2_17_x86_64.manylinux2014_x86_64.whl", hash = "sha256:ea7f69de383cb47522c9c208aec6dd17697db7875a4674c4af3f8cfdac0bdeae", size = 860034 },
    { url = "https://files.pythonhosted.org/packages/07/3b/44ea6266a6761e9eefaa37d98fabefa112328808ac41aa87b4bbb668af30/pyzmq-26.2.0-cp312-cp312-manylinux_2_28_x86_64.whl", hash = "sha256:7f98f6dfa8b8ccaf39163ce872bddacca38f6a67289116c8937a02e30bbe9711", size = 860579 },
    { url = "https://files.pythonhosted.org/packages/38/6f/4df2014ab553a6052b0e551b37da55166991510f9e1002c89cab7ce3b3f2/pyzmq-26.2.0-cp312-cp312-musllinux_1_1_aarch64.whl", hash = "sha256:e3e0210287329272539eea617830a6a28161fbbd8a3271bf4150ae3e58c5d0e6", size = 1196246 },
    { url = "https://files.pythonhosted.org/packages/38/9d/ee240fc0c9fe9817f0c9127a43238a3e28048795483c403cc10720ddef22/pyzmq-26.2.0-cp312-cp312-musllinux_1_1_i686.whl", hash = "sha256:6b274e0762c33c7471f1a7471d1a2085b1a35eba5cdc48d2ae319f28b6fc4de3", size = 1507441 },
    { url = "https://files.pythonhosted.org/packages/85/4f/01711edaa58d535eac4a26c294c617c9a01f09857c0ce191fd574d06f359/pyzmq-26.2.0-cp312-cp312-musllinux_1_1_x86_64.whl", hash = "sha256:29c6a4635eef69d68a00321e12a7d2559fe2dfccfa8efae3ffb8e91cd0b36a8b", size = 1406498 },
    { url = "https://files.pythonhosted.org/packages/07/18/907134c85c7152f679ed744e73e645b365f3ad571f38bdb62e36f347699a/pyzmq-26.2.0-cp312-cp312-win32.whl", hash = "sha256:989d842dc06dc59feea09e58c74ca3e1678c812a4a8a2a419046d711031f69c7", size = 575533 },
    { url = "https://files.pythonhosted.org/packages/ce/2c/a6f4a20202a4d3c582ad93f95ee78d79bbdc26803495aec2912b17dbbb6c/pyzmq-26.2.0-cp312-cp312-win_amd64.whl", hash = "sha256:2a50625acdc7801bc6f74698c5c583a491c61d73c6b7ea4dee3901bb99adb27a", size = 637768 },
    { url = "https://files.pythonhosted.org/packages/5f/0e/eb16ff731632d30554bf5af4dbba3ffcd04518219d82028aea4ae1b02ca5/pyzmq-26.2.0-cp312-cp312-win_arm64.whl", hash = "sha256:4d29ab8592b6ad12ebbf92ac2ed2bedcfd1cec192d8e559e2e099f648570e19b", size = 540675 },
    { url = "https://files.pythonhosted.org/packages/04/a7/0f7e2f6c126fe6e62dbae0bc93b1bd3f1099cf7fea47a5468defebe3f39d/pyzmq-26.2.0-cp313-cp313-macosx_10_13_x86_64.whl", hash = "sha256:9dd8cd1aeb00775f527ec60022004d030ddc51d783d056e3e23e74e623e33726", size = 1006564 },
    { url = "https://files.pythonhosted.org/packages/31/b6/a187165c852c5d49f826a690857684333a6a4a065af0a6015572d2284f6a/pyzmq-26.2.0-cp313-cp313-macosx_10_15_universal2.whl", hash = "sha256:28c812d9757fe8acecc910c9ac9dafd2ce968c00f9e619db09e9f8f54c3a68a3", size = 1340447 },
    { url = "https://files.pythonhosted.org/packages/68/ba/f4280c58ff71f321602a6e24fd19879b7e79793fb8ab14027027c0fb58ef/pyzmq-26.2.0-cp313-cp313-manylinux_2_17_aarch64.manylinux2014_aarch64.whl", hash = "sha256:4d80b1dd99c1942f74ed608ddb38b181b87476c6a966a88a950c7dee118fdf50", size = 665485 },
    { url = "https://files.pythonhosted.org/packages/77/b5/c987a5c53c7d8704216f29fc3d810b32f156bcea488a940e330e1bcbb88d/pyzmq-26.2.0-cp313-cp313-manylinux_2_17_i686.manylinux2014_i686.whl", hash = "sha256:8c997098cc65e3208eca09303630e84d42718620e83b733d0fd69543a9cab9cb", size = 903484 },
    { url = "https://files.pythonhosted.org/packages/29/c9/07da157d2db18c72a7eccef8e684cefc155b712a88e3d479d930aa9eceba/pyzmq-26.2.0-cp313-cp313-manylinux_2_17_x86_64.manylinux2014_x86_64.whl", hash = "sha256:7ad1bc8d1b7a18497dda9600b12dc193c577beb391beae5cd2349184db40f187", size = 859981 },
    { url = "https://files.pythonhosted.org/packages/43/09/e12501bd0b8394b7d02c41efd35c537a1988da67fc9c745cae9c6c776d31/pyzmq-26.2.0-cp313-cp313-manylinux_2_28_x86_64.whl", hash = "sha256:bea2acdd8ea4275e1278350ced63da0b166421928276c7c8e3f9729d7402a57b", size = 860334 },
    { url = "https://files.pythonhosted.org/packages/eb/ff/f5ec1d455f8f7385cc0a8b2acd8c807d7fade875c14c44b85c1bddabae21/pyzmq-26.2.0-cp313-cp313-musllinux_1_1_aarch64.whl", hash = "sha256:23f4aad749d13698f3f7b64aad34f5fc02d6f20f05999eebc96b89b01262fb18", size = 1196179 },
    { url = "https://files.pythonhosted.org/packages/ec/8a/bb2ac43295b1950fe436a81fc5b298be0b96ac76fb029b514d3ed58f7b27/pyzmq-26.2.0-cp313-cp313-musllinux_1_1_i686.whl", hash = "sha256:a4f96f0d88accc3dbe4a9025f785ba830f968e21e3e2c6321ccdfc9aef755115", size = 1507668 },
    { url = "https://files.pythonhosted.org/packages/a9/49/dbc284ebcfd2dca23f6349227ff1616a7ee2c4a35fe0a5d6c3deff2b4fed/pyzmq-26.2.0-cp313-cp313-musllinux_1_1_x86_64.whl", hash = "sha256:ced65e5a985398827cc9276b93ef6dfabe0273c23de8c7931339d7e141c2818e", size = 1406539 },
    { url = "https://files.pythonhosted.org/packages/00/68/093cdce3fe31e30a341d8e52a1ad86392e13c57970d722c1f62a1d1a54b6/pyzmq-26.2.0-cp313-cp313-win32.whl", hash = "sha256:31507f7b47cc1ead1f6e86927f8ebb196a0bab043f6345ce070f412a59bf87b5", size = 575567 },
    { url = "https://files.pythonhosted.org/packages/92/ae/6cc4657148143412b5819b05e362ae7dd09fb9fe76e2a539dcff3d0386bc/pyzmq-26.2.0-cp313-cp313-win_amd64.whl", hash = "sha256:70fc7fcf0410d16ebdda9b26cbd8bf8d803d220a7f3522e060a69a9c87bf7bad", size = 637551 },
    { url = "https://files.pythonhosted.org/packages/6c/67/fbff102e201688f97c8092e4c3445d1c1068c2f27bbd45a578df97ed5f94/pyzmq-26.2.0-cp313-cp313-win_arm64.whl", hash = "sha256:c3789bd5768ab5618ebf09cef6ec2b35fed88709b104351748a63045f0ff9797", size = 540378 },
    { url = "https://files.pythonhosted.org/packages/3f/fe/2d998380b6e0122c6c4bdf9b6caf490831e5f5e2d08a203b5adff060c226/pyzmq-26.2.0-cp313-cp313t-macosx_10_13_x86_64.whl", hash = "sha256:034da5fc55d9f8da09015d368f519478a52675e558c989bfcb5cf6d4e16a7d2a", size = 1007378 },
    { url = "https://files.pythonhosted.org/packages/4a/f4/30d6e7157f12b3a0390bde94d6a8567cdb88846ed068a6e17238a4ccf600/pyzmq-26.2.0-cp313-cp313t-macosx_10_15_universal2.whl", hash = "sha256:c92d73464b886931308ccc45b2744e5968cbaade0b1d6aeb40d8ab537765f5bc", size = 1329532 },
    { url = "https://files.pythonhosted.org/packages/82/86/3fe917870e15ee1c3ad48229a2a64458e36036e64b4afa9659045d82bfa8/pyzmq-26.2.0-cp313-cp313t-manylinux_2_17_aarch64.manylinux2014_aarch64.whl", hash = "sha256:794a4562dcb374f7dbbfb3f51d28fb40123b5a2abadee7b4091f93054909add5", size = 653242 },
    { url = "https://files.pythonhosted.org/packages/50/2d/242e7e6ef6c8c19e6cb52d095834508cd581ffb925699fd3c640cdc758f1/pyzmq-26.2.0-cp313-cp313t-manylinux_2_17_i686.manylinux2014_i686.whl", hash = "sha256:aee22939bb6075e7afededabad1a56a905da0b3c4e3e0c45e75810ebe3a52672", size = 888404 },
    { url = "https://files.pythonhosted.org/packages/ac/11/7270566e1f31e4ea73c81ec821a4b1688fd551009a3d2bab11ec66cb1e8f/pyzmq-26.2.0-cp313-cp313t-manylinux_2_17_x86_64.manylinux2014_x86_64.whl", hash = "sha256:2ae90ff9dad33a1cfe947d2c40cb9cb5e600d759ac4f0fd22616ce6540f72797", size = 845858 },
    { url = "https://files.pythonhosted.org/packages/91/d5/72b38fbc69867795c8711bdd735312f9fef1e3d9204e2f63ab57085434b9/pyzmq-26.2.0-cp313-cp313t-manylinux_2_28_x86_64.whl", hash = "sha256:43a47408ac52647dfabbc66a25b05b6a61700b5165807e3fbd40063fcaf46386", size = 847375 },
    { url = "https://files.pythonhosted.org/packages/dd/9a/10ed3c7f72b4c24e719c59359fbadd1a27556a28b36cdf1cd9e4fb7845d5/pyzmq-26.2.0-cp313-cp313t-musllinux_1_1_aarch64.whl", hash = "sha256:25bf2374a2a8433633c65ccb9553350d5e17e60c8eb4de4d92cc6bd60f01d306", size = 1183489 },
    { url = "https://files.pythonhosted.org/packages/72/2d/8660892543fabf1fe41861efa222455811adac9f3c0818d6c3170a1153e3/pyzmq-26.2.0-cp313-cp313t-musllinux_1_1_i686.whl", hash = "sha256:007137c9ac9ad5ea21e6ad97d3489af654381324d5d3ba614c323f60dab8fae6", size = 1492932 },
    { url = "https://files.pythonhosted.org/packages/7b/d6/32fd69744afb53995619bc5effa2a405ae0d343cd3e747d0fbc43fe894ee/pyzmq-26.2.0-cp313-cp313t-musllinux_1_1_x86_64.whl", hash = "sha256:470d4a4f6d48fb34e92d768b4e8a5cc3780db0d69107abf1cd7ff734b9766eb0", size = 1392485 },
]

[[package]]
name = "referencing"
version = "0.35.1"
source = { registry = "https://pypi.org/simple" }
dependencies = [
    { name = "attrs" },
    { name = "rpds-py" },
]
sdist = { url = "https://files.pythonhosted.org/packages/99/5b/73ca1f8e72fff6fa52119dbd185f73a907b1989428917b24cff660129b6d/referencing-0.35.1.tar.gz", hash = "sha256:25b42124a6c8b632a425174f24087783efb348a6f1e0008e63cd4466fedf703c", size = 62991 }
wheels = [
    { url = "https://files.pythonhosted.org/packages/b7/59/2056f61236782a2c86b33906c025d4f4a0b17be0161b63b70fd9e8775d36/referencing-0.35.1-py3-none-any.whl", hash = "sha256:eda6d3234d62814d1c64e305c1331c9a3a6132da475ab6382eaa997b21ee75de", size = 26684 },
]

[[package]]
name = "regex"
version = "2024.11.6"
source = { registry = "https://pypi.org/simple" }
sdist = { url = "https://files.pythonhosted.org/packages/8e/5f/bd69653fbfb76cf8604468d3b4ec4c403197144c7bfe0e6a5fc9e02a07cb/regex-2024.11.6.tar.gz", hash = "sha256:7ab159b063c52a0333c884e4679f8d7a85112ee3078fe3d9004b2dd875585519", size = 399494 }
wheels = [
    { url = "https://files.pythonhosted.org/packages/ba/30/9a87ce8336b172cc232a0db89a3af97929d06c11ceaa19d97d84fa90a8f8/regex-2024.11.6-cp312-cp312-macosx_10_13_universal2.whl", hash = "sha256:52fb28f528778f184f870b7cf8f225f5eef0a8f6e3778529bdd40c7b3920796a", size = 483781 },
    { url = "https://files.pythonhosted.org/packages/01/e8/00008ad4ff4be8b1844786ba6636035f7ef926db5686e4c0f98093612add/regex-2024.11.6-cp312-cp312-macosx_10_13_x86_64.whl", hash = "sha256:fdd6028445d2460f33136c55eeb1f601ab06d74cb3347132e1c24250187500d9", size = 288455 },
    { url = "https://files.pythonhosted.org/packages/60/85/cebcc0aff603ea0a201667b203f13ba75d9fc8668fab917ac5b2de3967bc/regex-2024.11.6-cp312-cp312-macosx_11_0_arm64.whl", hash = "sha256:805e6b60c54bf766b251e94526ebad60b7de0c70f70a4e6210ee2891acb70bf2", size = 284759 },
    { url = "https://files.pythonhosted.org/packages/94/2b/701a4b0585cb05472a4da28ee28fdfe155f3638f5e1ec92306d924e5faf0/regex-2024.11.6-cp312-cp312-manylinux_2_17_aarch64.manylinux2014_aarch64.whl", hash = "sha256:b85c2530be953a890eaffde05485238f07029600e8f098cdf1848d414a8b45e4", size = 794976 },
    { url = "https://files.pythonhosted.org/packages/4b/bf/fa87e563bf5fee75db8915f7352e1887b1249126a1be4813837f5dbec965/regex-2024.11.6-cp312-cp312-manylinux_2_17_ppc64le.manylinux2014_ppc64le.whl", hash = "sha256:bb26437975da7dc36b7efad18aa9dd4ea569d2357ae6b783bf1118dabd9ea577", size = 833077 },
    { url = "https://files.pythonhosted.org/packages/a1/56/7295e6bad94b047f4d0834e4779491b81216583c00c288252ef625c01d23/regex-2024.11.6-cp312-cp312-manylinux_2_17_s390x.manylinux2014_s390x.whl", hash = "sha256:abfa5080c374a76a251ba60683242bc17eeb2c9818d0d30117b4486be10c59d3", size = 823160 },
    { url = "https://files.pythonhosted.org/packages/fb/13/e3b075031a738c9598c51cfbc4c7879e26729c53aa9cca59211c44235314/regex-2024.11.6-cp312-cp312-manylinux_2_17_x86_64.manylinux2014_x86_64.whl", hash = "sha256:70b7fa6606c2881c1db9479b0eaa11ed5dfa11c8d60a474ff0e095099f39d98e", size = 796896 },
    { url = "https://files.pythonhosted.org/packages/24/56/0b3f1b66d592be6efec23a795b37732682520b47c53da5a32c33ed7d84e3/regex-2024.11.6-cp312-cp312-manylinux_2_5_i686.manylinux1_i686.manylinux_2_17_i686.manylinux2014_i686.whl", hash = "sha256:0c32f75920cf99fe6b6c539c399a4a128452eaf1af27f39bce8909c9a3fd8cbe", size = 783997 },
    { url = "https://files.pythonhosted.org/packages/f9/a1/eb378dada8b91c0e4c5f08ffb56f25fcae47bf52ad18f9b2f33b83e6d498/regex-2024.11.6-cp312-cp312-musllinux_1_2_aarch64.whl", hash = "sha256:982e6d21414e78e1f51cf595d7f321dcd14de1f2881c5dc6a6e23bbbbd68435e", size = 781725 },
    { url = "https://files.pythonhosted.org/packages/83/f2/033e7dec0cfd6dda93390089864732a3409246ffe8b042e9554afa9bff4e/regex-2024.11.6-cp312-cp312-musllinux_1_2_i686.whl", hash = "sha256:a7c2155f790e2fb448faed6dd241386719802296ec588a8b9051c1f5c481bc29", size = 789481 },
    { url = "https://files.pythonhosted.org/packages/83/23/15d4552ea28990a74e7696780c438aadd73a20318c47e527b47a4a5a596d/regex-2024.11.6-cp312-cp312-musllinux_1_2_ppc64le.whl", hash = "sha256:149f5008d286636e48cd0b1dd65018548944e495b0265b45e1bffecce1ef7f39", size = 852896 },
    { url = "https://files.pythonhosted.org/packages/e3/39/ed4416bc90deedbfdada2568b2cb0bc1fdb98efe11f5378d9892b2a88f8f/regex-2024.11.6-cp312-cp312-musllinux_1_2_s390x.whl", hash = "sha256:e5364a4502efca094731680e80009632ad6624084aff9a23ce8c8c6820de3e51", size = 860138 },
    { url = "https://files.pythonhosted.org/packages/93/2d/dd56bb76bd8e95bbce684326302f287455b56242a4f9c61f1bc76e28360e/regex-2024.11.6-cp312-cp312-musllinux_1_2_x86_64.whl", hash = "sha256:0a86e7eeca091c09e021db8eb72d54751e527fa47b8d5787caf96d9831bd02ad", size = 787692 },
    { url = "https://files.pythonhosted.org/packages/0b/55/31877a249ab7a5156758246b9c59539abbeba22461b7d8adc9e8475ff73e/regex-2024.11.6-cp312-cp312-win32.whl", hash = "sha256:32f9a4c643baad4efa81d549c2aadefaeba12249b2adc5af541759237eee1c54", size = 262135 },
    { url = "https://files.pythonhosted.org/packages/38/ec/ad2d7de49a600cdb8dd78434a1aeffe28b9d6fc42eb36afab4a27ad23384/regex-2024.11.6-cp312-cp312-win_amd64.whl", hash = "sha256:a93c194e2df18f7d264092dc8539b8ffb86b45b899ab976aa15d48214138e81b", size = 273567 },
    { url = "https://files.pythonhosted.org/packages/90/73/bcb0e36614601016552fa9344544a3a2ae1809dc1401b100eab02e772e1f/regex-2024.11.6-cp313-cp313-macosx_10_13_universal2.whl", hash = "sha256:a6ba92c0bcdf96cbf43a12c717eae4bc98325ca3730f6b130ffa2e3c3c723d84", size = 483525 },
    { url = "https://files.pythonhosted.org/packages/0f/3f/f1a082a46b31e25291d830b369b6b0c5576a6f7fb89d3053a354c24b8a83/regex-2024.11.6-cp313-cp313-macosx_10_13_x86_64.whl", hash = "sha256:525eab0b789891ac3be914d36893bdf972d483fe66551f79d3e27146191a37d4", size = 288324 },
    { url = "https://files.pythonhosted.org/packages/09/c9/4e68181a4a652fb3ef5099e077faf4fd2a694ea6e0f806a7737aff9e758a/regex-2024.11.6-cp313-cp313-macosx_11_0_arm64.whl", hash = "sha256:086a27a0b4ca227941700e0b31425e7a28ef1ae8e5e05a33826e17e47fbfdba0", size = 284617 },
    { url = "https://files.pythonhosted.org/packages/fc/fd/37868b75eaf63843165f1d2122ca6cb94bfc0271e4428cf58c0616786dce/regex-2024.11.6-cp313-cp313-manylinux_2_17_aarch64.manylinux2014_aarch64.whl", hash = "sha256:bde01f35767c4a7899b7eb6e823b125a64de314a8ee9791367c9a34d56af18d0", size = 795023 },
    { url = "https://files.pythonhosted.org/packages/c4/7c/d4cd9c528502a3dedb5c13c146e7a7a539a3853dc20209c8e75d9ba9d1b2/regex-2024.11.6-cp313-cp313-manylinux_2_17_ppc64le.manylinux2014_ppc64le.whl", hash = "sha256:b583904576650166b3d920d2bcce13971f6f9e9a396c673187f49811b2769dc7", size = 833072 },
    { url = "https://files.pythonhosted.org/packages/4f/db/46f563a08f969159c5a0f0e722260568425363bea43bb7ae370becb66a67/regex-2024.11.6-cp313-cp313-manylinux_2_17_s390x.manylinux2014_s390x.whl", hash = "sha256:1c4de13f06a0d54fa0d5ab1b7138bfa0d883220965a29616e3ea61b35d5f5fc7", size = 823130 },
    { url = "https://files.pythonhosted.org/packages/db/60/1eeca2074f5b87df394fccaa432ae3fc06c9c9bfa97c5051aed70e6e00c2/regex-2024.11.6-cp313-cp313-manylinux_2_17_x86_64.manylinux2014_x86_64.whl", hash = "sha256:3cde6e9f2580eb1665965ce9bf17ff4952f34f5b126beb509fee8f4e994f143c", size = 796857 },
    { url = "https://files.pythonhosted.org/packages/10/db/ac718a08fcee981554d2f7bb8402f1faa7e868c1345c16ab1ebec54b0d7b/regex-2024.11.6-cp313-cp313-manylinux_2_5_i686.manylinux1_i686.manylinux_2_17_i686.manylinux2014_i686.whl", hash = "sha256:0d7f453dca13f40a02b79636a339c5b62b670141e63efd511d3f8f73fba162b3", size = 784006 },
    { url = "https://files.pythonhosted.org/packages/c2/41/7da3fe70216cea93144bf12da2b87367590bcf07db97604edeea55dac9ad/regex-2024.11.6-cp313-cp313-musllinux_1_2_aarch64.whl", hash = "sha256:59dfe1ed21aea057a65c6b586afd2a945de04fc7db3de0a6e3ed5397ad491b07", size = 781650 },
    { url = "https://files.pythonhosted.org/packages/a7/d5/880921ee4eec393a4752e6ab9f0fe28009435417c3102fc413f3fe81c4e5/regex-2024.11.6-cp313-cp313-musllinux_1_2_i686.whl", hash = "sha256:b97c1e0bd37c5cd7902e65f410779d39eeda155800b65fc4d04cc432efa9bc6e", size = 789545 },
    { url = "https://files.pythonhosted.org/packages/dc/96/53770115e507081122beca8899ab7f5ae28ae790bfcc82b5e38976df6a77/regex-2024.11.6-cp313-cp313-musllinux_1_2_ppc64le.whl", hash = "sha256:f9d1e379028e0fc2ae3654bac3cbbef81bf3fd571272a42d56c24007979bafb6", size = 853045 },
    { url = "https://files.pythonhosted.org/packages/31/d3/1372add5251cc2d44b451bd94f43b2ec78e15a6e82bff6a290ef9fd8f00a/regex-2024.11.6-cp313-cp313-musllinux_1_2_s390x.whl", hash = "sha256:13291b39131e2d002a7940fb176e120bec5145f3aeb7621be6534e46251912c4", size = 860182 },
    { url = "https://files.pythonhosted.org/packages/ed/e3/c446a64984ea9f69982ba1a69d4658d5014bc7a0ea468a07e1a1265db6e2/regex-2024.11.6-cp313-cp313-musllinux_1_2_x86_64.whl", hash = "sha256:4f51f88c126370dcec4908576c5a627220da6c09d0bff31cfa89f2523843316d", size = 787733 },
    { url = "https://files.pythonhosted.org/packages/2b/f1/e40c8373e3480e4f29f2692bd21b3e05f296d3afebc7e5dcf21b9756ca1c/regex-2024.11.6-cp313-cp313-win32.whl", hash = "sha256:63b13cfd72e9601125027202cad74995ab26921d8cd935c25f09c630436348ff", size = 262122 },
    { url = "https://files.pythonhosted.org/packages/45/94/bc295babb3062a731f52621cdc992d123111282e291abaf23faa413443ea/regex-2024.11.6-cp313-cp313-win_amd64.whl", hash = "sha256:2b3361af3198667e99927da8b84c1b010752fa4b1115ee30beaa332cabc3ef1a", size = 273545 },
]

[[package]]
name = "requests"
version = "2.32.3"
source = { registry = "https://pypi.org/simple" }
dependencies = [
    { name = "certifi" },
    { name = "charset-normalizer" },
    { name = "idna" },
    { name = "urllib3" },
]
sdist = { url = "https://files.pythonhosted.org/packages/63/70/2bf7780ad2d390a8d301ad0b550f1581eadbd9a20f896afe06353c2a2913/requests-2.32.3.tar.gz", hash = "sha256:55365417734eb18255590a9ff9eb97e9e1da868d4ccd6402399eaf68af20a760", size = 131218 }
wheels = [
    { url = "https://files.pythonhosted.org/packages/f9/9b/335f9764261e915ed497fcdeb11df5dfd6f7bf257d4a6a2a686d80da4d54/requests-2.32.3-py3-none-any.whl", hash = "sha256:70761cfe03c773ceb22aa2f671b4757976145175cdfca038c02654d061d6dcc6", size = 64928 },
]

[[package]]
name = "requests-oauthlib"
version = "2.0.0"
source = { registry = "https://pypi.org/simple" }
dependencies = [
    { name = "oauthlib" },
    { name = "requests" },
]
sdist = { url = "https://files.pythonhosted.org/packages/42/f2/05f29bc3913aea15eb670be136045bf5c5bbf4b99ecb839da9b422bb2c85/requests-oauthlib-2.0.0.tar.gz", hash = "sha256:b3dffaebd884d8cd778494369603a9e7b58d29111bf6b41bdc2dcd87203af4e9", size = 55650 }
wheels = [
    { url = "https://files.pythonhosted.org/packages/3b/5d/63d4ae3b9daea098d5d6f5da83984853c1bbacd5dc826764b249fe119d24/requests_oauthlib-2.0.0-py2.py3-none-any.whl", hash = "sha256:7dd8a5c40426b779b0868c404bdef9768deccf22749cde15852df527e6269b36", size = 24179 },
]

[[package]]
name = "rich"
version = "13.9.4"
source = { registry = "https://pypi.org/simple" }
dependencies = [
    { name = "markdown-it-py" },
    { name = "pygments" },
]
sdist = { url = "https://files.pythonhosted.org/packages/ab/3a/0316b28d0761c6734d6bc14e770d85506c986c85ffb239e688eeaab2c2bc/rich-13.9.4.tar.gz", hash = "sha256:439594978a49a09530cff7ebc4b5c7103ef57baf48d5ea3184f21d9a2befa098", size = 223149 }
wheels = [
    { url = "https://files.pythonhosted.org/packages/19/71/39c7c0d87f8d4e6c020a393182060eaefeeae6c01dab6a84ec346f2567df/rich-13.9.4-py3-none-any.whl", hash = "sha256:6049d5e6ec054bf2779ab3358186963bac2ea89175919d699e378b99738c2a90", size = 242424 },
]

[[package]]
name = "rpds-py"
version = "0.22.3"
source = { registry = "https://pypi.org/simple" }
sdist = { url = "https://files.pythonhosted.org/packages/01/80/cce854d0921ff2f0a9fa831ba3ad3c65cee3a46711addf39a2af52df2cfd/rpds_py-0.22.3.tar.gz", hash = "sha256:e32fee8ab45d3c2db6da19a5323bc3362237c8b653c70194414b892fd06a080d", size = 26771 }
wheels = [
    { url = "https://files.pythonhosted.org/packages/75/47/3383ee3bd787a2a5e65a9b9edc37ccf8505c0a00170e3a5e6ea5fbcd97f7/rpds_py-0.22.3-cp312-cp312-macosx_10_12_x86_64.whl", hash = "sha256:27e98004595899949bd7a7b34e91fa7c44d7a97c40fcaf1d874168bb652ec67e", size = 352334 },
    { url = "https://files.pythonhosted.org/packages/40/14/aa6400fa8158b90a5a250a77f2077c0d0cd8a76fce31d9f2b289f04c6dec/rpds_py-0.22.3-cp312-cp312-macosx_11_0_arm64.whl", hash = "sha256:1978d0021e943aae58b9b0b196fb4895a25cc53d3956b8e35e0b7682eefb6d56", size = 342111 },
    { url = "https://files.pythonhosted.org/packages/7d/06/395a13bfaa8a28b302fb433fb285a67ce0ea2004959a027aea8f9c52bad4/rpds_py-0.22.3-cp312-cp312-manylinux_2_17_aarch64.manylinux2014_aarch64.whl", hash = "sha256:655ca44a831ecb238d124e0402d98f6212ac527a0ba6c55ca26f616604e60a45", size = 384286 },
    { url = "https://files.pythonhosted.org/packages/43/52/d8eeaffab047e6b7b7ef7f00d5ead074a07973968ffa2d5820fa131d7852/rpds_py-0.22.3-cp312-cp312-manylinux_2_17_armv7l.manylinux2014_armv7l.whl", hash = "sha256:feea821ee2a9273771bae61194004ee2fc33f8ec7db08117ef9147d4bbcbca8e", size = 391739 },
    { url = "https://files.pythonhosted.org/packages/83/31/52dc4bde85c60b63719610ed6f6d61877effdb5113a72007679b786377b8/rpds_py-0.22.3-cp312-cp312-manylinux_2_17_ppc64le.manylinux2014_ppc64le.whl", hash = "sha256:22bebe05a9ffc70ebfa127efbc429bc26ec9e9b4ee4d15a740033efda515cf3d", size = 427306 },
    { url = "https://files.pythonhosted.org/packages/70/d5/1bab8e389c2261dba1764e9e793ed6830a63f830fdbec581a242c7c46bda/rpds_py-0.22.3-cp312-cp312-manylinux_2_17_s390x.manylinux2014_s390x.whl", hash = "sha256:3af6e48651c4e0d2d166dc1b033b7042ea3f871504b6805ba5f4fe31581d8d38", size = 442717 },
    { url = "https://files.pythonhosted.org/packages/82/a1/a45f3e30835b553379b3a56ea6c4eb622cf11e72008229af840e4596a8ea/rpds_py-0.22.3-cp312-cp312-manylinux_2_17_x86_64.manylinux2014_x86_64.whl", hash = "sha256:e67ba3c290821343c192f7eae1d8fd5999ca2dc99994114643e2f2d3e6138b15", size = 385721 },
    { url = "https://files.pythonhosted.org/packages/a6/27/780c942de3120bdd4d0e69583f9c96e179dfff082f6ecbb46b8d6488841f/rpds_py-0.22.3-cp312-cp312-manylinux_2_5_i686.manylinux1_i686.whl", hash = "sha256:02fbb9c288ae08bcb34fb41d516d5eeb0455ac35b5512d03181d755d80810059", size = 415824 },
    { url = "https://files.pythonhosted.org/packages/94/0b/aa0542ca88ad20ea719b06520f925bae348ea5c1fdf201b7e7202d20871d/rpds_py-0.22.3-cp312-cp312-musllinux_1_2_aarch64.whl", hash = "sha256:f56a6b404f74ab372da986d240e2e002769a7d7102cc73eb238a4f72eec5284e", size = 561227 },
    { url = "https://files.pythonhosted.org/packages/0d/92/3ed77d215f82c8f844d7f98929d56cc321bb0bcfaf8f166559b8ec56e5f1/rpds_py-0.22.3-cp312-cp312-musllinux_1_2_i686.whl", hash = "sha256:0a0461200769ab3b9ab7e513f6013b7a97fdeee41c29b9db343f3c5a8e2b9e61", size = 587424 },
    { url = "https://files.pythonhosted.org/packages/09/42/cacaeb047a22cab6241f107644f230e2935d4efecf6488859a7dd82fc47d/rpds_py-0.22.3-cp312-cp312-musllinux_1_2_x86_64.whl", hash = "sha256:8633e471c6207a039eff6aa116e35f69f3156b3989ea3e2d755f7bc41754a4a7", size = 555953 },
    { url = "https://files.pythonhosted.org/packages/e6/52/c921dc6d5f5d45b212a456c1f5b17df1a471127e8037eb0972379e39dff4/rpds_py-0.22.3-cp312-cp312-win32.whl", hash = "sha256:593eba61ba0c3baae5bc9be2f5232430453fb4432048de28399ca7376de9c627", size = 221339 },
    { url = "https://files.pythonhosted.org/packages/f2/c7/f82b5be1e8456600395366f86104d1bd8d0faed3802ad511ef6d60c30d98/rpds_py-0.22.3-cp312-cp312-win_amd64.whl", hash = "sha256:d115bffdd417c6d806ea9069237a4ae02f513b778e3789a359bc5856e0404cc4", size = 235786 },
    { url = "https://files.pythonhosted.org/packages/d0/bf/36d5cc1f2c609ae6e8bf0fc35949355ca9d8790eceb66e6385680c951e60/rpds_py-0.22.3-cp313-cp313-macosx_10_12_x86_64.whl", hash = "sha256:ea7433ce7e4bfc3a85654aeb6747babe3f66eaf9a1d0c1e7a4435bbdf27fea84", size = 351657 },
    { url = "https://files.pythonhosted.org/packages/24/2a/f1e0fa124e300c26ea9382e59b2d582cba71cedd340f32d1447f4f29fa4e/rpds_py-0.22.3-cp313-cp313-macosx_11_0_arm64.whl", hash = "sha256:6dd9412824c4ce1aca56c47b0991e65bebb7ac3f4edccfd3f156150c96a7bf25", size = 341829 },
    { url = "https://files.pythonhosted.org/packages/cf/c2/0da1231dd16953845bed60d1a586fcd6b15ceaeb965f4d35cdc71f70f606/rpds_py-0.22.3-cp313-cp313-manylinux_2_17_aarch64.manylinux2014_aarch64.whl", hash = "sha256:20070c65396f7373f5df4005862fa162db5d25d56150bddd0b3e8214e8ef45b4", size = 384220 },
    { url = "https://files.pythonhosted.org/packages/c7/73/a4407f4e3a00a9d4b68c532bf2d873d6b562854a8eaff8faa6133b3588ec/rpds_py-0.22.3-cp313-cp313-manylinux_2_17_armv7l.manylinux2014_armv7l.whl", hash = "sha256:0b09865a9abc0ddff4e50b5ef65467cd94176bf1e0004184eb915cbc10fc05c5", size = 391009 },
    { url = "https://files.pythonhosted.org/packages/a9/c3/04b7353477ab360fe2563f5f0b176d2105982f97cd9ae80a9c5a18f1ae0f/rpds_py-0.22.3-cp313-cp313-manylinux_2_17_ppc64le.manylinux2014_ppc64le.whl", hash = "sha256:3453e8d41fe5f17d1f8e9c383a7473cd46a63661628ec58e07777c2fff7196dc", size = 426989 },
    { url = "https://files.pythonhosted.org/packages/8d/e6/e4b85b722bcf11398e17d59c0f6049d19cd606d35363221951e6d625fcb0/rpds_py-0.22.3-cp313-cp313-manylinux_2_17_s390x.manylinux2014_s390x.whl", hash = "sha256:f5d36399a1b96e1a5fdc91e0522544580dbebeb1f77f27b2b0ab25559e103b8b", size = 441544 },
    { url = "https://files.pythonhosted.org/packages/27/fc/403e65e56f65fff25f2973216974976d3f0a5c3f30e53758589b6dc9b79b/rpds_py-0.22.3-cp313-cp313-manylinux_2_17_x86_64.manylinux2014_x86_64.whl", hash = "sha256:009de23c9c9ee54bf11303a966edf4d9087cd43a6003672e6aa7def643d06518", size = 385179 },
    { url = "https://files.pythonhosted.org/packages/57/9b/2be9ff9700d664d51fd96b33d6595791c496d2778cb0b2a634f048437a55/rpds_py-0.22.3-cp313-cp313-manylinux_2_5_i686.manylinux1_i686.whl", hash = "sha256:1aef18820ef3e4587ebe8b3bc9ba6e55892a6d7b93bac6d29d9f631a3b4befbd", size = 415103 },
    { url = "https://files.pythonhosted.org/packages/bb/a5/03c2ad8ca10994fcf22dd2150dd1d653bc974fa82d9a590494c84c10c641/rpds_py-0.22.3-cp313-cp313-musllinux_1_2_aarch64.whl", hash = "sha256:f60bd8423be1d9d833f230fdbccf8f57af322d96bcad6599e5a771b151398eb2", size = 560916 },
    { url = "https://files.pythonhosted.org/packages/ba/2e/be4fdfc8b5b576e588782b56978c5b702c5a2307024120d8aeec1ab818f0/rpds_py-0.22.3-cp313-cp313-musllinux_1_2_i686.whl", hash = "sha256:62d9cfcf4948683a18a9aff0ab7e1474d407b7bab2ca03116109f8464698ab16", size = 587062 },
    { url = "https://files.pythonhosted.org/packages/67/e0/2034c221937709bf9c542603d25ad43a68b4b0a9a0c0b06a742f2756eb66/rpds_py-0.22.3-cp313-cp313-musllinux_1_2_x86_64.whl", hash = "sha256:9253fc214112405f0afa7db88739294295f0e08466987f1d70e29930262b4c8f", size = 555734 },
    { url = "https://files.pythonhosted.org/packages/ea/ce/240bae07b5401a22482b58e18cfbabaa392409b2797da60223cca10d7367/rpds_py-0.22.3-cp313-cp313-win32.whl", hash = "sha256:fb0ba113b4983beac1a2eb16faffd76cb41e176bf58c4afe3e14b9c681f702de", size = 220663 },
    { url = "https://files.pythonhosted.org/packages/cb/f0/d330d08f51126330467edae2fa4efa5cec8923c87551a79299380fdea30d/rpds_py-0.22.3-cp313-cp313-win_amd64.whl", hash = "sha256:c58e2339def52ef6b71b8f36d13c3688ea23fa093353f3a4fee2556e62086ec9", size = 235503 },
    { url = "https://files.pythonhosted.org/packages/f7/c4/dbe1cc03df013bf2feb5ad00615038050e7859f381e96fb5b7b4572cd814/rpds_py-0.22.3-cp313-cp313t-macosx_10_12_x86_64.whl", hash = "sha256:f82a116a1d03628a8ace4859556fb39fd1424c933341a08ea3ed6de1edb0283b", size = 347698 },
    { url = "https://files.pythonhosted.org/packages/a4/3a/684f66dd6b0f37499cad24cd1c0e523541fd768576fa5ce2d0a8799c3cba/rpds_py-0.22.3-cp313-cp313t-macosx_11_0_arm64.whl", hash = "sha256:3dfcbc95bd7992b16f3f7ba05af8a64ca694331bd24f9157b49dadeeb287493b", size = 337330 },
    { url = "https://files.pythonhosted.org/packages/82/eb/e022c08c2ce2e8f7683baa313476492c0e2c1ca97227fe8a75d9f0181e95/rpds_py-0.22.3-cp313-cp313t-manylinux_2_17_aarch64.manylinux2014_aarch64.whl", hash = "sha256:59259dc58e57b10e7e18ce02c311804c10c5a793e6568f8af4dead03264584d1", size = 380022 },
    { url = "https://files.pythonhosted.org/packages/e4/21/5a80e653e4c86aeb28eb4fea4add1f72e1787a3299687a9187105c3ee966/rpds_py-0.22.3-cp313-cp313t-manylinux_2_17_armv7l.manylinux2014_armv7l.whl", hash = "sha256:5725dd9cc02068996d4438d397e255dcb1df776b7ceea3b9cb972bdb11260a83", size = 390754 },
    { url = "https://files.pythonhosted.org/packages/37/a4/d320a04ae90f72d080b3d74597074e62be0a8ecad7d7321312dfe2dc5a6a/rpds_py-0.22.3-cp313-cp313t-manylinux_2_17_ppc64le.manylinux2014_ppc64le.whl", hash = "sha256:99b37292234e61325e7a5bb9689e55e48c3f5f603af88b1642666277a81f1fbd", size = 423840 },
    { url = "https://files.pythonhosted.org/packages/87/70/674dc47d93db30a6624279284e5631be4c3a12a0340e8e4f349153546728/rpds_py-0.22.3-cp313-cp313t-manylinux_2_17_s390x.manylinux2014_s390x.whl", hash = "sha256:27b1d3b3915a99208fee9ab092b8184c420f2905b7d7feb4aeb5e4a9c509b8a1", size = 438970 },
    { url = "https://files.pythonhosted.org/packages/3f/64/9500f4d66601d55cadd21e90784cfd5d5f4560e129d72e4339823129171c/rpds_py-0.22.3-cp313-cp313t-manylinux_2_17_x86_64.manylinux2014_x86_64.whl", hash = "sha256:f612463ac081803f243ff13cccc648578e2279295048f2a8d5eb430af2bae6e3", size = 383146 },
    { url = "https://files.pythonhosted.org/packages/4d/45/630327addb1d17173adcf4af01336fd0ee030c04798027dfcb50106001e0/rpds_py-0.22.3-cp313-cp313t-manylinux_2_5_i686.manylinux1_i686.whl", hash = "sha256:f73d3fef726b3243a811121de45193c0ca75f6407fe66f3f4e183c983573e130", size = 408294 },
    { url = "https://files.pythonhosted.org/packages/5f/ef/8efb3373cee54ea9d9980b772e5690a0c9e9214045a4e7fa35046e399fee/rpds_py-0.22.3-cp313-cp313t-musllinux_1_2_aarch64.whl", hash = "sha256:3f21f0495edea7fdbaaa87e633a8689cd285f8f4af5c869f27bc8074638ad69c", size = 556345 },
    { url = "https://files.pythonhosted.org/packages/54/01/151d3b9ef4925fc8f15bfb131086c12ec3c3d6dd4a4f7589c335bf8e85ba/rpds_py-0.22.3-cp313-cp313t-musllinux_1_2_i686.whl", hash = "sha256:1e9663daaf7a63ceccbbb8e3808fe90415b0757e2abddbfc2e06c857bf8c5e2b", size = 582292 },
    { url = "https://files.pythonhosted.org/packages/30/89/35fc7a6cdf3477d441c7aca5e9bbf5a14e0f25152aed7f63f4e0b141045d/rpds_py-0.22.3-cp313-cp313t-musllinux_1_2_x86_64.whl", hash = "sha256:a76e42402542b1fae59798fab64432b2d015ab9d0c8c47ba7addddbaf7952333", size = 553855 },
    { url = "https://files.pythonhosted.org/packages/8f/e0/830c02b2457c4bd20a8c5bb394d31d81f57fbefce2dbdd2e31feff4f7003/rpds_py-0.22.3-cp313-cp313t-win32.whl", hash = "sha256:69803198097467ee7282750acb507fba35ca22cc3b85f16cf45fb01cb9097730", size = 219100 },
    { url = "https://files.pythonhosted.org/packages/f8/30/7ac943f69855c2db77407ae363484b915d861702dbba1aa82d68d57f42be/rpds_py-0.22.3-cp313-cp313t-win_amd64.whl", hash = "sha256:f5cf2a0c2bdadf3791b5c205d55a37a54025c6e18a71c71f82bb536cf9a454bf", size = 233794 },
]

[[package]]
name = "rsa"
version = "4.9"
source = { registry = "https://pypi.org/simple" }
dependencies = [
    { name = "pyasn1" },
]
sdist = { url = "https://files.pythonhosted.org/packages/aa/65/7d973b89c4d2351d7fb232c2e452547ddfa243e93131e7cfa766da627b52/rsa-4.9.tar.gz", hash = "sha256:e38464a49c6c85d7f1351b0126661487a7e0a14a50f1675ec50eb34d4f20ef21", size = 29711 }
wheels = [
    { url = "https://files.pythonhosted.org/packages/49/97/fa78e3d2f65c02c8e1268b9aba606569fe97f6c8f7c2d74394553347c145/rsa-4.9-py3-none-any.whl", hash = "sha256:90260d9058e514786967344d0ef75fa8727eed8a7d2e43ce9f4bcf1b536174f7", size = 34315 },
]

[[package]]
name = "ruamel-yaml"
version = "0.18.10"
source = { registry = "https://pypi.org/simple" }
dependencies = [
    { name = "ruamel-yaml-clib", marker = "python_full_version < '3.13' and platform_python_implementation == 'CPython'" },
]
sdist = { url = "https://files.pythonhosted.org/packages/ea/46/f44d8be06b85bc7c4d8c95d658be2b68f27711f279bf9dd0612a5e4794f5/ruamel.yaml-0.18.10.tar.gz", hash = "sha256:20c86ab29ac2153f80a428e1254a8adf686d3383df04490514ca3b79a362db58", size = 143447 }
wheels = [
    { url = "https://files.pythonhosted.org/packages/c2/36/dfc1ebc0081e6d39924a2cc53654497f967a084a436bb64402dfce4254d9/ruamel.yaml-0.18.10-py3-none-any.whl", hash = "sha256:30f22513ab2301b3d2b577adc121c6471f28734d3d9728581245f1e76468b4f1", size = 117729 },
]

[[package]]
name = "ruamel-yaml-clib"
version = "0.2.12"
source = { registry = "https://pypi.org/simple" }
sdist = { url = "https://files.pythonhosted.org/packages/20/84/80203abff8ea4993a87d823a5f632e4d92831ef75d404c9fc78d0176d2b5/ruamel.yaml.clib-0.2.12.tar.gz", hash = "sha256:6c8fbb13ec503f99a91901ab46e0b07ae7941cd527393187039aec586fdfd36f", size = 225315 }
wheels = [
    { url = "https://files.pythonhosted.org/packages/48/41/e7a405afbdc26af961678474a55373e1b323605a4f5e2ddd4a80ea80f628/ruamel.yaml.clib-0.2.12-cp312-cp312-macosx_14_0_arm64.whl", hash = "sha256:20b0f8dc160ba83b6dcc0e256846e1a02d044e13f7ea74a3d1d56ede4e48c632", size = 133433 },
    { url = "https://files.pythonhosted.org/packages/ec/b0/b850385604334c2ce90e3ee1013bd911aedf058a934905863a6ea95e9eb4/ruamel.yaml.clib-0.2.12-cp312-cp312-manylinux2014_aarch64.whl", hash = "sha256:943f32bc9dedb3abff9879edc134901df92cfce2c3d5c9348f172f62eb2d771d", size = 647362 },
    { url = "https://files.pythonhosted.org/packages/44/d0/3f68a86e006448fb6c005aee66565b9eb89014a70c491d70c08de597f8e4/ruamel.yaml.clib-0.2.12-cp312-cp312-manylinux_2_17_x86_64.manylinux2014_x86_64.whl", hash = "sha256:95c3829bb364fdb8e0332c9931ecf57d9be3519241323c5274bd82f709cebc0c", size = 754118 },
    { url = "https://files.pythonhosted.org/packages/52/a9/d39f3c5ada0a3bb2870d7db41901125dbe2434fa4f12ca8c5b83a42d7c53/ruamel.yaml.clib-0.2.12-cp312-cp312-manylinux_2_5_i686.manylinux1_i686.manylinux_2_17_i686.manylinux2014_i686.whl", hash = "sha256:749c16fcc4a2b09f28843cda5a193e0283e47454b63ec4b81eaa2242f50e4ccd", size = 706497 },
    { url = "https://files.pythonhosted.org/packages/b0/fa/097e38135dadd9ac25aecf2a54be17ddf6e4c23e43d538492a90ab3d71c6/ruamel.yaml.clib-0.2.12-cp312-cp312-musllinux_1_1_i686.whl", hash = "sha256:bf165fef1f223beae7333275156ab2022cffe255dcc51c27f066b4370da81e31", size = 698042 },
    { url = "https://files.pythonhosted.org/packages/ec/d5/a659ca6f503b9379b930f13bc6b130c9f176469b73b9834296822a83a132/ruamel.yaml.clib-0.2.12-cp312-cp312-musllinux_1_1_x86_64.whl", hash = "sha256:32621c177bbf782ca5a18ba4d7af0f1082a3f6e517ac2a18b3974d4edf349680", size = 745831 },
    { url = "https://files.pythonhosted.org/packages/db/5d/36619b61ffa2429eeaefaab4f3374666adf36ad8ac6330d855848d7d36fd/ruamel.yaml.clib-0.2.12-cp312-cp312-musllinux_1_2_aarch64.whl", hash = "sha256:b82a7c94a498853aa0b272fd5bc67f29008da798d4f93a2f9f289feb8426a58d", size = 715692 },
    { url = "https://files.pythonhosted.org/packages/b1/82/85cb92f15a4231c89b95dfe08b09eb6adca929ef7df7e17ab59902b6f589/ruamel.yaml.clib-0.2.12-cp312-cp312-win32.whl", hash = "sha256:e8c4ebfcfd57177b572e2040777b8abc537cdef58a2120e830124946aa9b42c5", size = 98777 },
    { url = "https://files.pythonhosted.org/packages/d7/8f/c3654f6f1ddb75daf3922c3d8fc6005b1ab56671ad56ffb874d908bfa668/ruamel.yaml.clib-0.2.12-cp312-cp312-win_amd64.whl", hash = "sha256:0467c5965282c62203273b838ae77c0d29d7638c8a4e3a1c8bdd3602c10904e4", size = 115523 },
    { url = "https://files.pythonhosted.org/packages/29/00/4864119668d71a5fa45678f380b5923ff410701565821925c69780356ffa/ruamel.yaml.clib-0.2.12-cp313-cp313-macosx_14_0_arm64.whl", hash = "sha256:4c8c5d82f50bb53986a5e02d1b3092b03622c02c2eb78e29bec33fd9593bae1a", size = 132011 },
    { url = "https://files.pythonhosted.org/packages/7f/5e/212f473a93ae78c669ffa0cb051e3fee1139cb2d385d2ae1653d64281507/ruamel.yaml.clib-0.2.12-cp313-cp313-manylinux2014_aarch64.whl", hash = "sha256:e7e3736715fbf53e9be2a79eb4db68e4ed857017344d697e8b9749444ae57475", size = 642488 },
    { url = "https://files.pythonhosted.org/packages/1f/8f/ecfbe2123ade605c49ef769788f79c38ddb1c8fa81e01f4dbf5cf1a44b16/ruamel.yaml.clib-0.2.12-cp313-cp313-manylinux_2_17_x86_64.manylinux2014_x86_64.whl", hash = "sha256:0b7e75b4965e1d4690e93021adfcecccbca7d61c7bddd8e22406ef2ff20d74ef", size = 745066 },
    { url = "https://files.pythonhosted.org/packages/e2/a9/28f60726d29dfc01b8decdb385de4ced2ced9faeb37a847bd5cf26836815/ruamel.yaml.clib-0.2.12-cp313-cp313-manylinux_2_5_i686.manylinux1_i686.manylinux_2_17_i686.manylinux2014_i686.whl", hash = "sha256:96777d473c05ee3e5e3c3e999f5d23c6f4ec5b0c38c098b3a5229085f74236c6", size = 701785 },
    { url = "https://files.pythonhosted.org/packages/84/7e/8e7ec45920daa7f76046578e4f677a3215fe8f18ee30a9cb7627a19d9b4c/ruamel.yaml.clib-0.2.12-cp313-cp313-musllinux_1_1_i686.whl", hash = "sha256:3bc2a80e6420ca8b7d3590791e2dfc709c88ab9152c00eeb511c9875ce5778bf", size = 693017 },
    { url = "https://files.pythonhosted.org/packages/c5/b3/d650eaade4ca225f02a648321e1ab835b9d361c60d51150bac49063b83fa/ruamel.yaml.clib-0.2.12-cp313-cp313-musllinux_1_1_x86_64.whl", hash = "sha256:e188d2699864c11c36cdfdada94d781fd5d6b0071cd9c427bceb08ad3d7c70e1", size = 741270 },
    { url = "https://files.pythonhosted.org/packages/87/b8/01c29b924dcbbed75cc45b30c30d565d763b9c4d540545a0eeecffb8f09c/ruamel.yaml.clib-0.2.12-cp313-cp313-musllinux_1_2_aarch64.whl", hash = "sha256:4f6f3eac23941b32afccc23081e1f50612bdbe4e982012ef4f5797986828cd01", size = 709059 },
    { url = "https://files.pythonhosted.org/packages/30/8c/ed73f047a73638257aa9377ad356bea4d96125b305c34a28766f4445cc0f/ruamel.yaml.clib-0.2.12-cp313-cp313-win32.whl", hash = "sha256:6442cb36270b3afb1b4951f060eccca1ce49f3d087ca1ca4563a6eb479cb3de6", size = 98583 },
    { url = "https://files.pythonhosted.org/packages/b0/85/e8e751d8791564dd333d5d9a4eab0a7a115f7e349595417fd50ecae3395c/ruamel.yaml.clib-0.2.12-cp313-cp313-win_amd64.whl", hash = "sha256:e5b8daf27af0b90da7bb903a876477a9e6d7270be6146906b276605997c7e9a3", size = 115190 },
]

[[package]]
name = "ruff"
version = "0.9.1"
source = { registry = "https://pypi.org/simple" }
sdist = { url = "https://files.pythonhosted.org/packages/67/3e/e89f736f01aa9517a97e2e7e0ce8d34a4d8207087b3cfdec95133fee13b5/ruff-0.9.1.tar.gz", hash = "sha256:fd2b25ecaf907d6458fa842675382c8597b3c746a2dde6717fe3415425df0c17", size = 3498844 }
wheels = [
    { url = "https://files.pythonhosted.org/packages/dc/05/c3a2e0feb3d5d394cdfd552de01df9d3ec8a3a3771bbff247fab7e668653/ruff-0.9.1-py3-none-linux_armv6l.whl", hash = "sha256:84330dda7abcc270e6055551aca93fdde1b0685fc4fd358f26410f9349cf1743", size = 10645241 },
    { url = "https://files.pythonhosted.org/packages/dd/da/59f0a40e5f88ee5c054ad175caaa2319fc96571e1d29ab4730728f2aad4f/ruff-0.9.1-py3-none-macosx_10_12_x86_64.whl", hash = "sha256:3cae39ba5d137054b0e5b472aee3b78a7c884e61591b100aeb544bcd1fc38d4f", size = 10391066 },
    { url = "https://files.pythonhosted.org/packages/b7/fe/85e1c1acf0ba04a3f2d54ae61073da030f7a5dc386194f96f3c6ca444a78/ruff-0.9.1-py3-none-macosx_11_0_arm64.whl", hash = "sha256:50c647ff96f4ba288db0ad87048257753733763b409b2faf2ea78b45c8bb7fcb", size = 10012308 },
    { url = "https://files.pythonhosted.org/packages/6f/9b/780aa5d4bdca8dcea4309264b8faa304bac30e1ce0bcc910422bfcadd203/ruff-0.9.1-py3-none-manylinux_2_17_aarch64.manylinux2014_aarch64.whl", hash = "sha256:f0c8b149e9c7353cace7d698e1656ffcf1e36e50f8ea3b5d5f7f87ff9986a7ca", size = 10881960 },
    { url = "https://files.pythonhosted.org/packages/12/f4/dac4361afbfe520afa7186439e8094e4884ae3b15c8fc75fb2e759c1f267/ruff-0.9.1-py3-none-manylinux_2_17_armv7l.manylinux2014_armv7l.whl", hash = "sha256:beb3298604540c884d8b282fe7625651378e1986c25df51dec5b2f60cafc31ce", size = 10414803 },
    { url = "https://files.pythonhosted.org/packages/f0/a2/057a3cb7999513cb78d6cb33a7d1cc6401c82d7332583786e4dad9e38e44/ruff-0.9.1-py3-none-manylinux_2_17_i686.manylinux2014_i686.whl", hash = "sha256:39d0174ccc45c439093971cc06ed3ac4dc545f5e8bdacf9f067adf879544d969", size = 11464929 },
    { url = "https://files.pythonhosted.org/packages/eb/c6/1ccfcc209bee465ced4874dcfeaadc88aafcc1ea9c9f31ef66f063c187f0/ruff-0.9.1-py3-none-manylinux_2_17_ppc64.manylinux2014_ppc64.whl", hash = "sha256:69572926c0f0c9912288915214ca9b2809525ea263603370b9e00bed2ba56dbd", size = 12170717 },
    { url = "https://files.pythonhosted.org/packages/84/97/4a524027518525c7cf6931e9fd3b2382be5e4b75b2b61bec02681a7685a5/ruff-0.9.1-py3-none-manylinux_2_17_ppc64le.manylinux2014_ppc64le.whl", hash = "sha256:937267afce0c9170d6d29f01fcd1f4378172dec6760a9f4dface48cdabf9610a", size = 11708921 },
    { url = "https://files.pythonhosted.org/packages/a6/a4/4e77cf6065c700d5593b25fca6cf725b1ab6d70674904f876254d0112ed0/ruff-0.9.1-py3-none-manylinux_2_17_s390x.manylinux2014_s390x.whl", hash = "sha256:186c2313de946f2c22bdf5954b8dd083e124bcfb685732cfb0beae0c47233d9b", size = 13058074 },
    { url = "https://files.pythonhosted.org/packages/f9/d6/fcb78e0531e863d0a952c4c5600cc5cd317437f0e5f031cd2288b117bb37/ruff-0.9.1-py3-none-manylinux_2_17_x86_64.manylinux2014_x86_64.whl", hash = "sha256:3f94942a3bb767675d9a051867c036655fe9f6c8a491539156a6f7e6b5f31831", size = 11281093 },
    { url = "https://files.pythonhosted.org/packages/e4/3b/7235bbeff00c95dc2d073cfdbf2b871b5bbf476754c5d277815d286b4328/ruff-0.9.1-py3-none-musllinux_1_2_aarch64.whl", hash = "sha256:728d791b769cc28c05f12c280f99e8896932e9833fef1dd8756a6af2261fd1ab", size = 10882610 },
    { url = "https://files.pythonhosted.org/packages/2a/66/5599d23257c61cf038137f82999ca8f9d0080d9d5134440a461bef85b461/ruff-0.9.1-py3-none-musllinux_1_2_armv7l.whl", hash = "sha256:2f312c86fb40c5c02b44a29a750ee3b21002bd813b5233facdaf63a51d9a85e1", size = 10489273 },
    { url = "https://files.pythonhosted.org/packages/78/85/de4aa057e2532db0f9761e2c2c13834991e087787b93e4aeb5f1cb10d2df/ruff-0.9.1-py3-none-musllinux_1_2_i686.whl", hash = "sha256:ae017c3a29bee341ba584f3823f805abbe5fe9cd97f87ed07ecbf533c4c88366", size = 11003314 },
    { url = "https://files.pythonhosted.org/packages/00/42/afedcaa089116d81447347f76041ff46025849fedb0ed2b187d24cf70fca/ruff-0.9.1-py3-none-musllinux_1_2_x86_64.whl", hash = "sha256:5dc40a378a0e21b4cfe2b8a0f1812a6572fc7b230ef12cd9fac9161aa91d807f", size = 11342982 },
    { url = "https://files.pythonhosted.org/packages/39/c6/fe45f3eb27e3948b41a305d8b768e949bf6a39310e9df73f6c576d7f1d9f/ruff-0.9.1-py3-none-win32.whl", hash = "sha256:46ebf5cc106cf7e7378ca3c28ce4293b61b449cd121b98699be727d40b79ba72", size = 8819750 },
    { url = "https://files.pythonhosted.org/packages/38/8d/580db77c3b9d5c3d9479e55b0b832d279c30c8f00ab0190d4cd8fc67831c/ruff-0.9.1-py3-none-win_amd64.whl", hash = "sha256:342a824b46ddbcdddd3abfbb332fa7fcaac5488bf18073e841236aadf4ad5c19", size = 9701331 },
    { url = "https://files.pythonhosted.org/packages/b2/94/0498cdb7316ed67a1928300dd87d659c933479f44dec51b4f62bfd1f8028/ruff-0.9.1-py3-none-win_arm64.whl", hash = "sha256:1cd76c7f9c679e6e8f2af8f778367dca82b95009bc7b1a85a47f1521ae524fa7", size = 9145708 },
]

[[package]]
name = "safetensors"
version = "0.5.2"
source = { registry = "https://pypi.org/simple" }
sdist = { url = "https://files.pythonhosted.org/packages/f4/4f/2ef9ef1766f8c194b01b67a63a444d2e557c8fe1d82faf3ebd85f370a917/safetensors-0.5.2.tar.gz", hash = "sha256:cb4a8d98ba12fa016f4241932b1fc5e702e5143f5374bba0bbcf7ddc1c4cf2b8", size = 66957 }
wheels = [
    { url = "https://files.pythonhosted.org/packages/96/d1/017e31e75e274492a11a456a9e7c171f8f7911fe50735b4ec6ff37221220/safetensors-0.5.2-cp38-abi3-macosx_10_12_x86_64.whl", hash = "sha256:45b6092997ceb8aa3801693781a71a99909ab9cc776fbc3fa9322d29b1d3bef2", size = 427067 },
    { url = "https://files.pythonhosted.org/packages/24/84/e9d3ff57ae50dd0028f301c9ee064e5087fe8b00e55696677a0413c377a7/safetensors-0.5.2-cp38-abi3-macosx_11_0_arm64.whl", hash = "sha256:6d0d6a8ee2215a440e1296b843edf44fd377b055ba350eaba74655a2fe2c4bae", size = 408856 },
    { url = "https://files.pythonhosted.org/packages/f1/1d/fe95f5dd73db16757b11915e8a5106337663182d0381811c81993e0014a9/safetensors-0.5.2-cp38-abi3-manylinux_2_17_aarch64.manylinux2014_aarch64.whl", hash = "sha256:86016d40bcaa3bcc9a56cd74d97e654b5f4f4abe42b038c71e4f00a089c4526c", size = 450088 },
    { url = "https://files.pythonhosted.org/packages/cf/21/e527961b12d5ab528c6e47b92d5f57f33563c28a972750b238b871924e49/safetensors-0.5.2-cp38-abi3-manylinux_2_17_armv7l.manylinux2014_armv7l.whl", hash = "sha256:990833f70a5f9c7d3fc82c94507f03179930ff7d00941c287f73b6fcbf67f19e", size = 458966 },
    { url = "https://files.pythonhosted.org/packages/a5/8b/1a037d7a57f86837c0b41905040369aea7d8ca1ec4b2a77592372b2ec380/safetensors-0.5.2-cp38-abi3-manylinux_2_17_ppc64le.manylinux2014_ppc64le.whl", hash = "sha256:3dfa7c2f3fe55db34eba90c29df94bcdac4821043fc391cb5d082d9922013869", size = 509915 },
    { url = "https://files.pythonhosted.org/packages/61/3d/03dd5cfd33839df0ee3f4581a20bd09c40246d169c0e4518f20b21d5f077/safetensors-0.5.2-cp38-abi3-manylinux_2_17_s390x.manylinux2014_s390x.whl", hash = "sha256:46ff2116150ae70a4e9c490d2ab6b6e1b1b93f25e520e540abe1b81b48560c3a", size = 527664 },
    { url = "https://files.pythonhosted.org/packages/c5/dc/8952caafa9a10a3c0f40fa86bacf3190ae7f55fa5eef87415b97b29cb97f/safetensors-0.5.2-cp38-abi3-manylinux_2_17_x86_64.manylinux2014_x86_64.whl", hash = "sha256:3ab696dfdc060caffb61dbe4066b86419107a24c804a4e373ba59be699ebd8d5", size = 461978 },
    { url = "https://files.pythonhosted.org/packages/60/da/82de1fcf1194e3dbefd4faa92dc98b33c06bed5d67890e0962dd98e18287/safetensors-0.5.2-cp38-abi3-manylinux_2_5_i686.manylinux1_i686.whl", hash = "sha256:03c937100f38c9ff4c1507abea9928a6a9b02c9c1c9c3609ed4fb2bf413d4975", size = 491253 },
    { url = "https://files.pythonhosted.org/packages/5a/9a/d90e273c25f90c3ba1b0196a972003786f04c39e302fbd6649325b1272bb/safetensors-0.5.2-cp38-abi3-musllinux_1_2_aarch64.whl", hash = "sha256:a00e737948791b94dad83cf0eafc09a02c4d8c2171a239e8c8572fe04e25960e", size = 628644 },
    { url = "https://files.pythonhosted.org/packages/70/3c/acb23e05aa34b4f5edd2e7f393f8e6480fbccd10601ab42cd03a57d4ab5f/safetensors-0.5.2-cp38-abi3-musllinux_1_2_armv7l.whl", hash = "sha256:d3a06fae62418ec8e5c635b61a8086032c9e281f16c63c3af46a6efbab33156f", size = 721648 },
    { url = "https://files.pythonhosted.org/packages/71/45/eaa3dba5253a7c6931230dc961641455710ab231f8a89cb3c4c2af70f8c8/safetensors-0.5.2-cp38-abi3-musllinux_1_2_i686.whl", hash = "sha256:1506e4c2eda1431099cebe9abf6c76853e95d0b7a95addceaa74c6019c65d8cf", size = 659588 },
    { url = "https://files.pythonhosted.org/packages/b0/71/2f9851164f821064d43b481ddbea0149c2d676c4f4e077b178e7eeaa6660/safetensors-0.5.2-cp38-abi3-musllinux_1_2_x86_64.whl", hash = "sha256:5c5b5d9da594f638a259fca766046f44c97244cc7ab8bef161b3e80d04becc76", size = 632533 },
    { url = "https://files.pythonhosted.org/packages/00/f1/5680e2ef61d9c61454fad82c344f0e40b8741a9dbd1e31484f0d31a9b1c3/safetensors-0.5.2-cp38-abi3-win32.whl", hash = "sha256:fe55c039d97090d1f85277d402954dd6ad27f63034fa81985a9cc59655ac3ee2", size = 291167 },
    { url = "https://files.pythonhosted.org/packages/86/ca/aa489392ec6fb59223ffce825461e1f811a3affd417121a2088be7a5758b/safetensors-0.5.2-cp38-abi3-win_amd64.whl", hash = "sha256:78abdddd03a406646107f973c7843276e7b64e5e32623529dc17f3d94a20f589", size = 303756 },
]

[[package]]
name = "scikit-learn"
version = "1.6.1"
source = { registry = "https://pypi.org/simple" }
dependencies = [
    { name = "joblib" },
    { name = "numpy" },
    { name = "scipy" },
    { name = "threadpoolctl" },
]
sdist = { url = "https://files.pythonhosted.org/packages/9e/a5/4ae3b3a0755f7b35a280ac90b28817d1f380318973cff14075ab41ef50d9/scikit_learn-1.6.1.tar.gz", hash = "sha256:b4fc2525eca2c69a59260f583c56a7557c6ccdf8deafdba6e060f94c1c59738e", size = 7068312 }
wheels = [
    { url = "https://files.pythonhosted.org/packages/0a/18/c797c9b8c10380d05616db3bfb48e2a3358c767affd0857d56c2eb501caa/scikit_learn-1.6.1-cp312-cp312-macosx_10_13_x86_64.whl", hash = "sha256:926f207c804104677af4857b2c609940b743d04c4c35ce0ddc8ff4f053cddc1b", size = 12104516 },
    { url = "https://files.pythonhosted.org/packages/c4/b7/2e35f8e289ab70108f8cbb2e7a2208f0575dc704749721286519dcf35f6f/scikit_learn-1.6.1-cp312-cp312-macosx_12_0_arm64.whl", hash = "sha256:2c2cae262064e6a9b77eee1c8e768fc46aa0b8338c6a8297b9b6759720ec0ff2", size = 11167837 },
    { url = "https://files.pythonhosted.org/packages/a4/f6/ff7beaeb644bcad72bcfd5a03ff36d32ee4e53a8b29a639f11bcb65d06cd/scikit_learn-1.6.1-cp312-cp312-manylinux_2_17_aarch64.manylinux2014_aarch64.whl", hash = "sha256:1061b7c028a8663fb9a1a1baf9317b64a257fcb036dae5c8752b2abef31d136f", size = 12253728 },
    { url = "https://files.pythonhosted.org/packages/29/7a/8bce8968883e9465de20be15542f4c7e221952441727c4dad24d534c6d99/scikit_learn-1.6.1-cp312-cp312-manylinux_2_17_x86_64.manylinux2014_x86_64.whl", hash = "sha256:2e69fab4ebfc9c9b580a7a80111b43d214ab06250f8a7ef590a4edf72464dd86", size = 13147700 },
    { url = "https://files.pythonhosted.org/packages/62/27/585859e72e117fe861c2079bcba35591a84f801e21bc1ab85bce6ce60305/scikit_learn-1.6.1-cp312-cp312-win_amd64.whl", hash = "sha256:70b1d7e85b1c96383f872a519b3375f92f14731e279a7b4c6cfd650cf5dffc52", size = 11110613 },
    { url = "https://files.pythonhosted.org/packages/2e/59/8eb1872ca87009bdcdb7f3cdc679ad557b992c12f4b61f9250659e592c63/scikit_learn-1.6.1-cp313-cp313-macosx_10_13_x86_64.whl", hash = "sha256:2ffa1e9e25b3d93990e74a4be2c2fc61ee5af85811562f1288d5d055880c4322", size = 12010001 },
    { url = "https://files.pythonhosted.org/packages/9d/05/f2fc4effc5b32e525408524c982c468c29d22f828834f0625c5ef3d601be/scikit_learn-1.6.1-cp313-cp313-macosx_12_0_arm64.whl", hash = "sha256:dc5cf3d68c5a20ad6d571584c0750ec641cc46aeef1c1507be51300e6003a7e1", size = 11096360 },
    { url = "https://files.pythonhosted.org/packages/c8/e4/4195d52cf4f113573fb8ebc44ed5a81bd511a92c0228889125fac2f4c3d1/scikit_learn-1.6.1-cp313-cp313-manylinux_2_17_aarch64.manylinux2014_aarch64.whl", hash = "sha256:c06beb2e839ecc641366000ca84f3cf6fa9faa1777e29cf0c04be6e4d096a348", size = 12209004 },
    { url = "https://files.pythonhosted.org/packages/94/be/47e16cdd1e7fcf97d95b3cb08bde1abb13e627861af427a3651fcb80b517/scikit_learn-1.6.1-cp313-cp313-manylinux_2_17_x86_64.manylinux2014_x86_64.whl", hash = "sha256:e8ca8cb270fee8f1f76fa9bfd5c3507d60c6438bbee5687f81042e2bb98e5a97", size = 13171776 },
    { url = "https://files.pythonhosted.org/packages/34/b0/ca92b90859070a1487827dbc672f998da95ce83edce1270fc23f96f1f61a/scikit_learn-1.6.1-cp313-cp313-win_amd64.whl", hash = "sha256:7a1c43c8ec9fde528d664d947dc4c0789be4077a3647f232869f41d9bf50e0fb", size = 11071865 },
    { url = "https://files.pythonhosted.org/packages/12/ae/993b0fb24a356e71e9a894e42b8a9eec528d4c70217353a1cd7a48bc25d4/scikit_learn-1.6.1-cp313-cp313t-macosx_10_13_x86_64.whl", hash = "sha256:a17c1dea1d56dcda2fac315712f3651a1fea86565b64b48fa1bc090249cbf236", size = 11955804 },
    { url = "https://files.pythonhosted.org/packages/d6/54/32fa2ee591af44507eac86406fa6bba968d1eb22831494470d0a2e4a1eb1/scikit_learn-1.6.1-cp313-cp313t-macosx_12_0_arm64.whl", hash = "sha256:6a7aa5f9908f0f28f4edaa6963c0a6183f1911e63a69aa03782f0d924c830a35", size = 11100530 },
    { url = "https://files.pythonhosted.org/packages/3f/58/55856da1adec655bdce77b502e94a267bf40a8c0b89f8622837f89503b5a/scikit_learn-1.6.1-cp313-cp313t-manylinux_2_17_x86_64.manylinux2014_x86_64.whl", hash = "sha256:0650e730afb87402baa88afbf31c07b84c98272622aaba002559b614600ca691", size = 12433852 },
    { url = "https://files.pythonhosted.org/packages/ff/4f/c83853af13901a574f8f13b645467285a48940f185b690936bb700a50863/scikit_learn-1.6.1-cp313-cp313t-win_amd64.whl", hash = "sha256:3f59fe08dc03ea158605170eb52b22a105f238a5d512c4470ddeca71feae8e5f", size = 11337256 },
]

[[package]]
name = "scipy"
version = "1.15.1"
source = { registry = "https://pypi.org/simple" }
dependencies = [
    { name = "numpy" },
]
sdist = { url = "https://files.pythonhosted.org/packages/76/c6/8eb0654ba0c7d0bb1bf67bf8fbace101a8e4f250f7722371105e8b6f68fc/scipy-1.15.1.tar.gz", hash = "sha256:033a75ddad1463970c96a88063a1df87ccfddd526437136b6ee81ff0312ebdf6", size = 59407493 }
wheels = [
    { url = "https://files.pythonhosted.org/packages/d8/6e/a9c42d0d39e09ed7fd203d0ac17adfea759cba61ab457671fe66e523dbec/scipy-1.15.1-cp312-cp312-macosx_10_13_x86_64.whl", hash = "sha256:c09aa9d90f3500ea4c9b393ee96f96b0ccb27f2f350d09a47f533293c78ea776", size = 41478318 },
    { url = "https://files.pythonhosted.org/packages/04/ee/e3e535c81828618878a7433992fecc92fa4df79393f31a8fea1d05615091/scipy-1.15.1-cp312-cp312-macosx_12_0_arm64.whl", hash = "sha256:0ac102ce99934b162914b1e4a6b94ca7da0f4058b6d6fd65b0cef330c0f3346f", size = 32596696 },
    { url = "https://files.pythonhosted.org/packages/c4/5e/b1b0124be8e76f87115f16b8915003eec4b7060298117715baf13f51942c/scipy-1.15.1-cp312-cp312-macosx_14_0_arm64.whl", hash = "sha256:09c52320c42d7f5c7748b69e9f0389266fd4f82cf34c38485c14ee976cb8cb04", size = 24870366 },
    { url = "https://files.pythonhosted.org/packages/14/36/c00cb73eefda85946172c27913ab995c6ad4eee00fa4f007572e8c50cd51/scipy-1.15.1-cp312-cp312-macosx_14_0_x86_64.whl", hash = "sha256:cdde8414154054763b42b74fe8ce89d7f3d17a7ac5dd77204f0e142cdc9239e9", size = 28007461 },
    { url = "https://files.pythonhosted.org/packages/68/94/aff5c51b3799349a9d1e67a056772a0f8a47db371e83b498d43467806557/scipy-1.15.1-cp312-cp312-manylinux_2_17_aarch64.manylinux2014_aarch64.whl", hash = "sha256:4c9d8fc81d6a3b6844235e6fd175ee1d4c060163905a2becce8e74cb0d7554ce", size = 38068174 },
    { url = "https://files.pythonhosted.org/packages/b0/3c/0de11ca154e24a57b579fb648151d901326d3102115bc4f9a7a86526ce54/scipy-1.15.1-cp312-cp312-manylinux_2_17_x86_64.manylinux2014_x86_64.whl", hash = "sha256:0fb57b30f0017d4afa5fe5f5b150b8f807618819287c21cbe51130de7ccdaed2", size = 40249869 },
    { url = "https://files.pythonhosted.org/packages/15/09/472e8d0a6b33199d1bb95e49bedcabc0976c3724edd9b0ef7602ccacf41e/scipy-1.15.1-cp312-cp312-musllinux_1_2_x86_64.whl", hash = "sha256:491d57fe89927fa1aafbe260f4cfa5ffa20ab9f1435025045a5315006a91b8f5", size = 42629068 },
    { url = "https://files.pythonhosted.org/packages/ff/ba/31c7a8131152822b3a2cdeba76398ffb404d81d640de98287d236da90c49/scipy-1.15.1-cp312-cp312-win_amd64.whl", hash = "sha256:900f3fa3db87257510f011c292a5779eb627043dd89731b9c461cd16ef76ab3d", size = 43621992 },
    { url = "https://files.pythonhosted.org/packages/2b/bf/dd68965a4c5138a630eeed0baec9ae96e5d598887835bdde96cdd2fe4780/scipy-1.15.1-cp313-cp313-macosx_10_13_x86_64.whl", hash = "sha256:100193bb72fbff37dbd0bf14322314fc7cbe08b7ff3137f11a34d06dc0ee6b85", size = 41441136 },
    { url = "https://files.pythonhosted.org/packages/ef/5e/4928581312922d7e4d416d74c416a660addec4dd5ea185401df2269ba5a0/scipy-1.15.1-cp313-cp313-macosx_12_0_arm64.whl", hash = "sha256:2114a08daec64980e4b4cbdf5bee90935af66d750146b1d2feb0d3ac30613692", size = 32533699 },
    { url = "https://files.pythonhosted.org/packages/32/90/03f99c43041852837686898c66767787cd41c5843d7a1509c39ffef683e9/scipy-1.15.1-cp313-cp313-macosx_14_0_arm64.whl", hash = "sha256:6b3e71893c6687fc5e29208d518900c24ea372a862854c9888368c0b267387ab", size = 24807289 },
    { url = "https://files.pythonhosted.org/packages/9d/52/bfe82b42ae112eaba1af2f3e556275b8727d55ac6e4932e7aef337a9d9d4/scipy-1.15.1-cp313-cp313-macosx_14_0_x86_64.whl", hash = "sha256:837299eec3d19b7e042923448d17d95a86e43941104d33f00da7e31a0f715d3c", size = 27929844 },
    { url = "https://files.pythonhosted.org/packages/f6/77/54ff610bad600462c313326acdb035783accc6a3d5f566d22757ad297564/scipy-1.15.1-cp313-cp313-manylinux_2_17_aarch64.manylinux2014_aarch64.whl", hash = "sha256:82add84e8a9fb12af5c2c1a3a3f1cb51849d27a580cb9e6bd66226195142be6e", size = 38031272 },
    { url = "https://files.pythonhosted.org/packages/f1/26/98585cbf04c7cf503d7eb0a1966df8a268154b5d923c5fe0c1ed13154c49/scipy-1.15.1-cp313-cp313-manylinux_2_17_x86_64.manylinux2014_x86_64.whl", hash = "sha256:070d10654f0cb6abd295bc96c12656f948e623ec5f9a4eab0ddb1466c000716e", size = 40210217 },
    { url = "https://files.pythonhosted.org/packages/fd/3f/3d2285eb6fece8bc5dbb2f9f94d61157d61d155e854fd5fea825b8218f12/scipy-1.15.1-cp313-cp313-musllinux_1_2_x86_64.whl", hash = "sha256:55cc79ce4085c702ac31e49b1e69b27ef41111f22beafb9b49fea67142b696c4", size = 42587785 },
    { url = "https://files.pythonhosted.org/packages/48/7d/5b5251984bf0160d6533695a74a5fddb1fa36edd6f26ffa8c871fbd4782a/scipy-1.15.1-cp313-cp313-win_amd64.whl", hash = "sha256:c352c1b6d7cac452534517e022f8f7b8d139cd9f27e6fbd9f3cbd0bfd39f5bef", size = 43640439 },
    { url = "https://files.pythonhosted.org/packages/e7/b8/0e092f592d280496de52e152582030f8a270b194f87f890e1a97c5599b81/scipy-1.15.1-cp313-cp313t-macosx_10_13_x86_64.whl", hash = "sha256:0458839c9f873062db69a03de9a9765ae2e694352c76a16be44f93ea45c28d2b", size = 41619862 },
    { url = "https://files.pythonhosted.org/packages/f6/19/0b6e1173aba4db9e0b7aa27fe45019857fb90d6904038b83927cbe0a6c1d/scipy-1.15.1-cp313-cp313t-macosx_12_0_arm64.whl", hash = "sha256:af0b61c1de46d0565b4b39c6417373304c1d4f5220004058bdad3061c9fa8a95", size = 32610387 },
    { url = "https://files.pythonhosted.org/packages/e7/02/754aae3bd1fa0f2479ade3cfdf1732ecd6b05853f63eee6066a32684563a/scipy-1.15.1-cp313-cp313t-macosx_14_0_arm64.whl", hash = "sha256:71ba9a76c2390eca6e359be81a3e879614af3a71dfdabb96d1d7ab33da6f2364", size = 24883814 },
    { url = "https://files.pythonhosted.org/packages/1f/ac/d7906201604a2ea3b143bb0de51b3966f66441ba50b7dc182c4505b3edf9/scipy-1.15.1-cp313-cp313t-macosx_14_0_x86_64.whl", hash = "sha256:14eaa373c89eaf553be73c3affb11ec6c37493b7eaaf31cf9ac5dffae700c2e0", size = 27944865 },
    { url = "https://files.pythonhosted.org/packages/84/9d/8f539002b5e203723af6a6f513a45e0a7671e9dabeedb08f417ac17e4edc/scipy-1.15.1-cp313-cp313t-manylinux_2_17_x86_64.manylinux2014_x86_64.whl", hash = "sha256:f735bc41bd1c792c96bc426dece66c8723283695f02df61dcc4d0a707a42fc54", size = 39883261 },
    { url = "https://files.pythonhosted.org/packages/97/c0/62fd3bab828bcccc9b864c5997645a3b86372a35941cdaf677565c25c98d/scipy-1.15.1-cp313-cp313t-musllinux_1_2_x86_64.whl", hash = "sha256:2722a021a7929d21168830790202a75dbb20b468a8133c74a2c0230c72626b6c", size = 42093299 },
    { url = "https://files.pythonhosted.org/packages/e4/1f/5d46a8d94e9f6d2c913cbb109e57e7eed914de38ea99e2c4d69a9fc93140/scipy-1.15.1-cp313-cp313t-win_amd64.whl", hash = "sha256:bc7136626261ac1ed988dca56cfc4ab5180f75e0ee52e58f1e6aa74b5f3eacd5", size = 43181730 },
]

[[package]]
name = "scmrepo"
version = "3.3.9"
source = { registry = "https://pypi.org/simple" }
dependencies = [
    { name = "aiohttp-retry" },
    { name = "asyncssh" },
    { name = "dulwich" },
    { name = "fsspec", extra = ["tqdm"] },
    { name = "funcy" },
    { name = "gitpython" },
    { name = "pathspec" },
    { name = "pygit2" },
    { name = "pygtrie" },
    { name = "tqdm" },
]
sdist = { url = "https://files.pythonhosted.org/packages/27/a3/2c0b4063cf65c2f5192d0e2951a49da694f23cb504ab4dc3eed1cd4fabfc/scmrepo-3.3.9.tar.gz", hash = "sha256:2768f5da1d4c656e6b0e35e3a9e525e64f184cacf5d7b56b436f9384b317ee6e", size = 95374 }
wheels = [
    { url = "https://files.pythonhosted.org/packages/94/87/b7db78d1ffa92aa3961a850b81e7a96d8389a54c29ff164569bb81074cc6/scmrepo-3.3.9-py3-none-any.whl", hash = "sha256:730a76a29e0c2a1c5d0f99f8b5983dbea195b8d02e81b12de660f1671a872585", size = 74042 },
]

[[package]]
name = "seaborn"
version = "0.13.2"
source = { registry = "https://pypi.org/simple" }
dependencies = [
    { name = "matplotlib" },
    { name = "numpy" },
    { name = "pandas" },
]
sdist = { url = "https://files.pythonhosted.org/packages/86/59/a451d7420a77ab0b98f7affa3a1d78a313d2f7281a57afb1a34bae8ab412/seaborn-0.13.2.tar.gz", hash = "sha256:93e60a40988f4d65e9f4885df477e2fdaff6b73a9ded434c1ab356dd57eefff7", size = 1457696 }
wheels = [
    { url = "https://files.pythonhosted.org/packages/83/11/00d3c3dfc25ad54e731d91449895a79e4bf2384dc3ac01809010ba88f6d5/seaborn-0.13.2-py3-none-any.whl", hash = "sha256:636f8336facf092165e27924f223d3c62ca560b1f2bb5dff7ab7fad265361987", size = 294914 },
]

[[package]]
name = "semver"
version = "3.0.2"
source = { registry = "https://pypi.org/simple" }
sdist = { url = "https://files.pythonhosted.org/packages/41/6c/a536cc008f38fd83b3c1b98ce19ead13b746b5588c9a0cb9dd9f6ea434bc/semver-3.0.2.tar.gz", hash = "sha256:6253adb39c70f6e51afed2fa7152bcd414c411286088fb4b9effb133885ab4cc", size = 214988 }
wheels = [
    { url = "https://files.pythonhosted.org/packages/9a/77/0cc7a8a3bc7e53d07e8f47f147b92b0960e902b8254859f4aee5c4d7866b/semver-3.0.2-py3-none-any.whl", hash = "sha256:b1ea4686fe70b981f85359eda33199d60c53964284e0cfb4977d243e37cf4bf4", size = 17099 },
]

[[package]]
name = "sentry-sdk"
version = "2.20.0"
source = { registry = "https://pypi.org/simple" }
dependencies = [
    { name = "certifi" },
    { name = "urllib3" },
]
sdist = { url = "https://files.pythonhosted.org/packages/68/e8/6a366c0cd5e129dda6ecb20ff097f70b18182c248d4c27e813c21f98992a/sentry_sdk-2.20.0.tar.gz", hash = "sha256:afa82713a92facf847df3c6f63cec71eb488d826a50965def3d7722aa6f0fdab", size = 300125 }
wheels = [
    { url = "https://files.pythonhosted.org/packages/e6/0f/6f7e6cd0f4a141752caef3f79300148422fdf2b8b68b531f30b2b0c0cbda/sentry_sdk-2.20.0-py2.py3-none-any.whl", hash = "sha256:c359a1edf950eb5e80cffd7d9111f3dbeef57994cb4415df37d39fda2cf22364", size = 322576 },
]

[[package]]
name = "setproctitle"
version = "1.3.4"
source = { registry = "https://pypi.org/simple" }
sdist = { url = "https://files.pythonhosted.org/packages/ae/4e/b09341b19b9ceb8b4c67298ab4a08ef7a4abdd3016c7bb152e9b6379031d/setproctitle-1.3.4.tar.gz", hash = "sha256:3b40d32a3e1f04e94231ed6dfee0da9e43b4f9c6b5450d53e6dd7754c34e0c50", size = 26456 }
wheels = [
    { url = "https://files.pythonhosted.org/packages/94/1f/02fb3c6038c819d86765316d2a911281fc56c7dd3a9355dceb3f26a5bf7b/setproctitle-1.3.4-cp312-cp312-macosx_10_13_universal2.whl", hash = "sha256:d06990dcfcd41bb3543c18dd25c8476fbfe1f236757f42fef560f6aa03ac8dfc", size = 16842 },
    { url = "https://files.pythonhosted.org/packages/b8/0c/d69e1f91c8f3d3aa74394e9e6ebb818f7d323e2d138ce1127e9462d09ebc/setproctitle-1.3.4-cp312-cp312-macosx_11_0_arm64.whl", hash = "sha256:317218c9d8b17a010ab2d2f0851e8ef584077a38b1ba2b7c55c9e44e79a61e73", size = 11614 },
    { url = "https://files.pythonhosted.org/packages/86/ed/8031871d275302054b2f1b94b7cf5e850212cc412fe968f0979e64c1b838/setproctitle-1.3.4-cp312-cp312-manylinux_2_17_aarch64.manylinux2014_aarch64.whl", hash = "sha256:cb5fefb53b9d9f334a5d9ec518a36b92a10b936011ac8a6b6dffd60135f16459", size = 31840 },
    { url = "https://files.pythonhosted.org/packages/45/b7/04f5d221cbdcff35d6cdf74e2a852e69dc8d8e746eb1b314be6b57b79c41/setproctitle-1.3.4-cp312-cp312-manylinux_2_17_ppc64le.manylinux2014_ppc64le.whl", hash = "sha256:0855006261635e8669646c7c304b494b6df0a194d2626683520103153ad63cc9", size = 33271 },
    { url = "https://files.pythonhosted.org/packages/25/b2/8dff0d2a72076e5535f117f33458d520538b5a0900b90a9f59a278f0d3f6/setproctitle-1.3.4-cp312-cp312-manylinux_2_5_i686.manylinux1_i686.manylinux_2_17_i686.manylinux2014_i686.whl", hash = "sha256:1a88e466fcaee659679c1d64dcb2eddbcb4bfadffeb68ba834d9c173a25b6184", size = 30509 },
    { url = "https://files.pythonhosted.org/packages/4b/cf/4f19cdc7fdff3eaeb3064ce6eeb27c63081dba3123fbf904ac6bf0de440c/setproctitle-1.3.4-cp312-cp312-manylinux_2_5_x86_64.manylinux1_x86_64.manylinux_2_17_x86_64.manylinux2014_x86_64.whl", hash = "sha256:f963b6ed8ba33eda374a98d979e8a0eaf21f891b6e334701693a2c9510613c4c", size = 31543 },
    { url = "https://files.pythonhosted.org/packages/9b/a7/5f9c3c70dc5573f660f978fb3bb4847cd26ede95a5fc294d3f1cf6779800/setproctitle-1.3.4-cp312-cp312-musllinux_1_2_aarch64.whl", hash = "sha256:122c2e05697fa91f5d23f00bbe98a9da1bd457b32529192e934095fadb0853f1", size = 31268 },
    { url = "https://files.pythonhosted.org/packages/26/ab/bbde90ea0ed6a062ef94fe1c609b68077f7eb586133a62fa62d0c8dd9f8c/setproctitle-1.3.4-cp312-cp312-musllinux_1_2_i686.whl", hash = "sha256:1bba0a866f5895d5b769d8c36b161271c7fd407e5065862ab80ff91c29fbe554", size = 30232 },
    { url = "https://files.pythonhosted.org/packages/36/0e/817be9934eda4cf63c96c694c3383cb0d2e5d019a2871af7dbd2202f7a58/setproctitle-1.3.4-cp312-cp312-musllinux_1_2_ppc64le.whl", hash = "sha256:97f1f861998e326e640708488c442519ad69046374b2c3fe9bcc9869b387f23c", size = 32739 },
    { url = "https://files.pythonhosted.org/packages/b0/76/9b4877850c9c5f41c4bacae441285dead7c192bebf4fcbf3b3eb0e8033cc/setproctitle-1.3.4-cp312-cp312-musllinux_1_2_x86_64.whl", hash = "sha256:726aee40357d4bdb70115442cb85ccc8e8bc554fc0bbbaa3a57cbe81df42287d", size = 30778 },
    { url = "https://files.pythonhosted.org/packages/b2/fa/bbc7ab32f253b9700ac20d78ba0d5fbdc4ea5789d33e1adb236cdf20b23a/setproctitle-1.3.4-cp312-cp312-win32.whl", hash = "sha256:04d6ba8b816dbb0bfd62000b0c3e583160893e6e8c4233e1dca1a9ae4d95d924", size = 11355 },
    { url = "https://files.pythonhosted.org/packages/44/5c/6e6665b5fd800206a9e537ab0d2630d7b9b31b4697d931ed468837cc9cf5/setproctitle-1.3.4-cp312-cp312-win_amd64.whl", hash = "sha256:9c76e43cb351ba8887371240b599925cdf3ecececc5dfb7125c71678e7722c55", size = 12069 },
    { url = "https://files.pythonhosted.org/packages/d4/01/51d07ab1dbec8885ebad419d254c06b9e28f4363c163b737a89995a52b75/setproctitle-1.3.4-cp313-cp313-macosx_10_13_universal2.whl", hash = "sha256:d6e3b177e634aa6bbbfbf66d097b6d1cdb80fc60e912c7d8bace2e45699c07dd", size = 16831 },
    { url = "https://files.pythonhosted.org/packages/30/03/deff7089b525c0d8ec047e06661d2be67c87685a99be6a6aed2890b81c8f/setproctitle-1.3.4-cp313-cp313-macosx_11_0_arm64.whl", hash = "sha256:6b17655a5f245b416e127e02087ea6347a48821cc4626bc0fd57101bfcd88afc", size = 11607 },
    { url = "https://files.pythonhosted.org/packages/ea/be/cb2950b3f6ba460f530bda2c713828236c75d982d0aa0f62b33429a9b4d0/setproctitle-1.3.4-cp313-cp313-manylinux_2_17_aarch64.manylinux2014_aarch64.whl", hash = "sha256:fa5057a86df920faab8ee83960b724bace01a3231eb8e3f2c93d78283504d598", size = 31881 },
    { url = "https://files.pythonhosted.org/packages/5c/b4/1f0dba7525a2fbefd08d4086e7e998d9c7581153807fb6b3083d06e0b8e2/setproctitle-1.3.4-cp313-cp313-manylinux_2_17_ppc64le.manylinux2014_ppc64le.whl", hash = "sha256:149fdfb8a26a555780c4ce53c92e6d3c990ef7b30f90a675eca02e83c6d5f76d", size = 33290 },
    { url = "https://files.pythonhosted.org/packages/2d/a8/07a160f9dcd1a7b1cad39ce6cbaf4425837502b0592a400c38cb21f0f247/setproctitle-1.3.4-cp313-cp313-manylinux_2_5_i686.manylinux1_i686.manylinux_2_17_i686.manylinux2014_i686.whl", hash = "sha256:ded03546938a987f463c68ab98d683af87a83db7ac8093bbc179e77680be5ba2", size = 30489 },
    { url = "https://files.pythonhosted.org/packages/83/0c/3d972d9ea4165961a9764df5324d42bf2d059cb8a6ef516c67f068ed4d92/setproctitle-1.3.4-cp313-cp313-manylinux_2_5_x86_64.manylinux1_x86_64.manylinux_2_17_x86_64.manylinux2014_x86_64.whl", hash = "sha256:8ab9f5b7f2bbc1754bc6292d9a7312071058e5a891b0391e6d13b226133f36aa", size = 31576 },
    { url = "https://files.pythonhosted.org/packages/7a/c0/c12bdc2c91009defdd1b207ff156ccd691f5b9a6a0aae1ed9126d4ff9a0c/setproctitle-1.3.4-cp313-cp313-musllinux_1_2_aarch64.whl", hash = "sha256:0b19813c852566fa031902124336fa1f080c51e262fc90266a8c3d65ca47b74c", size = 31273 },
    { url = "https://files.pythonhosted.org/packages/4f/83/8d704bee57990b27537adf7c97540f32226ffa3922fb26bdd459da8a4470/setproctitle-1.3.4-cp313-cp313-musllinux_1_2_i686.whl", hash = "sha256:db78b645dc63c0ccffca367a498f3b13492fb106a2243a1e998303ba79c996e2", size = 30236 },
    { url = "https://files.pythonhosted.org/packages/d8/42/94e31d1f515f831e1ae43f2405794257eb940a7972b2fbb6283790db2958/setproctitle-1.3.4-cp313-cp313-musllinux_1_2_ppc64le.whl", hash = "sha256:b669aaac70bd9f03c070270b953f78d9ee56c4af6f0ff9f9cd3e6d1878c10b40", size = 32766 },
    { url = "https://files.pythonhosted.org/packages/83/53/01746ed8fb75239a001ee89d5eb8ad5a3022df510572d1cf60dd04567e13/setproctitle-1.3.4-cp313-cp313-musllinux_1_2_x86_64.whl", hash = "sha256:6dc3d656702791565994e64035a208be56b065675a5bc87b644c657d6d9e2232", size = 30812 },
    { url = "https://files.pythonhosted.org/packages/5f/ea/3ce61e70a6b898e95c0a1e393964c829103dc4ad4b0732cd70c8fc13e54c/setproctitle-1.3.4-cp313-cp313-win32.whl", hash = "sha256:091f682809a4d12291cf0205517619d2e7014986b7b00ebecfde3d76f8ae5a8f", size = 11349 },
    { url = "https://files.pythonhosted.org/packages/e7/1a/8149da1c19db6bd57164d62b1d91c188e7d77e695947cf1ac327c8aea513/setproctitle-1.3.4-cp313-cp313-win_amd64.whl", hash = "sha256:adcd6ba863a315702184d92d3d3bbff290514f24a14695d310f02ae5e28bd1f7", size = 12062 },
]

[[package]]
name = "setuptools"
version = "75.7.0"
source = { registry = "https://pypi.org/simple" }
sdist = { url = "https://files.pythonhosted.org/packages/ac/57/e6f0bde5a2c333a32fbcce201f906c1fd0b3a7144138712a5e9d9598c5ec/setuptools-75.7.0.tar.gz", hash = "sha256:886ff7b16cd342f1d1defc16fc98c9ce3fde69e087a4e1983d7ab634e5f41f4f", size = 1338616 }
wheels = [
    { url = "https://files.pythonhosted.org/packages/4e/6e/abdfaaf5c294c553e7a81cf5d801fbb4f53f5c5b6646de651f92a2667547/setuptools-75.7.0-py3-none-any.whl", hash = "sha256:84fb203f278ebcf5cd08f97d3fb96d3fbed4b629d500b29ad60d11e00769b183", size = 1224467 },
]

[[package]]
name = "shellingham"
version = "1.5.4"
source = { registry = "https://pypi.org/simple" }
sdist = { url = "https://files.pythonhosted.org/packages/58/15/8b3609fd3830ef7b27b655beb4b4e9c62313a4e8da8c676e142cc210d58e/shellingham-1.5.4.tar.gz", hash = "sha256:8dbca0739d487e5bd35ab3ca4b36e11c4078f3a234bfce294b0a0291363404de", size = 10310 }
wheels = [
    { url = "https://files.pythonhosted.org/packages/e0/f9/0595336914c5619e5f28a1fb793285925a8cd4b432c9da0a987836c7f822/shellingham-1.5.4-py2.py3-none-any.whl", hash = "sha256:7ecfff8f2fd72616f7481040475a65b2bf8af90a56c89140852d1120324e8686", size = 9755 },
]

[[package]]
name = "shortuuid"
version = "1.0.13"
source = { registry = "https://pypi.org/simple" }
sdist = { url = "https://files.pythonhosted.org/packages/8c/e2/bcf761f3bff95856203f9559baf3741c416071dd200c0fc19fad7f078f86/shortuuid-1.0.13.tar.gz", hash = "sha256:3bb9cf07f606260584b1df46399c0b87dd84773e7b25912b7e391e30797c5e72", size = 9662 }
wheels = [
    { url = "https://files.pythonhosted.org/packages/c0/44/21d6bf170bf40b41396480d8d49ad640bca3f2b02139cd52aa1e272830a5/shortuuid-1.0.13-py3-none-any.whl", hash = "sha256:a482a497300b49b4953e15108a7913244e1bb0d41f9d332f5e9925dba33a3c5a", size = 10529 },
]

[[package]]
name = "shtab"
version = "1.7.1"
source = { registry = "https://pypi.org/simple" }
sdist = { url = "https://files.pythonhosted.org/packages/a9/e4/13bf30c7c30ab86a7bc4104b1c943ff2f56c1a07c6d82a71ad034bcef1dc/shtab-1.7.1.tar.gz", hash = "sha256:4e4bcb02eeb82ec45920a5d0add92eac9c9b63b2804c9196c1f1fdc2d039243c", size = 45410 }
wheels = [
    { url = "https://files.pythonhosted.org/packages/e2/d1/a1d3189e7873408b9dc396aef0d7926c198b0df2aa3ddb5b539d3e89a70f/shtab-1.7.1-py3-none-any.whl", hash = "sha256:32d3d2ff9022d4c77a62492b6ec875527883891e33c6b479ba4d41a51e259983", size = 14095 },
]

[[package]]
name = "six"
version = "1.17.0"
source = { registry = "https://pypi.org/simple" }
sdist = { url = "https://files.pythonhosted.org/packages/94/e7/b2c673351809dca68a0e064b6af791aa332cf192da575fd474ed7d6f16a2/six-1.17.0.tar.gz", hash = "sha256:ff70335d468e7eb6ec65b95b99d3a2836546063f63acc5171de367e834932a81", size = 34031 }
wheels = [
    { url = "https://files.pythonhosted.org/packages/b7/ce/149a00dd41f10bc29e5921b496af8b574d8413afcd5e30dfa0ed46c2cc5e/six-1.17.0-py2.py3-none-any.whl", hash = "sha256:4721f391ed90541fddacab5acf947aa0d3dc7d27b2e1e8eda2be8970586c3274", size = 11050 },
]

[[package]]
name = "smmap"
version = "5.0.2"
source = { registry = "https://pypi.org/simple" }
sdist = { url = "https://files.pythonhosted.org/packages/44/cd/a040c4b3119bbe532e5b0732286f805445375489fceaec1f48306068ee3b/smmap-5.0.2.tar.gz", hash = "sha256:26ea65a03958fa0c8a1c7e8c7a58fdc77221b8910f6be2131affade476898ad5", size = 22329 }
wheels = [
    { url = "https://files.pythonhosted.org/packages/04/be/d09147ad1ec7934636ad912901c5fd7667e1c858e19d355237db0d0cd5e4/smmap-5.0.2-py3-none-any.whl", hash = "sha256:b30115f0def7d7531d22a0fb6502488d879e75b260a9db4d0819cfb25403af5e", size = 24303 },
]

[[package]]
name = "sniffio"
version = "1.3.1"
source = { registry = "https://pypi.org/simple" }
sdist = { url = "https://files.pythonhosted.org/packages/a2/87/a6771e1546d97e7e041b6ae58d80074f81b7d5121207425c964ddf5cfdbd/sniffio-1.3.1.tar.gz", hash = "sha256:f4324edc670a0f49750a81b895f35c3adb843cca46f0530f79fc1babb23789dc", size = 20372 }
wheels = [
    { url = "https://files.pythonhosted.org/packages/e9/44/75a9c9421471a6c4805dbf2356f7c181a29c1879239abab1ea2cc8f38b40/sniffio-1.3.1-py3-none-any.whl", hash = "sha256:2f6da418d1f1e0fddd844478f41680e794e6051915791a034ff65e5f100525a2", size = 10235 },
]

[[package]]
name = "soupsieve"
version = "2.6"
source = { registry = "https://pypi.org/simple" }
sdist = { url = "https://files.pythonhosted.org/packages/d7/ce/fbaeed4f9fb8b2daa961f90591662df6a86c1abf25c548329a86920aedfb/soupsieve-2.6.tar.gz", hash = "sha256:e2e68417777af359ec65daac1057404a3c8a5455bb8abc36f1a9866ab1a51abb", size = 101569 }
wheels = [
    { url = "https://files.pythonhosted.org/packages/d1/c2/fe97d779f3ef3b15f05c94a2f1e3d21732574ed441687474db9d342a7315/soupsieve-2.6-py3-none-any.whl", hash = "sha256:e72c4ff06e4fb6e4b5a9f0f55fe6e81514581fca1515028625d0f299c602ccc9", size = 36186 },
]

[[package]]
name = "sqlalchemy"
version = "2.0.37"
source = { registry = "https://pypi.org/simple" }
dependencies = [
    { name = "greenlet", marker = "(python_full_version < '3.14' and platform_machine == 'AMD64') or (python_full_version < '3.14' and platform_machine == 'WIN32') or (python_full_version < '3.14' and platform_machine == 'aarch64') or (python_full_version < '3.14' and platform_machine == 'amd64') or (python_full_version < '3.14' and platform_machine == 'ppc64le') or (python_full_version < '3.14' and platform_machine == 'win32') or (python_full_version < '3.14' and platform_machine == 'x86_64')" },
    { name = "typing-extensions" },
]
sdist = { url = "https://files.pythonhosted.org/packages/3b/20/93ea2518df4d7a14ebe9ace9ab8bb92aaf7df0072b9007644de74172b06c/sqlalchemy-2.0.37.tar.gz", hash = "sha256:12b28d99a9c14eaf4055810df1001557176716de0167b91026e648e65229bffb", size = 9626249 }
wheels = [
    { url = "https://files.pythonhosted.org/packages/86/62/e5de4a5e0c4f5ceffb2b461aaa2378c0ee00642930a8c38e5b80338add0f/SQLAlchemy-2.0.37-cp312-cp312-macosx_10_13_x86_64.whl", hash = "sha256:2952748ecd67ed3b56773c185e85fc084f6bdcdec10e5032a7c25a6bc7d682ef", size = 2102692 },
    { url = "https://files.pythonhosted.org/packages/01/44/3b65f4f16abeffd611da0ebab9e3aadfca45d041a78a67835c41c6d28289/SQLAlchemy-2.0.37-cp312-cp312-macosx_11_0_arm64.whl", hash = "sha256:3151822aa1db0eb5afd65ccfafebe0ef5cda3a7701a279c8d0bf17781a793bb4", size = 2093079 },
    { url = "https://files.pythonhosted.org/packages/a4/d8/e3a6622e86e3ae3a41ba470d1bb095c1f2dedf6b71feae0b4b94b5951017/SQLAlchemy-2.0.37-cp312-cp312-manylinux_2_17_aarch64.manylinux2014_aarch64.whl", hash = "sha256:eaa8039b6d20137a4e02603aba37d12cd2dde7887500b8855356682fc33933f4", size = 3242509 },
    { url = "https://files.pythonhosted.org/packages/3a/ef/5a53a6a60ac5a5d4ed28959317dac1ff72bc16773ccd9b3fe79713fe27f3/SQLAlchemy-2.0.37-cp312-cp312-manylinux_2_17_x86_64.manylinux2014_x86_64.whl", hash = "sha256:1cdba1f73b64530c47b27118b7053b8447e6d6f3c8104e3ac59f3d40c33aa9fd", size = 3253368 },
    { url = "https://files.pythonhosted.org/packages/67/f2/30f5012379031cd5389eb06455282f926a4f99258e5ee5ccdcea27f30d67/SQLAlchemy-2.0.37-cp312-cp312-musllinux_1_2_aarch64.whl", hash = "sha256:1b2690456528a87234a75d1a1644cdb330a6926f455403c8e4f6cad6921f9098", size = 3188655 },
    { url = "https://files.pythonhosted.org/packages/fe/df/905499aa051605aeda62c1faf33d941ffb7fda291159ab1c24ef5207a079/SQLAlchemy-2.0.37-cp312-cp312-musllinux_1_2_x86_64.whl", hash = "sha256:cf5ae8a9dcf657fd72144a7fd01f243236ea39e7344e579a121c4205aedf07bb", size = 3215281 },
    { url = "https://files.pythonhosted.org/packages/94/54/f2769e7e356520f75016d82ca43ed85e47ba50e636a34124db4625ae5976/SQLAlchemy-2.0.37-cp312-cp312-win32.whl", hash = "sha256:ea308cec940905ba008291d93619d92edaf83232ec85fbd514dcb329f3192761", size = 2072972 },
    { url = "https://files.pythonhosted.org/packages/c2/7f/241f059e0b7edb85845368f43964d6b0b41733c2f7fffaa993f8e66548a5/SQLAlchemy-2.0.37-cp312-cp312-win_amd64.whl", hash = "sha256:635d8a21577341dfe4f7fa59ec394b346da12420b86624a69e466d446de16aff", size = 2098597 },
    { url = "https://files.pythonhosted.org/packages/45/d1/e63e56ceab148e69f545703a74b90c8c6dc0a04a857e4e63a4c07a23cf91/SQLAlchemy-2.0.37-cp313-cp313-macosx_10_13_x86_64.whl", hash = "sha256:8c4096727193762e72ce9437e2a86a110cf081241919ce3fab8e89c02f6b6658", size = 2097968 },
    { url = "https://files.pythonhosted.org/packages/fd/e5/93ce63310347062bd42aaa8b6785615c78539787ef4380252fcf8e2dcee3/SQLAlchemy-2.0.37-cp313-cp313-macosx_11_0_arm64.whl", hash = "sha256:e4fb5ac86d8fe8151966814f6720996430462e633d225497566b3996966b9bdb", size = 2088445 },
    { url = "https://files.pythonhosted.org/packages/1b/8c/d0e0081c09188dd26040fc8a09c7d87f539e1964df1ac60611b98ff2985a/SQLAlchemy-2.0.37-cp313-cp313-manylinux_2_17_aarch64.manylinux2014_aarch64.whl", hash = "sha256:e56a139bfe136a22c438478a86f8204c1eb5eed36f4e15c4224e4b9db01cb3e4", size = 3174880 },
    { url = "https://files.pythonhosted.org/packages/79/f7/3396038d8d4ea92c72f636a007e2fac71faae0b59b7e21af46b635243d09/SQLAlchemy-2.0.37-cp313-cp313-manylinux_2_17_x86_64.manylinux2014_x86_64.whl", hash = "sha256:2f95fc8e3f34b5f6b3effb49d10ac97c569ec8e32f985612d9b25dd12d0d2e94", size = 3188226 },
    { url = "https://files.pythonhosted.org/packages/ef/33/7a1d85716b29c86a744ed43690e243cb0e9c32e3b68a67a97eaa6b49ef66/SQLAlchemy-2.0.37-cp313-cp313-musllinux_1_2_aarch64.whl", hash = "sha256:c505edd429abdfe3643fa3b2e83efb3445a34a9dc49d5f692dd087be966020e0", size = 3121425 },
    { url = "https://files.pythonhosted.org/packages/27/11/fa63a77c88eb2f79bb8b438271fbacd66a546a438e4eaba32d62f11298e2/SQLAlchemy-2.0.37-cp313-cp313-musllinux_1_2_x86_64.whl", hash = "sha256:12b0f1ec623cccf058cf21cb544f0e74656618165b083d78145cafde156ea7b6", size = 3149589 },
    { url = "https://files.pythonhosted.org/packages/b6/04/fcdd103b6871f2110460b8275d1c4828daa806997b0fa5a01c1cd7fd522d/SQLAlchemy-2.0.37-cp313-cp313-win32.whl", hash = "sha256:293f9ade06b2e68dd03cfb14d49202fac47b7bb94bffcff174568c951fbc7af2", size = 2070746 },
    { url = "https://files.pythonhosted.org/packages/d4/7c/e024719205bdc1465b7b7d3d22ece8e1ad57bc7d76ef6ed78bb5f812634a/SQLAlchemy-2.0.37-cp313-cp313-win_amd64.whl", hash = "sha256:d70f53a0646cc418ca4853da57cf3ddddbccb8c98406791f24426f2dd77fd0e2", size = 2094612 },
    { url = "https://files.pythonhosted.org/packages/3b/36/59cc97c365f2f79ac9f3f51446cae56dfd82c4f2dd98497e6be6de20fb91/SQLAlchemy-2.0.37-py3-none-any.whl", hash = "sha256:a8998bf9f8658bd3839cbc44ddbe982955641863da0c1efe5b00c1ab4f5c16b1", size = 1894113 },
]

[[package]]
name = "sqltrie"
version = "0.11.1"
source = { registry = "https://pypi.org/simple" }
dependencies = [
    { name = "attrs" },
    { name = "orjson", marker = "implementation_name == 'cpython'" },
    { name = "pygtrie" },
]
sdist = { url = "https://files.pythonhosted.org/packages/16/03/15df5398fcfe8b5f7fa704a85b44d2bb679c825b22a5cd5592d4cfb11b0b/sqltrie-0.11.1.tar.gz", hash = "sha256:56963921dec494881b048e968d5556a90ed273b5dba1ea0aaac462f3b9815d21", size = 23493 }
wheels = [
    { url = "https://files.pythonhosted.org/packages/3a/dd/b2c1e7419edd64be8fc36e142e25636eecbbd4ad3f035447f5cadf3ec729/sqltrie-0.11.1-py3-none-any.whl", hash = "sha256:21489d6f4a6ef3f5144846f7dc98d9a8792fecc622513560277a28b8af2d7e67", size = 17139 },
]

[[package]]
name = "stack-data"
version = "0.6.3"
source = { registry = "https://pypi.org/simple" }
dependencies = [
    { name = "asttokens" },
    { name = "executing" },
    { name = "pure-eval" },
]
sdist = { url = "https://files.pythonhosted.org/packages/28/e3/55dcc2cfbc3ca9c29519eb6884dd1415ecb53b0e934862d3559ddcb7e20b/stack_data-0.6.3.tar.gz", hash = "sha256:836a778de4fec4dcd1dcd89ed8abff8a221f58308462e1c4aa2a3cf30148f0b9", size = 44707 }
wheels = [
    { url = "https://files.pythonhosted.org/packages/f1/7b/ce1eafaf1a76852e2ec9b22edecf1daa58175c090266e9f6c64afcd81d91/stack_data-0.6.3-py3-none-any.whl", hash = "sha256:d5558e0c25a4cb0853cddad3d77da9891a08cb85dd9f9f91b9f8cd66e511e695", size = 24521 },
]

[[package]]
name = "starlette"
version = "0.41.3"
source = { registry = "https://pypi.org/simple" }
dependencies = [
    { name = "anyio" },
]
sdist = { url = "https://files.pythonhosted.org/packages/1a/4c/9b5764bd22eec91c4039ef4c55334e9187085da2d8a2df7bd570869aae18/starlette-0.41.3.tar.gz", hash = "sha256:0e4ab3d16522a255be6b28260b938eae2482f98ce5cc934cb08dce8dc3ba5835", size = 2574159 }
wheels = [
    { url = "https://files.pythonhosted.org/packages/96/00/2b325970b3060c7cecebab6d295afe763365822b1306a12eeab198f74323/starlette-0.41.3-py3-none-any.whl", hash = "sha256:44cedb2b7c77a9de33a8b74b2b90e9f50d11fcf25d8270ea525ad71a25374ff7", size = 73225 },
]

[[package]]
name = "stevedore"
version = "5.4.0"
source = { registry = "https://pypi.org/simple" }
dependencies = [
    { name = "pbr" },
]
sdist = { url = "https://files.pythonhosted.org/packages/4a/e9/4eedccff8332cc40cc60ddd3b28d4c3e255ee7e9c65679fa4533ab98f598/stevedore-5.4.0.tar.gz", hash = "sha256:79e92235ecb828fe952b6b8b0c6c87863248631922c8e8e0fa5b17b232c4514d", size = 513899 }
wheels = [
    { url = "https://files.pythonhosted.org/packages/8f/73/d0091d22a65b55e8fb6aca7b3b6713b5a261dd01cec4cfd28ed127ac0cfc/stevedore-5.4.0-py3-none-any.whl", hash = "sha256:b0be3c4748b3ea7b854b265dcb4caa891015e442416422be16f8b31756107857", size = 49534 },
]

[[package]]
name = "streamlit"
version = "1.41.1"
source = { registry = "https://pypi.org/simple" }
dependencies = [
    { name = "altair" },
    { name = "blinker" },
    { name = "cachetools" },
    { name = "click" },
    { name = "gitpython" },
    { name = "numpy" },
    { name = "packaging" },
    { name = "pandas" },
    { name = "pillow" },
    { name = "protobuf" },
    { name = "pyarrow" },
    { name = "pydeck" },
    { name = "requests" },
    { name = "rich" },
    { name = "tenacity" },
    { name = "toml" },
    { name = "tornado" },
    { name = "typing-extensions" },
    { name = "watchdog", marker = "sys_platform != 'darwin'" },
]
sdist = { url = "https://files.pythonhosted.org/packages/78/33/14b5ac0369ecf0af675911e5e84b934e6fcc2cec850857d2390eb373b0a6/streamlit-1.41.1.tar.gz", hash = "sha256:6626d32b098ba1458b71eebdd634c62af2dd876380e59c4b6a1e828a39d62d69", size = 8712473 }
wheels = [
    { url = "https://files.pythonhosted.org/packages/c2/87/b2e162869500062a94dde7589c167367b5538dab6eacce2e7c0f00d5c9c5/streamlit-1.41.1-py2.py3-none-any.whl", hash = "sha256:0def00822480071d642e6df36cd63c089f991da3a69fd9eb4ab8f65ce27de4e0", size = 9100386 },
]

[[package]]
name = "sympy"
version = "1.13.1"
source = { registry = "https://pypi.org/simple" }
dependencies = [
    { name = "mpmath" },
]
sdist = { url = "https://files.pythonhosted.org/packages/ca/99/5a5b6f19ff9f083671ddf7b9632028436167cd3d33e11015754e41b249a4/sympy-1.13.1.tar.gz", hash = "sha256:9cebf7e04ff162015ce31c9c6c9144daa34a93bd082f54fd8f12deca4f47515f", size = 7533040 }
wheels = [
    { url = "https://files.pythonhosted.org/packages/b2/fe/81695a1aa331a842b582453b605175f419fe8540355886031328089d840a/sympy-1.13.1-py3-none-any.whl", hash = "sha256:db36cdc64bf61b9b24578b6f7bab1ecdd2452cf008f34faa33776680c26d66f8", size = 6189177 },
]

[[package]]
name = "tabulate"
version = "0.9.0"
source = { registry = "https://pypi.org/simple" }
sdist = { url = "https://files.pythonhosted.org/packages/ec/fe/802052aecb21e3797b8f7902564ab6ea0d60ff8ca23952079064155d1ae1/tabulate-0.9.0.tar.gz", hash = "sha256:0095b12bf5966de529c0feb1fa08671671b3368eec77d7ef7ab114be2c068b3c", size = 81090 }
wheels = [
    { url = "https://files.pythonhosted.org/packages/40/44/4a5f08c96eb108af5cb50b41f76142f0afa346dfa99d5296fe7202a11854/tabulate-0.9.0-py3-none-any.whl", hash = "sha256:024ca478df22e9340661486f85298cff5f6dcdba14f3813e8830015b9ed1948f", size = 35252 },
]

[[package]]
name = "tenacity"
version = "9.0.0"
source = { registry = "https://pypi.org/simple" }
sdist = { url = "https://files.pythonhosted.org/packages/cd/94/91fccdb4b8110642462e653d5dcb27e7b674742ad68efd146367da7bdb10/tenacity-9.0.0.tar.gz", hash = "sha256:807f37ca97d62aa361264d497b0e31e92b8027044942bfa756160d908320d73b", size = 47421 }
wheels = [
    { url = "https://files.pythonhosted.org/packages/b6/cb/b86984bed139586d01532a587464b5805f12e397594f19f931c4c2fbfa61/tenacity-9.0.0-py3-none-any.whl", hash = "sha256:93de0c98785b27fcf659856aa9f54bfbd399e29969b0621bc7f762bd441b4539", size = 28169 },
]

[[package]]
name = "threadpoolctl"
version = "3.5.0"
source = { registry = "https://pypi.org/simple" }
sdist = { url = "https://files.pythonhosted.org/packages/bd/55/b5148dcbf72f5cde221f8bfe3b6a540da7aa1842f6b491ad979a6c8b84af/threadpoolctl-3.5.0.tar.gz", hash = "sha256:082433502dd922bf738de0d8bcc4fdcbf0979ff44c42bd40f5af8a282f6fa107", size = 41936 }
wheels = [
    { url = "https://files.pythonhosted.org/packages/4b/2c/ffbf7a134b9ab11a67b0cf0726453cedd9c5043a4fe7a35d1cefa9a1bcfb/threadpoolctl-3.5.0-py3-none-any.whl", hash = "sha256:56c1e26c150397e58c4926da8eeee87533b1e32bef131bd4bf6a2f45f3185467", size = 18414 },
]

[[package]]
name = "tinycss2"
version = "1.4.0"
source = { registry = "https://pypi.org/simple" }
dependencies = [
    { name = "webencodings" },
]
sdist = { url = "https://files.pythonhosted.org/packages/7a/fd/7a5ee21fd08ff70d3d33a5781c255cbe779659bd03278feb98b19ee550f4/tinycss2-1.4.0.tar.gz", hash = "sha256:10c0972f6fc0fbee87c3edb76549357415e94548c1ae10ebccdea16fb404a9b7", size = 87085 }
wheels = [
    { url = "https://files.pythonhosted.org/packages/e6/34/ebdc18bae6aa14fbee1a08b63c015c72b64868ff7dae68808ab500c492e2/tinycss2-1.4.0-py3-none-any.whl", hash = "sha256:3a49cf47b7675da0b15d0c6e1df8df4ebd96e9394bb905a5775adb0d884c5289", size = 26610 },
]

[[package]]
name = "tokenizers"
version = "0.21.0"
source = { registry = "https://pypi.org/simple" }
dependencies = [
    { name = "huggingface-hub" },
]
sdist = { url = "https://files.pythonhosted.org/packages/20/41/c2be10975ca37f6ec40d7abd7e98a5213bb04f284b869c1a24e6504fd94d/tokenizers-0.21.0.tar.gz", hash = "sha256:ee0894bf311b75b0c03079f33859ae4b2334d675d4e93f5a4132e1eae2834fe4", size = 343021 }
wheels = [
    { url = "https://files.pythonhosted.org/packages/b0/5c/8b09607b37e996dc47e70d6a7b6f4bdd4e4d5ab22fe49d7374565c7fefaf/tokenizers-0.21.0-cp39-abi3-macosx_10_12_x86_64.whl", hash = "sha256:3c4c93eae637e7d2aaae3d376f06085164e1660f89304c0ab2b1d08a406636b2", size = 2647461 },
    { url = "https://files.pythonhosted.org/packages/22/7a/88e58bb297c22633ed1c9d16029316e5b5ac5ee44012164c2edede599a5e/tokenizers-0.21.0-cp39-abi3-macosx_11_0_arm64.whl", hash = "sha256:f53ea537c925422a2e0e92a24cce96f6bc5046bbef24a1652a5edc8ba975f62e", size = 2563639 },
    { url = "https://files.pythonhosted.org/packages/f7/14/83429177c19364df27d22bc096d4c2e431e0ba43e56c525434f1f9b0fd00/tokenizers-0.21.0-cp39-abi3-manylinux_2_17_aarch64.manylinux2014_aarch64.whl", hash = "sha256:6b177fb54c4702ef611de0c069d9169f0004233890e0c4c5bd5508ae05abf193", size = 2903304 },
    { url = "https://files.pythonhosted.org/packages/7e/db/3433eab42347e0dc5452d8fcc8da03f638c9accffefe5a7c78146666964a/tokenizers-0.21.0-cp39-abi3-manylinux_2_17_armv7l.manylinux2014_armv7l.whl", hash = "sha256:6b43779a269f4629bebb114e19c3fca0223296ae9fea8bb9a7a6c6fb0657ff8e", size = 2804378 },
    { url = "https://files.pythonhosted.org/packages/57/8b/7da5e6f89736c2ade02816b4733983fca1c226b0c42980b1ae9dc8fcf5cc/tokenizers-0.21.0-cp39-abi3-manylinux_2_17_i686.manylinux2014_i686.whl", hash = "sha256:9aeb255802be90acfd363626753fda0064a8df06031012fe7d52fd9a905eb00e", size = 3095488 },
    { url = "https://files.pythonhosted.org/packages/4d/f6/5ed6711093dc2c04a4e03f6461798b12669bc5a17c8be7cce1240e0b5ce8/tokenizers-0.21.0-cp39-abi3-manylinux_2_17_ppc64le.manylinux2014_ppc64le.whl", hash = "sha256:d8b09dbeb7a8d73ee204a70f94fc06ea0f17dcf0844f16102b9f414f0b7463ba", size = 3121410 },
    { url = "https://files.pythonhosted.org/packages/81/42/07600892d48950c5e80505b81411044a2d969368cdc0d929b1c847bf6697/tokenizers-0.21.0-cp39-abi3-manylinux_2_17_s390x.manylinux2014_s390x.whl", hash = "sha256:400832c0904f77ce87c40f1a8a27493071282f785724ae62144324f171377273", size = 3388821 },
    { url = "https://files.pythonhosted.org/packages/22/06/69d7ce374747edaf1695a4f61b83570d91cc8bbfc51ccfecf76f56ab4aac/tokenizers-0.21.0-cp39-abi3-manylinux_2_17_x86_64.manylinux2014_x86_64.whl", hash = "sha256:e84ca973b3a96894d1707e189c14a774b701596d579ffc7e69debfc036a61a04", size = 3008868 },
    { url = "https://files.pythonhosted.org/packages/c8/69/54a0aee4d576045b49a0eb8bffdc495634309c823bf886042e6f46b80058/tokenizers-0.21.0-cp39-abi3-musllinux_1_2_aarch64.whl", hash = "sha256:eb7202d231b273c34ec67767378cd04c767e967fda12d4a9e36208a34e2f137e", size = 8975831 },
    { url = "https://files.pythonhosted.org/packages/f7/f3/b776061e4f3ebf2905ba1a25d90380aafd10c02d406437a8ba22d1724d76/tokenizers-0.21.0-cp39-abi3-musllinux_1_2_armv7l.whl", hash = "sha256:089d56db6782a73a27fd8abf3ba21779f5b85d4a9f35e3b493c7bbcbbf0d539b", size = 8920746 },
    { url = "https://files.pythonhosted.org/packages/d8/ee/ce83d5ec8b6844ad4c3ecfe3333d58ecc1adc61f0878b323a15355bcab24/tokenizers-0.21.0-cp39-abi3-musllinux_1_2_i686.whl", hash = "sha256:c87ca3dc48b9b1222d984b6b7490355a6fdb411a2d810f6f05977258400ddb74", size = 9161814 },
    { url = "https://files.pythonhosted.org/packages/18/07/3e88e65c0ed28fa93aa0c4d264988428eef3df2764c3126dc83e243cb36f/tokenizers-0.21.0-cp39-abi3-musllinux_1_2_x86_64.whl", hash = "sha256:4145505a973116f91bc3ac45988a92e618a6f83eb458f49ea0790df94ee243ff", size = 9357138 },
    { url = "https://files.pythonhosted.org/packages/15/b0/dc4572ca61555fc482ebc933f26cb407c6aceb3dc19c301c68184f8cad03/tokenizers-0.21.0-cp39-abi3-win32.whl", hash = "sha256:eb1702c2f27d25d9dd5b389cc1f2f51813e99f8ca30d9e25348db6585a97e24a", size = 2202266 },
    { url = "https://files.pythonhosted.org/packages/44/69/d21eb253fa91622da25585d362a874fa4710be600f0ea9446d8d0217cec1/tokenizers-0.21.0-cp39-abi3-win_amd64.whl", hash = "sha256:87841da5a25a3a5f70c102de371db120f41873b854ba65e52bccd57df5a3780c", size = 2389192 },
]

[[package]]
name = "toml"
version = "0.10.2"
source = { registry = "https://pypi.org/simple" }
sdist = { url = "https://files.pythonhosted.org/packages/be/ba/1f744cdc819428fc6b5084ec34d9b30660f6f9daaf70eead706e3203ec3c/toml-0.10.2.tar.gz", hash = "sha256:b3bda1d108d5dd99f4a20d24d9c348e91c4db7ab1b749200bded2f839ccbe68f", size = 22253 }
wheels = [
    { url = "https://files.pythonhosted.org/packages/44/6f/7120676b6d73228c96e17f1f794d8ab046fc910d781c8d151120c3f1569e/toml-0.10.2-py2.py3-none-any.whl", hash = "sha256:806143ae5bfb6a3c6e736a764057db0e6a0e05e338b5630894a5f779cabb4f9b", size = 16588 },
]

[[package]]
name = "tomlkit"
version = "0.13.2"
source = { registry = "https://pypi.org/simple" }
sdist = { url = "https://files.pythonhosted.org/packages/b1/09/a439bec5888f00a54b8b9f05fa94d7f901d6735ef4e55dcec9bc37b5d8fa/tomlkit-0.13.2.tar.gz", hash = "sha256:fff5fe59a87295b278abd31bec92c15d9bc4a06885ab12bcea52c71119392e79", size = 192885 }
wheels = [
    { url = "https://files.pythonhosted.org/packages/f9/b6/a447b5e4ec71e13871be01ba81f5dfc9d0af7e473da256ff46bc0e24026f/tomlkit-0.13.2-py3-none-any.whl", hash = "sha256:7a974427f6e119197f670fbbbeae7bef749a6c14e793db934baefc1b5f03efde", size = 37955 },
]

[[package]]
name = "torch"
version = "2.5.1"
source = { registry = "https://pypi.org/simple" }
dependencies = [
    { name = "filelock" },
    { name = "fsspec" },
    { name = "jinja2" },
    { name = "networkx" },
    { name = "nvidia-cublas-cu12", marker = "platform_machine == 'x86_64' and sys_platform == 'linux'" },
    { name = "nvidia-cuda-cupti-cu12", marker = "platform_machine == 'x86_64' and sys_platform == 'linux'" },
    { name = "nvidia-cuda-nvrtc-cu12", marker = "platform_machine == 'x86_64' and sys_platform == 'linux'" },
    { name = "nvidia-cuda-runtime-cu12", marker = "platform_machine == 'x86_64' and sys_platform == 'linux'" },
    { name = "nvidia-cudnn-cu12", marker = "platform_machine == 'x86_64' and sys_platform == 'linux'" },
    { name = "nvidia-cufft-cu12", marker = "platform_machine == 'x86_64' and sys_platform == 'linux'" },
    { name = "nvidia-curand-cu12", marker = "platform_machine == 'x86_64' and sys_platform == 'linux'" },
    { name = "nvidia-cusolver-cu12", marker = "platform_machine == 'x86_64' and sys_platform == 'linux'" },
    { name = "nvidia-cusparse-cu12", marker = "platform_machine == 'x86_64' and sys_platform == 'linux'" },
    { name = "nvidia-nccl-cu12", marker = "platform_machine == 'x86_64' and sys_platform == 'linux'" },
    { name = "nvidia-nvjitlink-cu12", marker = "platform_machine == 'x86_64' and sys_platform == 'linux'" },
    { name = "nvidia-nvtx-cu12", marker = "platform_machine == 'x86_64' and sys_platform == 'linux'" },
    { name = "setuptools" },
    { name = "sympy" },
    { name = "triton", marker = "python_full_version < '3.13' and platform_machine == 'x86_64' and sys_platform == 'linux'" },
    { name = "typing-extensions" },
]
wheels = [
    { url = "https://files.pythonhosted.org/packages/8b/5c/36c114d120bfe10f9323ed35061bc5878cc74f3f594003854b0ea298942f/torch-2.5.1-cp312-cp312-manylinux1_x86_64.whl", hash = "sha256:ed231a4b3a5952177fafb661213d690a72caaad97d5824dd4fc17ab9e15cec03", size = 906389343 },
    { url = "https://files.pythonhosted.org/packages/6d/69/d8ada8b6e0a4257556d5b4ddeb4345ea8eeaaef3c98b60d1cca197c7ad8e/torch-2.5.1-cp312-cp312-manylinux2014_aarch64.whl", hash = "sha256:3f4b7f10a247e0dcd7ea97dc2d3bfbfc90302ed36d7f3952b0008d0df264e697", size = 91811673 },
    { url = "https://files.pythonhosted.org/packages/5f/ba/607d013b55b9fd805db2a5c2662ec7551f1910b4eef39653eeaba182c5b2/torch-2.5.1-cp312-cp312-win_amd64.whl", hash = "sha256:73e58e78f7d220917c5dbfad1a40e09df9929d3b95d25e57d9f8558f84c9a11c", size = 203046841 },
    { url = "https://files.pythonhosted.org/packages/57/6c/bf52ff061da33deb9f94f4121fde7ff3058812cb7d2036c97bc167793bd1/torch-2.5.1-cp312-none-macosx_11_0_arm64.whl", hash = "sha256:8c712df61101964eb11910a846514011f0b6f5920c55dbf567bff8a34163d5b1", size = 63858109 },
    { url = "https://files.pythonhosted.org/packages/69/72/20cb30f3b39a9face296491a86adb6ff8f1a47a897e4d14667e6cf89d5c3/torch-2.5.1-cp313-cp313-manylinux1_x86_64.whl", hash = "sha256:9b61edf3b4f6e3b0e0adda8b3960266b9009d02b37555971f4d1c8f7a05afed7", size = 906393265 },
]

[[package]]
name = "torchmetrics"
version = "1.6.1"
source = { registry = "https://pypi.org/simple" }
dependencies = [
    { name = "lightning-utilities" },
    { name = "numpy" },
    { name = "packaging" },
    { name = "torch" },
]
sdist = { url = "https://files.pythonhosted.org/packages/14/c5/8d916585d4d6eb158105c21b28cd4b0ed296d74e499bf8f104368de16619/torchmetrics-1.6.1.tar.gz", hash = "sha256:a5dc236694b392180949fdd0a0fcf2b57135c8b600e557c725e077eb41e53e64", size = 540022 }
wheels = [
    { url = "https://files.pythonhosted.org/packages/9d/e1/84066ff60a20dfa63f4d9d8ddc280d5ed323b7f06504dbb51c523b690116/torchmetrics-1.6.1-py3-none-any.whl", hash = "sha256:c3090aa2341129e994c0a659abb6d4140ae75169a6ebf45bffc16c5cb553b38e", size = 927305 },
]

[[package]]
name = "tornado"
version = "6.4.2"
source = { registry = "https://pypi.org/simple" }
sdist = { url = "https://files.pythonhosted.org/packages/59/45/a0daf161f7d6f36c3ea5fc0c2de619746cc3dd4c76402e9db545bd920f63/tornado-6.4.2.tar.gz", hash = "sha256:92bad5b4746e9879fd7bf1eb21dce4e3fc5128d71601f80005afa39237ad620b", size = 501135 }
wheels = [
    { url = "https://files.pythonhosted.org/packages/26/7e/71f604d8cea1b58f82ba3590290b66da1e72d840aeb37e0d5f7291bd30db/tornado-6.4.2-cp38-abi3-macosx_10_9_universal2.whl", hash = "sha256:e828cce1123e9e44ae2a50a9de3055497ab1d0aeb440c5ac23064d9e44880da1", size = 436299 },
    { url = "https://files.pythonhosted.org/packages/96/44/87543a3b99016d0bf54fdaab30d24bf0af2e848f1d13d34a3a5380aabe16/tornado-6.4.2-cp38-abi3-macosx_10_9_x86_64.whl", hash = "sha256:072ce12ada169c5b00b7d92a99ba089447ccc993ea2143c9ede887e0937aa803", size = 434253 },
    { url = "https://files.pythonhosted.org/packages/cb/fb/fdf679b4ce51bcb7210801ef4f11fdac96e9885daa402861751353beea6e/tornado-6.4.2-cp38-abi3-manylinux_2_17_aarch64.manylinux2014_aarch64.whl", hash = "sha256:1a017d239bd1bb0919f72af256a970624241f070496635784d9bf0db640d3fec", size = 437602 },
    { url = "https://files.pythonhosted.org/packages/4f/3b/e31aeffffc22b475a64dbeb273026a21b5b566f74dee48742817626c47dc/tornado-6.4.2-cp38-abi3-manylinux_2_5_i686.manylinux1_i686.manylinux_2_17_i686.manylinux2014_i686.whl", hash = "sha256:c36e62ce8f63409301537222faffcef7dfc5284f27eec227389f2ad11b09d946", size = 436972 },
    { url = "https://files.pythonhosted.org/packages/22/55/b78a464de78051a30599ceb6983b01d8f732e6f69bf37b4ed07f642ac0fc/tornado-6.4.2-cp38-abi3-manylinux_2_5_x86_64.manylinux1_x86_64.manylinux_2_17_x86_64.manylinux2014_x86_64.whl", hash = "sha256:bca9eb02196e789c9cb5c3c7c0f04fb447dc2adffd95265b2c7223a8a615ccbf", size = 437173 },
    { url = "https://files.pythonhosted.org/packages/79/5e/be4fb0d1684eb822c9a62fb18a3e44a06188f78aa466b2ad991d2ee31104/tornado-6.4.2-cp38-abi3-musllinux_1_2_aarch64.whl", hash = "sha256:304463bd0772442ff4d0f5149c6f1c2135a1fae045adf070821c6cdc76980634", size = 437892 },
    { url = "https://files.pythonhosted.org/packages/f5/33/4f91fdd94ea36e1d796147003b490fe60a0215ac5737b6f9c65e160d4fe0/tornado-6.4.2-cp38-abi3-musllinux_1_2_i686.whl", hash = "sha256:c82c46813ba483a385ab2a99caeaedf92585a1f90defb5693351fa7e4ea0bf73", size = 437334 },
    { url = "https://files.pythonhosted.org/packages/2b/ae/c1b22d4524b0e10da2f29a176fb2890386f7bd1f63aacf186444873a88a0/tornado-6.4.2-cp38-abi3-musllinux_1_2_x86_64.whl", hash = "sha256:932d195ca9015956fa502c6b56af9eb06106140d844a335590c1ec7f5277d10c", size = 437261 },
    { url = "https://files.pythonhosted.org/packages/b5/25/36dbd49ab6d179bcfc4c6c093a51795a4f3bed380543a8242ac3517a1751/tornado-6.4.2-cp38-abi3-win32.whl", hash = "sha256:2876cef82e6c5978fde1e0d5b1f919d756968d5b4282418f3146b79b58556482", size = 438463 },
    { url = "https://files.pythonhosted.org/packages/61/cc/58b1adeb1bb46228442081e746fcdbc4540905c87e8add7c277540934edb/tornado-6.4.2-cp38-abi3-win_amd64.whl", hash = "sha256:908b71bf3ff37d81073356a5fadcc660eb10c1476ee6e2725588626ce7e5ca38", size = 438907 },
]

[[package]]
name = "tqdm"
version = "4.67.1"
source = { registry = "https://pypi.org/simple" }
dependencies = [
    { name = "colorama", marker = "sys_platform == 'win32'" },
]
sdist = { url = "https://files.pythonhosted.org/packages/a8/4b/29b4ef32e036bb34e4ab51796dd745cdba7ed47ad142a9f4a1eb8e0c744d/tqdm-4.67.1.tar.gz", hash = "sha256:f8aef9c52c08c13a65f30ea34f4e5aac3fd1a34959879d7e59e63027286627f2", size = 169737 }
wheels = [
    { url = "https://files.pythonhosted.org/packages/d0/30/dc54f88dd4a2b5dc8a0279bdd7270e735851848b762aeb1c1184ed1f6b14/tqdm-4.67.1-py3-none-any.whl", hash = "sha256:26445eca388f82e72884e0d580d5464cd801a3ea01e63e5601bdff9ba6a48de2", size = 78540 },
]

[[package]]
name = "traitlets"
version = "5.14.3"
source = { registry = "https://pypi.org/simple" }
sdist = { url = "https://files.pythonhosted.org/packages/eb/79/72064e6a701c2183016abbbfedaba506d81e30e232a68c9f0d6f6fcd1574/traitlets-5.14.3.tar.gz", hash = "sha256:9ed0579d3502c94b4b3732ac120375cda96f923114522847de4b3bb98b96b6b7", size = 161621 }
wheels = [
    { url = "https://files.pythonhosted.org/packages/00/c0/8f5d070730d7836adc9c9b6408dec68c6ced86b304a9b26a14df072a6e8c/traitlets-5.14.3-py3-none-any.whl", hash = "sha256:b74e89e397b1ed28cc831db7aea759ba6640cb3de13090ca145426688ff1ac4f", size = 85359 },
]

[[package]]
name = "transformers"
version = "4.48.0"
source = { registry = "https://pypi.org/simple" }
dependencies = [
    { name = "filelock" },
    { name = "huggingface-hub" },
    { name = "numpy" },
    { name = "packaging" },
    { name = "pyyaml" },
    { name = "regex" },
    { name = "requests" },
    { name = "safetensors" },
    { name = "tokenizers" },
    { name = "tqdm" },
]
sdist = { url = "https://files.pythonhosted.org/packages/ea/71/93a6331682d6f15adf7d646956db0c43e5f1759bbbd05f2ef53029bae107/transformers-4.48.0.tar.gz", hash = "sha256:03fdfcbfb8b0367fb6c9fbe9d1c9aa54dfd847618be9b52400b2811d22799cb1", size = 8372101 }
wheels = [
    { url = "https://files.pythonhosted.org/packages/45/d6/a69764e89fc5c2c957aa473881527c8c35521108d553df703e9ba703daeb/transformers-4.48.0-py3-none-any.whl", hash = "sha256:6d3de6d71cb5f2a10f9775ccc17abce9620195caaf32ec96542bd2a6937f25b0", size = 9673380 },
]

[[package]]
name = "triton"
version = "3.1.0"
source = { registry = "https://pypi.org/simple" }
dependencies = [
    { name = "filelock", marker = "python_full_version < '3.13' and sys_platform == 'linux'" },
]
wheels = [
    { url = "https://files.pythonhosted.org/packages/78/eb/65f5ba83c2a123f6498a3097746607e5b2f16add29e36765305e4ac7fdd8/triton-3.1.0-cp312-cp312-manylinux_2_17_x86_64.manylinux2014_x86_64.whl", hash = "sha256:c8182f42fd8080a7d39d666814fa36c5e30cc00ea7eeeb1a2983dbb4c99a0fdc", size = 209551444 },
]

[[package]]
name = "typer"
version = "0.15.1"
source = { registry = "https://pypi.org/simple" }
dependencies = [
    { name = "click" },
    { name = "rich" },
    { name = "shellingham" },
    { name = "typing-extensions" },
]
sdist = { url = "https://files.pythonhosted.org/packages/cb/ce/dca7b219718afd37a0068f4f2530a727c2b74a8b6e8e0c0080a4c0de4fcd/typer-0.15.1.tar.gz", hash = "sha256:a0588c0a7fa68a1978a069818657778f86abe6ff5ea6abf472f940a08bfe4f0a", size = 99789 }
wheels = [
    { url = "https://files.pythonhosted.org/packages/d0/cc/0a838ba5ca64dc832aa43f727bd586309846b0ffb2ce52422543e6075e8a/typer-0.15.1-py3-none-any.whl", hash = "sha256:7994fb7b8155b64d3402518560648446072864beefd44aa2dc36972a5972e847", size = 44908 },
]

[[package]]
name = "typing-extensions"
version = "4.12.2"
source = { registry = "https://pypi.org/simple" }
sdist = { url = "https://files.pythonhosted.org/packages/df/db/f35a00659bc03fec321ba8bce9420de607a1d37f8342eee1863174c69557/typing_extensions-4.12.2.tar.gz", hash = "sha256:1a7ead55c7e559dd4dee8856e3a88b41225abfe1ce8df57b7c13915fe121ffb8", size = 85321 }
wheels = [
    { url = "https://files.pythonhosted.org/packages/26/9f/ad63fc0248c5379346306f8668cda6e2e2e9c95e01216d2b8ffd9ff037d0/typing_extensions-4.12.2-py3-none-any.whl", hash = "sha256:04e5ca0351e0f3f85c6853954072df659d0d13fac324d0072316b67d7794700d", size = 37438 },
]

[[package]]
name = "tzdata"
version = "2024.2"
source = { registry = "https://pypi.org/simple" }
sdist = { url = "https://files.pythonhosted.org/packages/e1/34/943888654477a574a86a98e9896bae89c7aa15078ec29f490fef2f1e5384/tzdata-2024.2.tar.gz", hash = "sha256:7d85cc416e9382e69095b7bdf4afd9e3880418a2413feec7069d533d6b4e31cc", size = 193282 }
wheels = [
    { url = "https://files.pythonhosted.org/packages/a6/ab/7e5f53c3b9d14972843a647d8d7a853969a58aecc7559cb3267302c94774/tzdata-2024.2-py2.py3-none-any.whl", hash = "sha256:a48093786cdcde33cad18c2555e8532f34422074448fbc874186f0abd79565cd", size = 346586 },
]

[[package]]
name = "urllib3"
version = "2.3.0"
source = { registry = "https://pypi.org/simple" }
sdist = { url = "https://files.pythonhosted.org/packages/aa/63/e53da845320b757bf29ef6a9062f5c669fe997973f966045cb019c3f4b66/urllib3-2.3.0.tar.gz", hash = "sha256:f8c5449b3cf0861679ce7e0503c7b44b5ec981bec0d1d3795a07f1ba96f0204d", size = 307268 }
wheels = [
    { url = "https://files.pythonhosted.org/packages/c8/19/4ec628951a74043532ca2cf5d97b7b14863931476d117c471e8e2b1eb39f/urllib3-2.3.0-py3-none-any.whl", hash = "sha256:1cee9ad369867bfdbbb48b7dd50374c0967a0bb7710050facf0dd6911440e3df", size = 128369 },
]

[[package]]
name = "uvicorn"
version = "0.34.0"
source = { registry = "https://pypi.org/simple" }
dependencies = [
    { name = "click" },
    { name = "h11" },
]
sdist = { url = "https://files.pythonhosted.org/packages/4b/4d/938bd85e5bf2edeec766267a5015ad969730bb91e31b44021dfe8b22df6c/uvicorn-0.34.0.tar.gz", hash = "sha256:404051050cd7e905de2c9a7e61790943440b3416f49cb409f965d9dcd0fa73e9", size = 76568 }
wheels = [
    { url = "https://files.pythonhosted.org/packages/61/14/33a3a1352cfa71812a3a21e8c9bfb83f60b0011f5e36f2b1399d51928209/uvicorn-0.34.0-py3-none-any.whl", hash = "sha256:023dc038422502fa28a09c7a30bf2b6991512da7dcdb8fd35fe57cfc154126f4", size = 62315 },
]

[[package]]
name = "vine"
version = "5.1.0"
source = { registry = "https://pypi.org/simple" }
sdist = { url = "https://files.pythonhosted.org/packages/bd/e4/d07b5f29d283596b9727dd5275ccbceb63c44a1a82aa9e4bfd20426762ac/vine-5.1.0.tar.gz", hash = "sha256:8b62e981d35c41049211cf62a0a1242d8c1ee9bd15bb196ce38aefd6799e61e0", size = 48980 }
wheels = [
    { url = "https://files.pythonhosted.org/packages/03/ff/7c0c86c43b3cbb927e0ccc0255cb4057ceba4799cd44ae95174ce8e8b5b2/vine-5.1.0-py3-none-any.whl", hash = "sha256:40fdf3c48b2cfe1c38a49e9ae2da6fda88e4794c810050a728bd7413811fb1dc", size = 9636 },
]

[[package]]
name = "virtualenv"
version = "20.28.1"
source = { registry = "https://pypi.org/simple" }
dependencies = [
    { name = "distlib" },
    { name = "filelock" },
    { name = "platformdirs" },
]
sdist = { url = "https://files.pythonhosted.org/packages/50/39/689abee4adc85aad2af8174bb195a819d0be064bf55fcc73b49d2b28ae77/virtualenv-20.28.1.tar.gz", hash = "sha256:5d34ab240fdb5d21549b76f9e8ff3af28252f5499fb6d6f031adac4e5a8c5329", size = 7650532 }
wheels = [
    { url = "https://files.pythonhosted.org/packages/51/8f/dfb257ca6b4e27cb990f1631142361e4712badab8e3ca8dc134d96111515/virtualenv-20.28.1-py3-none-any.whl", hash = "sha256:412773c85d4dab0409b83ec36f7a6499e72eaf08c80e81e9576bca61831c71cb", size = 4276719 },
]

[[package]]
name = "voluptuous"
version = "0.15.2"
source = { registry = "https://pypi.org/simple" }
sdist = { url = "https://files.pythonhosted.org/packages/91/af/a54ce0fb6f1d867e0b9f0efe5f082a691f51ccf705188fca67a3ecefd7f4/voluptuous-0.15.2.tar.gz", hash = "sha256:6ffcab32c4d3230b4d2af3a577c87e1908a714a11f6f95570456b1849b0279aa", size = 51651 }
wheels = [
    { url = "https://files.pythonhosted.org/packages/db/a8/8f9cc6749331186e6a513bfe3745454f81d25f6e34c6024f88f80c71ed28/voluptuous-0.15.2-py3-none-any.whl", hash = "sha256:016348bc7788a9af9520b1764ebd4de0df41fe2138ebe9e06fa036bf86a65566", size = 31349 },
]

[[package]]
name = "wandb"
version = "0.19.3"
source = { registry = "https://pypi.org/simple" }
dependencies = [
    { name = "click" },
    { name = "docker-pycreds" },
    { name = "gitpython" },
    { name = "platformdirs" },
    { name = "protobuf" },
    { name = "psutil" },
    { name = "pydantic" },
    { name = "pyyaml" },
    { name = "requests" },
    { name = "sentry-sdk" },
    { name = "setproctitle" },
    { name = "setuptools" },
]
sdist = { url = "https://files.pythonhosted.org/packages/8a/b5/ac38bf2445847c54b89d221951851fc21e9cf02a683b70127e9a18f61860/wandb-0.19.3.tar.gz", hash = "sha256:a4e14e4d81281ea7b67828358cb3ef79dcadf82fc09abb345c53cd6fa37de8ea", size = 38874802 }
wheels = [
    { url = "https://files.pythonhosted.org/packages/e1/0c/5580c207aa20615d00fe06c9d2bc933175ae1952dbd35132adacb35fa695/wandb-0.19.3-py3-none-any.whl", hash = "sha256:632352e8a9d6184328d638e8b6bcfd3a315d3c0bfd49a875948dd34633df6306", size = 6321413 },
    { url = "https://files.pythonhosted.org/packages/81/fe/0032be4b895efc28c85766840ef791d58a77306ded77fbcaff5b345cb3a5/wandb-0.19.3-py3-none-macosx_10_13_x86_64.whl", hash = "sha256:cdc882695819b16b9761f3344aabf85c4b98d8e042b4b1d413df57582735dc18", size = 20160098 },
    { url = "https://files.pythonhosted.org/packages/3e/9d/8fac511b78fb9b661c66e8fe5f821f44dd4af10c7faffd1f06be42d8ab08/wandb-0.19.3-py3-none-macosx_11_0_arm64.whl", hash = "sha256:75ab20f3df0e02ad690c01a0e07650baa2e1df8862faf603d9d6b35e6b033a46", size = 19373096 },
    { url = "https://files.pythonhosted.org/packages/db/57/f6e3be5588fd57a367d00b8c6ade0c4ae7b87861f3424d2f67e827296b76/wandb-0.19.3-py3-none-macosx_11_0_x86_64.whl", hash = "sha256:a66d0e47ea317cd650c8c0a9aba13444261c4626cd6e40da0213c79e18c4a746", size = 20167707 },
    { url = "https://files.pythonhosted.org/packages/66/19/9b3561e7f3f2ada0f8e2681175bb5a40cb55cd507ef0e8d7d54d2148203b/wandb-0.19.3-py3-none-manylinux_2_17_aarch64.manylinux2014_aarch64.whl", hash = "sha256:67425f1d29f304909f8d25292ae916cf095e200cf38848bf4fbb8fefc33f37d8", size = 19059367 },
    { url = "https://files.pythonhosted.org/packages/9d/28/901b1b66ebeafdeac861fc624853279db46aeee83fab91124d463f36742b/wandb-0.19.3-py3-none-manylinux_2_17_x86_64.manylinux2014_x86_64.whl", hash = "sha256:b8c9b02abeabf4398628e10c4aa4946e081899892c56d60f30680f929c67ddb3", size = 20341114 },
    { url = "https://files.pythonhosted.org/packages/4b/4d/f63cf32062f406c528f6b7be3a65cf7d72626f2a73f31b3155474d0357bc/wandb-0.19.3-py3-none-musllinux_1_2_aarch64.whl", hash = "sha256:5dd87f2f01ee312cccc5868c229ba02b5005891c86bb7750a17b06bf7f55dacb", size = 19068581 },
    { url = "https://files.pythonhosted.org/packages/94/f1/2cf8300c6680290caceeed55984ca9b7743f219fa16029e0db595db74cc6/wandb-0.19.3-py3-none-musllinux_1_2_x86_64.whl", hash = "sha256:f3b3d24dcff15569f0b0fc81f6ab6bd78834de0f3ff7e4b00ab56158f871d2be", size = 20420463 },
    { url = "https://files.pythonhosted.org/packages/7f/a6/27c5714a3dab31cb097727635dfe8f3640d3dacd772f7bfe1f9f0e15c2ad/wandb-0.19.3-py3-none-win32.whl", hash = "sha256:ca8364b5d33e57c8578940d5a8179ef28b1f2596e2c6120541061f6a45f693a8", size = 19673546 },
    { url = "https://files.pythonhosted.org/packages/55/db/fa9b344fea9517e3d8d409ffa9ed36d18b270d05361873bf1ba0bf916fff/wandb-0.19.3-py3-none-win_amd64.whl", hash = "sha256:be46245b2a38d7053c8b122d9d366246e01cb9fd85fc5fa4e5d8f9b791da29ae", size = 19673549 },
]

[[package]]
name = "watchdog"
version = "6.0.0"
source = { registry = "https://pypi.org/simple" }
sdist = { url = "https://files.pythonhosted.org/packages/db/7d/7f3d619e951c88ed75c6037b246ddcf2d322812ee8ea189be89511721d54/watchdog-6.0.0.tar.gz", hash = "sha256:9ddf7c82fda3ae8e24decda1338ede66e1c99883db93711d8fb941eaa2d8c282", size = 131220 }
wheels = [
    { url = "https://files.pythonhosted.org/packages/39/ea/3930d07dafc9e286ed356a679aa02d777c06e9bfd1164fa7c19c288a5483/watchdog-6.0.0-cp312-cp312-macosx_10_13_universal2.whl", hash = "sha256:bdd4e6f14b8b18c334febb9c4425a878a2ac20efd1e0b231978e7b150f92a948", size = 96471 },
    { url = "https://files.pythonhosted.org/packages/12/87/48361531f70b1f87928b045df868a9fd4e253d9ae087fa4cf3f7113be363/watchdog-6.0.0-cp312-cp312-macosx_10_13_x86_64.whl", hash = "sha256:c7c15dda13c4eb00d6fb6fc508b3c0ed88b9d5d374056b239c4ad1611125c860", size = 88449 },
    { url = "https://files.pythonhosted.org/packages/5b/7e/8f322f5e600812e6f9a31b75d242631068ca8f4ef0582dd3ae6e72daecc8/watchdog-6.0.0-cp312-cp312-macosx_11_0_arm64.whl", hash = "sha256:6f10cb2d5902447c7d0da897e2c6768bca89174d0c6e1e30abec5421af97a5b0", size = 89054 },
    { url = "https://files.pythonhosted.org/packages/68/98/b0345cabdce2041a01293ba483333582891a3bd5769b08eceb0d406056ef/watchdog-6.0.0-cp313-cp313-macosx_10_13_universal2.whl", hash = "sha256:490ab2ef84f11129844c23fb14ecf30ef3d8a6abafd3754a6f75ca1e6654136c", size = 96480 },
    { url = "https://files.pythonhosted.org/packages/85/83/cdf13902c626b28eedef7ec4f10745c52aad8a8fe7eb04ed7b1f111ca20e/watchdog-6.0.0-cp313-cp313-macosx_10_13_x86_64.whl", hash = "sha256:76aae96b00ae814b181bb25b1b98076d5fc84e8a53cd8885a318b42b6d3a5134", size = 88451 },
    { url = "https://files.pythonhosted.org/packages/fe/c4/225c87bae08c8b9ec99030cd48ae9c4eca050a59bf5c2255853e18c87b50/watchdog-6.0.0-cp313-cp313-macosx_11_0_arm64.whl", hash = "sha256:a175f755fc2279e0b7312c0035d52e27211a5bc39719dd529625b1930917345b", size = 89057 },
    { url = "https://files.pythonhosted.org/packages/a9/c7/ca4bf3e518cb57a686b2feb4f55a1892fd9a3dd13f470fca14e00f80ea36/watchdog-6.0.0-py3-none-manylinux2014_aarch64.whl", hash = "sha256:7607498efa04a3542ae3e05e64da8202e58159aa1fa4acddf7678d34a35d4f13", size = 79079 },
    { url = "https://files.pythonhosted.org/packages/5c/51/d46dc9332f9a647593c947b4b88e2381c8dfc0942d15b8edc0310fa4abb1/watchdog-6.0.0-py3-none-manylinux2014_armv7l.whl", hash = "sha256:9041567ee8953024c83343288ccc458fd0a2d811d6a0fd68c4c22609e3490379", size = 79078 },
    { url = "https://files.pythonhosted.org/packages/d4/57/04edbf5e169cd318d5f07b4766fee38e825d64b6913ca157ca32d1a42267/watchdog-6.0.0-py3-none-manylinux2014_i686.whl", hash = "sha256:82dc3e3143c7e38ec49d61af98d6558288c415eac98486a5c581726e0737c00e", size = 79076 },
    { url = "https://files.pythonhosted.org/packages/ab/cc/da8422b300e13cb187d2203f20b9253e91058aaf7db65b74142013478e66/watchdog-6.0.0-py3-none-manylinux2014_ppc64.whl", hash = "sha256:212ac9b8bf1161dc91bd09c048048a95ca3a4c4f5e5d4a7d1b1a7d5752a7f96f", size = 79077 },
    { url = "https://files.pythonhosted.org/packages/2c/3b/b8964e04ae1a025c44ba8e4291f86e97fac443bca31de8bd98d3263d2fcf/watchdog-6.0.0-py3-none-manylinux2014_ppc64le.whl", hash = "sha256:e3df4cbb9a450c6d49318f6d14f4bbc80d763fa587ba46ec86f99f9e6876bb26", size = 79078 },
    { url = "https://files.pythonhosted.org/packages/62/ae/a696eb424bedff7407801c257d4b1afda455fe40821a2be430e173660e81/watchdog-6.0.0-py3-none-manylinux2014_s390x.whl", hash = "sha256:2cce7cfc2008eb51feb6aab51251fd79b85d9894e98ba847408f662b3395ca3c", size = 79077 },
    { url = "https://files.pythonhosted.org/packages/b5/e8/dbf020b4d98251a9860752a094d09a65e1b436ad181faf929983f697048f/watchdog-6.0.0-py3-none-manylinux2014_x86_64.whl", hash = "sha256:20ffe5b202af80ab4266dcd3e91aae72bf2da48c0d33bdb15c66658e685e94e2", size = 79078 },
    { url = "https://files.pythonhosted.org/packages/07/f6/d0e5b343768e8bcb4cda79f0f2f55051bf26177ecd5651f84c07567461cf/watchdog-6.0.0-py3-none-win32.whl", hash = "sha256:07df1fdd701c5d4c8e55ef6cf55b8f0120fe1aef7ef39a1c6fc6bc2e606d517a", size = 79065 },
    { url = "https://files.pythonhosted.org/packages/db/d9/c495884c6e548fce18a8f40568ff120bc3a4b7b99813081c8ac0c936fa64/watchdog-6.0.0-py3-none-win_amd64.whl", hash = "sha256:cbafb470cf848d93b5d013e2ecb245d4aa1c8fd0504e863ccefa32445359d680", size = 79070 },
    { url = "https://files.pythonhosted.org/packages/33/e8/e40370e6d74ddba47f002a32919d91310d6074130fe4e17dabcafc15cbf1/watchdog-6.0.0-py3-none-win_ia64.whl", hash = "sha256:a1914259fa9e1454315171103c6a30961236f508b9b623eae470268bbcc6a22f", size = 79067 },
]

[[package]]
name = "wcwidth"
version = "0.2.13"
source = { registry = "https://pypi.org/simple" }
sdist = { url = "https://files.pythonhosted.org/packages/6c/63/53559446a878410fc5a5974feb13d31d78d752eb18aeba59c7fef1af7598/wcwidth-0.2.13.tar.gz", hash = "sha256:72ea0c06399eb286d978fdedb6923a9eb47e1c486ce63e9b4e64fc18303972b5", size = 101301 }
wheels = [
    { url = "https://files.pythonhosted.org/packages/fd/84/fd2ba7aafacbad3c4201d395674fc6348826569da3c0937e75505ead3528/wcwidth-0.2.13-py2.py3-none-any.whl", hash = "sha256:3da69048e4540d84af32131829ff948f1e022c1c6bdb8d6102117aac784f6859", size = 34166 },
]

[[package]]
name = "webencodings"
version = "0.5.1"
source = { registry = "https://pypi.org/simple" }
sdist = { url = "https://files.pythonhosted.org/packages/0b/02/ae6ceac1baeda530866a85075641cec12989bd8d31af6d5ab4a3e8c92f47/webencodings-0.5.1.tar.gz", hash = "sha256:b36a1c245f2d304965eb4e0a82848379241dc04b865afcc4aab16748587e1923", size = 9721 }
wheels = [
    { url = "https://files.pythonhosted.org/packages/f4/24/2a3e3df732393fed8b3ebf2ec078f05546de641fe1b667ee316ec1dcf3b7/webencodings-0.5.1-py2.py3-none-any.whl", hash = "sha256:a0af1213f3c2226497a97e2b3aa01a7e4bee4f403f95be16fc9acd2947514a78", size = 11774 },
]

[[package]]
name = "win32-setctime"
version = "1.2.0"
source = { registry = "https://pypi.org/simple" }
sdist = { url = "https://files.pythonhosted.org/packages/b3/8f/705086c9d734d3b663af0e9bb3d4de6578d08f46b1b101c2442fd9aecaa2/win32_setctime-1.2.0.tar.gz", hash = "sha256:ae1fdf948f5640aae05c511ade119313fb6a30d7eabe25fef9764dca5873c4c0", size = 4867 }
wheels = [
    { url = "https://files.pythonhosted.org/packages/e1/07/c6fe3ad3e685340704d314d765b7912993bcb8dc198f0e7a89382d37974b/win32_setctime-1.2.0-py3-none-any.whl", hash = "sha256:95d644c4e708aba81dc3704a116d8cbc974d70b3bdb8be1d150e36be6e9d1390", size = 4083 },
]

[[package]]
name = "xxhash"
version = "3.5.0"
source = { registry = "https://pypi.org/simple" }
sdist = { url = "https://files.pythonhosted.org/packages/00/5e/d6e5258d69df8b4ed8c83b6664f2b47d30d2dec551a29ad72a6c69eafd31/xxhash-3.5.0.tar.gz", hash = "sha256:84f2caddf951c9cbf8dc2e22a89d4ccf5d86391ac6418fe81e3c67d0cf60b45f", size = 84241 }
wheels = [
    { url = "https://files.pythonhosted.org/packages/07/0e/1bfce2502c57d7e2e787600b31c83535af83746885aa1a5f153d8c8059d6/xxhash-3.5.0-cp312-cp312-macosx_10_9_x86_64.whl", hash = "sha256:14470ace8bd3b5d51318782cd94e6f94431974f16cb3b8dc15d52f3b69df8e00", size = 31969 },
    { url = "https://files.pythonhosted.org/packages/3f/d6/8ca450d6fe5b71ce521b4e5db69622383d039e2b253e9b2f24f93265b52c/xxhash-3.5.0-cp312-cp312-macosx_11_0_arm64.whl", hash = "sha256:59aa1203de1cb96dbeab595ded0ad0c0056bb2245ae11fac11c0ceea861382b9", size = 30787 },
    { url = "https://files.pythonhosted.org/packages/5b/84/de7c89bc6ef63d750159086a6ada6416cc4349eab23f76ab870407178b93/xxhash-3.5.0-cp312-cp312-manylinux_2_17_aarch64.manylinux2014_aarch64.whl", hash = "sha256:08424f6648526076e28fae6ea2806c0a7d504b9ef05ae61d196d571e5c879c84", size = 220959 },
    { url = "https://files.pythonhosted.org/packages/fe/86/51258d3e8a8545ff26468c977101964c14d56a8a37f5835bc0082426c672/xxhash-3.5.0-cp312-cp312-manylinux_2_17_ppc64le.manylinux2014_ppc64le.whl", hash = "sha256:61a1ff00674879725b194695e17f23d3248998b843eb5e933007ca743310f793", size = 200006 },
    { url = "https://files.pythonhosted.org/packages/02/0a/96973bd325412feccf23cf3680fd2246aebf4b789122f938d5557c54a6b2/xxhash-3.5.0-cp312-cp312-manylinux_2_17_s390x.manylinux2014_s390x.whl", hash = "sha256:f2f2c61bee5844d41c3eb015ac652a0229e901074951ae48581d58bfb2ba01be", size = 428326 },
    { url = "https://files.pythonhosted.org/packages/11/a7/81dba5010f7e733de88af9555725146fc133be97ce36533867f4c7e75066/xxhash-3.5.0-cp312-cp312-manylinux_2_17_x86_64.manylinux2014_x86_64.whl", hash = "sha256:9d32a592cac88d18cc09a89172e1c32d7f2a6e516c3dfde1b9adb90ab5df54a6", size = 194380 },
    { url = "https://files.pythonhosted.org/packages/fb/7d/f29006ab398a173f4501c0e4977ba288f1c621d878ec217b4ff516810c04/xxhash-3.5.0-cp312-cp312-manylinux_2_5_i686.manylinux1_i686.manylinux_2_17_i686.manylinux2014_i686.whl", hash = "sha256:70dabf941dede727cca579e8c205e61121afc9b28516752fd65724be1355cc90", size = 207934 },
    { url = "https://files.pythonhosted.org/packages/8a/6e/6e88b8f24612510e73d4d70d9b0c7dff62a2e78451b9f0d042a5462c8d03/xxhash-3.5.0-cp312-cp312-musllinux_1_2_aarch64.whl", hash = "sha256:e5d0ddaca65ecca9c10dcf01730165fd858533d0be84c75c327487c37a906a27", size = 216301 },
    { url = "https://files.pythonhosted.org/packages/af/51/7862f4fa4b75a25c3b4163c8a873f070532fe5f2d3f9b3fc869c8337a398/xxhash-3.5.0-cp312-cp312-musllinux_1_2_i686.whl", hash = "sha256:3e5b5e16c5a480fe5f59f56c30abdeba09ffd75da8d13f6b9b6fd224d0b4d0a2", size = 203351 },
    { url = "https://files.pythonhosted.org/packages/22/61/8d6a40f288f791cf79ed5bb113159abf0c81d6efb86e734334f698eb4c59/xxhash-3.5.0-cp312-cp312-musllinux_1_2_ppc64le.whl", hash = "sha256:149b7914451eb154b3dfaa721315117ea1dac2cc55a01bfbd4df7c68c5dd683d", size = 210294 },
    { url = "https://files.pythonhosted.org/packages/17/02/215c4698955762d45a8158117190261b2dbefe9ae7e5b906768c09d8bc74/xxhash-3.5.0-cp312-cp312-musllinux_1_2_s390x.whl", hash = "sha256:eade977f5c96c677035ff39c56ac74d851b1cca7d607ab3d8f23c6b859379cab", size = 414674 },
    { url = "https://files.pythonhosted.org/packages/31/5c/b7a8db8a3237cff3d535261325d95de509f6a8ae439a5a7a4ffcff478189/xxhash-3.5.0-cp312-cp312-musllinux_1_2_x86_64.whl", hash = "sha256:fa9f547bd98f5553d03160967866a71056a60960be00356a15ecc44efb40ba8e", size = 192022 },
    { url = "https://files.pythonhosted.org/packages/78/e3/dd76659b2811b3fd06892a8beb850e1996b63e9235af5a86ea348f053e9e/xxhash-3.5.0-cp312-cp312-win32.whl", hash = "sha256:f7b58d1fd3551b8c80a971199543379be1cee3d0d409e1f6d8b01c1a2eebf1f8", size = 30170 },
    { url = "https://files.pythonhosted.org/packages/d9/6b/1c443fe6cfeb4ad1dcf231cdec96eb94fb43d6498b4469ed8b51f8b59a37/xxhash-3.5.0-cp312-cp312-win_amd64.whl", hash = "sha256:fa0cafd3a2af231b4e113fba24a65d7922af91aeb23774a8b78228e6cd785e3e", size = 30040 },
    { url = "https://files.pythonhosted.org/packages/0f/eb/04405305f290173acc0350eba6d2f1a794b57925df0398861a20fbafa415/xxhash-3.5.0-cp312-cp312-win_arm64.whl", hash = "sha256:586886c7e89cb9828bcd8a5686b12e161368e0064d040e225e72607b43858ba2", size = 26796 },
    { url = "https://files.pythonhosted.org/packages/c9/b8/e4b3ad92d249be5c83fa72916c9091b0965cb0faeff05d9a0a3870ae6bff/xxhash-3.5.0-cp313-cp313-macosx_10_13_x86_64.whl", hash = "sha256:37889a0d13b0b7d739cfc128b1c902f04e32de17b33d74b637ad42f1c55101f6", size = 31795 },
    { url = "https://files.pythonhosted.org/packages/fc/d8/b3627a0aebfbfa4c12a41e22af3742cf08c8ea84f5cc3367b5de2d039cce/xxhash-3.5.0-cp313-cp313-macosx_11_0_arm64.whl", hash = "sha256:97a662338797c660178e682f3bc180277b9569a59abfb5925e8620fba00b9fc5", size = 30792 },
    { url = "https://files.pythonhosted.org/packages/c3/cc/762312960691da989c7cd0545cb120ba2a4148741c6ba458aa723c00a3f8/xxhash-3.5.0-cp313-cp313-manylinux_2_17_aarch64.manylinux2014_aarch64.whl", hash = "sha256:7f85e0108d51092bdda90672476c7d909c04ada6923c14ff9d913c4f7dc8a3bc", size = 220950 },
    { url = "https://files.pythonhosted.org/packages/fe/e9/cc266f1042c3c13750e86a535496b58beb12bf8c50a915c336136f6168dc/xxhash-3.5.0-cp313-cp313-manylinux_2_17_ppc64le.manylinux2014_ppc64le.whl", hash = "sha256:cd2fd827b0ba763ac919440042302315c564fdb797294d86e8cdd4578e3bc7f3", size = 199980 },
    { url = "https://files.pythonhosted.org/packages/bf/85/a836cd0dc5cc20376de26b346858d0ac9656f8f730998ca4324921a010b9/xxhash-3.5.0-cp313-cp313-manylinux_2_17_s390x.manylinux2014_s390x.whl", hash = "sha256:82085c2abec437abebf457c1d12fccb30cc8b3774a0814872511f0f0562c768c", size = 428324 },
    { url = "https://files.pythonhosted.org/packages/b4/0e/15c243775342ce840b9ba34aceace06a1148fa1630cd8ca269e3223987f5/xxhash-3.5.0-cp313-cp313-manylinux_2_17_x86_64.manylinux2014_x86_64.whl", hash = "sha256:07fda5de378626e502b42b311b049848c2ef38784d0d67b6f30bb5008642f8eb", size = 194370 },
    { url = "https://files.pythonhosted.org/packages/87/a1/b028bb02636dfdc190da01951d0703b3d904301ed0ef6094d948983bef0e/xxhash-3.5.0-cp313-cp313-manylinux_2_5_i686.manylinux1_i686.manylinux_2_17_i686.manylinux2014_i686.whl", hash = "sha256:c279f0d2b34ef15f922b77966640ade58b4ccdfef1c4d94b20f2a364617a493f", size = 207911 },
    { url = "https://files.pythonhosted.org/packages/80/d5/73c73b03fc0ac73dacf069fdf6036c9abad82de0a47549e9912c955ab449/xxhash-3.5.0-cp313-cp313-musllinux_1_2_aarch64.whl", hash = "sha256:89e66ceed67b213dec5a773e2f7a9e8c58f64daeb38c7859d8815d2c89f39ad7", size = 216352 },
    { url = "https://files.pythonhosted.org/packages/b6/2a/5043dba5ddbe35b4fe6ea0a111280ad9c3d4ba477dd0f2d1fe1129bda9d0/xxhash-3.5.0-cp313-cp313-musllinux_1_2_i686.whl", hash = "sha256:bcd51708a633410737111e998ceb3b45d3dbc98c0931f743d9bb0a209033a326", size = 203410 },
    { url = "https://files.pythonhosted.org/packages/a2/b2/9a8ded888b7b190aed75b484eb5c853ddd48aa2896e7b59bbfbce442f0a1/xxhash-3.5.0-cp313-cp313-musllinux_1_2_ppc64le.whl", hash = "sha256:3ff2c0a34eae7df88c868be53a8dd56fbdf592109e21d4bfa092a27b0bf4a7bf", size = 210322 },
    { url = "https://files.pythonhosted.org/packages/98/62/440083fafbc917bf3e4b67c2ade621920dd905517e85631c10aac955c1d2/xxhash-3.5.0-cp313-cp313-musllinux_1_2_s390x.whl", hash = "sha256:4e28503dccc7d32e0b9817aa0cbfc1f45f563b2c995b7a66c4c8a0d232e840c7", size = 414725 },
    { url = "https://files.pythonhosted.org/packages/75/db/009206f7076ad60a517e016bb0058381d96a007ce3f79fa91d3010f49cc2/xxhash-3.5.0-cp313-cp313-musllinux_1_2_x86_64.whl", hash = "sha256:a6c50017518329ed65a9e4829154626f008916d36295b6a3ba336e2458824c8c", size = 192070 },
    { url = "https://files.pythonhosted.org/packages/1f/6d/c61e0668943a034abc3a569cdc5aeae37d686d9da7e39cf2ed621d533e36/xxhash-3.5.0-cp313-cp313-win32.whl", hash = "sha256:53a068fe70301ec30d868ece566ac90d873e3bb059cf83c32e76012c889b8637", size = 30172 },
    { url = "https://files.pythonhosted.org/packages/96/14/8416dce965f35e3d24722cdf79361ae154fa23e2ab730e5323aa98d7919e/xxhash-3.5.0-cp313-cp313-win_amd64.whl", hash = "sha256:80babcc30e7a1a484eab952d76a4f4673ff601f54d5142c26826502740e70b43", size = 30041 },
    { url = "https://files.pythonhosted.org/packages/27/ee/518b72faa2073f5aa8e3262408d284892cb79cf2754ba0c3a5870645ef73/xxhash-3.5.0-cp313-cp313-win_arm64.whl", hash = "sha256:4811336f1ce11cac89dcbd18f3a25c527c16311709a89313c3acaf771def2d4b", size = 26801 },
]

[[package]]
name = "yarg"
version = "0.1.9"
source = { registry = "https://pypi.org/simple" }
dependencies = [
    { name = "requests" },
]
sdist = { url = "https://files.pythonhosted.org/packages/d4/c8/cc640404a0981e6c14e2044fc64e43b4c1ddf69e7dddc8f2a02638ba5ae8/yarg-0.1.9.tar.gz", hash = "sha256:55695bf4d1e3e7f756496c36a69ba32c40d18f821e38f61d028f6049e5e15911", size = 11988 }
wheels = [
    { url = "https://files.pythonhosted.org/packages/8b/90/89a2ff242ccab6a24fbab18dbbabc67c51a6f0ed01f9a0f41689dc177419/yarg-0.1.9-py2.py3-none-any.whl", hash = "sha256:4f9cebdc00fac946c9bf2783d634e538a71c7d280a4d806d45fd4dc0ef441492", size = 19162 },
]

[[package]]
name = "yarl"
version = "1.18.3"
source = { registry = "https://pypi.org/simple" }
dependencies = [
    { name = "idna" },
    { name = "multidict" },
    { name = "propcache" },
]
sdist = { url = "https://files.pythonhosted.org/packages/b7/9d/4b94a8e6d2b51b599516a5cb88e5bc99b4d8d4583e468057eaa29d5f0918/yarl-1.18.3.tar.gz", hash = "sha256:ac1801c45cbf77b6c99242eeff4fffb5e4e73a800b5c4ad4fc0be5def634d2e1", size = 181062 }
wheels = [
    { url = "https://files.pythonhosted.org/packages/33/85/bd2e2729752ff4c77338e0102914897512e92496375e079ce0150a6dc306/yarl-1.18.3-cp312-cp312-macosx_10_13_universal2.whl", hash = "sha256:1dd4bdd05407ced96fed3d7f25dbbf88d2ffb045a0db60dbc247f5b3c5c25d50", size = 142644 },
    { url = "https://files.pythonhosted.org/packages/ff/74/1178322cc0f10288d7eefa6e4a85d8d2e28187ccab13d5b844e8b5d7c88d/yarl-1.18.3-cp312-cp312-macosx_10_13_x86_64.whl", hash = "sha256:7c33dd1931a95e5d9a772d0ac5e44cac8957eaf58e3c8da8c1414de7dd27c576", size = 94962 },
    { url = "https://files.pythonhosted.org/packages/be/75/79c6acc0261e2c2ae8a1c41cf12265e91628c8c58ae91f5ff59e29c0787f/yarl-1.18.3-cp312-cp312-macosx_11_0_arm64.whl", hash = "sha256:25b411eddcfd56a2f0cd6a384e9f4f7aa3efee14b188de13048c25b5e91f1640", size = 92795 },
    { url = "https://files.pythonhosted.org/packages/6b/32/927b2d67a412c31199e83fefdce6e645247b4fb164aa1ecb35a0f9eb2058/yarl-1.18.3-cp312-cp312-manylinux_2_17_aarch64.manylinux2014_aarch64.whl", hash = "sha256:436c4fc0a4d66b2badc6c5fc5ef4e47bb10e4fd9bf0c79524ac719a01f3607c2", size = 332368 },
    { url = "https://files.pythonhosted.org/packages/19/e5/859fca07169d6eceeaa4fde1997c91d8abde4e9a7c018e371640c2da2b71/yarl-1.18.3-cp312-cp312-manylinux_2_17_ppc64le.manylinux2014_ppc64le.whl", hash = "sha256:e35ef8683211db69ffe129a25d5634319a677570ab6b2eba4afa860f54eeaf75", size = 342314 },
    { url = "https://files.pythonhosted.org/packages/08/75/76b63ccd91c9e03ab213ef27ae6add2e3400e77e5cdddf8ed2dbc36e3f21/yarl-1.18.3-cp312-cp312-manylinux_2_17_s390x.manylinux2014_s390x.whl", hash = "sha256:84b2deecba4a3f1a398df819151eb72d29bfeb3b69abb145a00ddc8d30094512", size = 341987 },
    { url = "https://files.pythonhosted.org/packages/1a/e1/a097d5755d3ea8479a42856f51d97eeff7a3a7160593332d98f2709b3580/yarl-1.18.3-cp312-cp312-manylinux_2_17_x86_64.manylinux2014_x86_64.whl", hash = "sha256:00e5a1fea0fd4f5bfa7440a47eff01d9822a65b4488f7cff83155a0f31a2ecba", size = 336914 },
    { url = "https://files.pythonhosted.org/packages/0b/42/e1b4d0e396b7987feceebe565286c27bc085bf07d61a59508cdaf2d45e63/yarl-1.18.3-cp312-cp312-manylinux_2_5_i686.manylinux1_i686.manylinux_2_17_i686.manylinux2014_i686.whl", hash = "sha256:d0e883008013c0e4aef84dcfe2a0b172c4d23c2669412cf5b3371003941f72bb", size = 325765 },
    { url = "https://files.pythonhosted.org/packages/7e/18/03a5834ccc9177f97ca1bbb245b93c13e58e8225276f01eedc4cc98ab820/yarl-1.18.3-cp312-cp312-musllinux_1_2_aarch64.whl", hash = "sha256:5a3f356548e34a70b0172d8890006c37be92995f62d95a07b4a42e90fba54272", size = 344444 },
    { url = "https://files.pythonhosted.org/packages/c8/03/a713633bdde0640b0472aa197b5b86e90fbc4c5bc05b727b714cd8a40e6d/yarl-1.18.3-cp312-cp312-musllinux_1_2_armv7l.whl", hash = "sha256:ccd17349166b1bee6e529b4add61727d3f55edb7babbe4069b5764c9587a8cc6", size = 340760 },
    { url = "https://files.pythonhosted.org/packages/eb/99/f6567e3f3bbad8fd101886ea0276c68ecb86a2b58be0f64077396cd4b95e/yarl-1.18.3-cp312-cp312-musllinux_1_2_i686.whl", hash = "sha256:b958ddd075ddba5b09bb0be8a6d9906d2ce933aee81100db289badbeb966f54e", size = 346484 },
    { url = "https://files.pythonhosted.org/packages/8e/a9/84717c896b2fc6cb15bd4eecd64e34a2f0a9fd6669e69170c73a8b46795a/yarl-1.18.3-cp312-cp312-musllinux_1_2_ppc64le.whl", hash = "sha256:c7d79f7d9aabd6011004e33b22bc13056a3e3fb54794d138af57f5ee9d9032cb", size = 359864 },
    { url = "https://files.pythonhosted.org/packages/1e/2e/d0f5f1bef7ee93ed17e739ec8dbcb47794af891f7d165fa6014517b48169/yarl-1.18.3-cp312-cp312-musllinux_1_2_s390x.whl", hash = "sha256:4891ed92157e5430874dad17b15eb1fda57627710756c27422200c52d8a4e393", size = 364537 },
    { url = "https://files.pythonhosted.org/packages/97/8a/568d07c5d4964da5b02621a517532adb8ec5ba181ad1687191fffeda0ab6/yarl-1.18.3-cp312-cp312-musllinux_1_2_x86_64.whl", hash = "sha256:ce1af883b94304f493698b00d0f006d56aea98aeb49d75ec7d98cd4a777e9285", size = 357861 },
    { url = "https://files.pythonhosted.org/packages/7d/e3/924c3f64b6b3077889df9a1ece1ed8947e7b61b0a933f2ec93041990a677/yarl-1.18.3-cp312-cp312-win32.whl", hash = "sha256:f91c4803173928a25e1a55b943c81f55b8872f0018be83e3ad4938adffb77dd2", size = 84097 },
    { url = "https://files.pythonhosted.org/packages/34/45/0e055320daaabfc169b21ff6174567b2c910c45617b0d79c68d7ab349b02/yarl-1.18.3-cp312-cp312-win_amd64.whl", hash = "sha256:7e2ee16578af3b52ac2f334c3b1f92262f47e02cc6193c598502bd46f5cd1477", size = 90399 },
    { url = "https://files.pythonhosted.org/packages/30/c7/c790513d5328a8390be8f47be5d52e141f78b66c6c48f48d241ca6bd5265/yarl-1.18.3-cp313-cp313-macosx_10_13_universal2.whl", hash = "sha256:90adb47ad432332d4f0bc28f83a5963f426ce9a1a8809f5e584e704b82685dcb", size = 140789 },
    { url = "https://files.pythonhosted.org/packages/30/aa/a2f84e93554a578463e2edaaf2300faa61c8701f0898725842c704ba5444/yarl-1.18.3-cp313-cp313-macosx_10_13_x86_64.whl", hash = "sha256:913829534200eb0f789d45349e55203a091f45c37a2674678744ae52fae23efa", size = 94144 },
    { url = "https://files.pythonhosted.org/packages/c6/fc/d68d8f83714b221a85ce7866832cba36d7c04a68fa6a960b908c2c84f325/yarl-1.18.3-cp313-cp313-macosx_11_0_arm64.whl", hash = "sha256:ef9f7768395923c3039055c14334ba4d926f3baf7b776c923c93d80195624782", size = 91974 },
    { url = "https://files.pythonhosted.org/packages/56/4e/d2563d8323a7e9a414b5b25341b3942af5902a2263d36d20fb17c40411e2/yarl-1.18.3-cp313-cp313-manylinux_2_17_aarch64.manylinux2014_aarch64.whl", hash = "sha256:88a19f62ff30117e706ebc9090b8ecc79aeb77d0b1f5ec10d2d27a12bc9f66d0", size = 333587 },
    { url = "https://files.pythonhosted.org/packages/25/c9/cfec0bc0cac8d054be223e9f2c7909d3e8442a856af9dbce7e3442a8ec8d/yarl-1.18.3-cp313-cp313-manylinux_2_17_ppc64le.manylinux2014_ppc64le.whl", hash = "sha256:e17c9361d46a4d5addf777c6dd5eab0715a7684c2f11b88c67ac37edfba6c482", size = 344386 },
    { url = "https://files.pythonhosted.org/packages/ab/5d/4c532190113b25f1364d25f4c319322e86232d69175b91f27e3ebc2caf9a/yarl-1.18.3-cp313-cp313-manylinux_2_17_s390x.manylinux2014_s390x.whl", hash = "sha256:1a74a13a4c857a84a845505fd2d68e54826a2cd01935a96efb1e9d86c728e186", size = 345421 },
    { url = "https://files.pythonhosted.org/packages/23/d1/6cdd1632da013aa6ba18cee4d750d953104a5e7aac44e249d9410a972bf5/yarl-1.18.3-cp313-cp313-manylinux_2_17_x86_64.manylinux2014_x86_64.whl", hash = "sha256:41f7ce59d6ee7741af71d82020346af364949314ed3d87553763a2df1829cc58", size = 339384 },
    { url = "https://files.pythonhosted.org/packages/9a/c4/6b3c39bec352e441bd30f432cda6ba51681ab19bb8abe023f0d19777aad1/yarl-1.18.3-cp313-cp313-manylinux_2_5_i686.manylinux1_i686.manylinux_2_17_i686.manylinux2014_i686.whl", hash = "sha256:f52a265001d830bc425f82ca9eabda94a64a4d753b07d623a9f2863fde532b53", size = 326689 },
    { url = "https://files.pythonhosted.org/packages/23/30/07fb088f2eefdc0aa4fc1af4e3ca4eb1a3aadd1ce7d866d74c0f124e6a85/yarl-1.18.3-cp313-cp313-musllinux_1_2_aarch64.whl", hash = "sha256:82123d0c954dc58db301f5021a01854a85bf1f3bb7d12ae0c01afc414a882ca2", size = 345453 },
    { url = "https://files.pythonhosted.org/packages/63/09/d54befb48f9cd8eec43797f624ec37783a0266855f4930a91e3d5c7717f8/yarl-1.18.3-cp313-cp313-musllinux_1_2_armv7l.whl", hash = "sha256:2ec9bbba33b2d00999af4631a3397d1fd78290c48e2a3e52d8dd72db3a067ac8", size = 341872 },
    { url = "https://files.pythonhosted.org/packages/91/26/fd0ef9bf29dd906a84b59f0cd1281e65b0c3e08c6aa94b57f7d11f593518/yarl-1.18.3-cp313-cp313-musllinux_1_2_i686.whl", hash = "sha256:fbd6748e8ab9b41171bb95c6142faf068f5ef1511935a0aa07025438dd9a9bc1", size = 347497 },
    { url = "https://files.pythonhosted.org/packages/d9/b5/14ac7a256d0511b2ac168d50d4b7d744aea1c1aa20c79f620d1059aab8b2/yarl-1.18.3-cp313-cp313-musllinux_1_2_ppc64le.whl", hash = "sha256:877d209b6aebeb5b16c42cbb377f5f94d9e556626b1bfff66d7b0d115be88d0a", size = 359981 },
    { url = "https://files.pythonhosted.org/packages/ca/b3/d493221ad5cbd18bc07e642894030437e405e1413c4236dd5db6e46bcec9/yarl-1.18.3-cp313-cp313-musllinux_1_2_s390x.whl", hash = "sha256:b464c4ab4bfcb41e3bfd3f1c26600d038376c2de3297760dfe064d2cb7ea8e10", size = 366229 },
    { url = "https://files.pythonhosted.org/packages/04/56/6a3e2a5d9152c56c346df9b8fb8edd2c8888b1e03f96324d457e5cf06d34/yarl-1.18.3-cp313-cp313-musllinux_1_2_x86_64.whl", hash = "sha256:8d39d351e7faf01483cc7ff7c0213c412e38e5a340238826be7e0e4da450fdc8", size = 360383 },
    { url = "https://files.pythonhosted.org/packages/fd/b7/4b3c7c7913a278d445cc6284e59b2e62fa25e72758f888b7a7a39eb8423f/yarl-1.18.3-cp313-cp313-win32.whl", hash = "sha256:61ee62ead9b68b9123ec24bc866cbef297dd266175d53296e2db5e7f797f902d", size = 310152 },
    { url = "https://files.pythonhosted.org/packages/f5/d5/688db678e987c3e0fb17867970700b92603cadf36c56e5fb08f23e822a0c/yarl-1.18.3-cp313-cp313-win_amd64.whl", hash = "sha256:578e281c393af575879990861823ef19d66e2b1d0098414855dd367e234f5b3c", size = 315723 },
    { url = "https://files.pythonhosted.org/packages/f5/4b/a06e0ec3d155924f77835ed2d167ebd3b211a7b0853da1cf8d8414d784ef/yarl-1.18.3-py3-none-any.whl", hash = "sha256:b57f4f58099328dfb26c6a771d09fb20dbbae81d20cfb66141251ea063bd101b", size = 45109 },
]

[[package]]
name = "zc-lockfile"
version = "3.0.post1"
source = { registry = "https://pypi.org/simple" }
dependencies = [
    { name = "setuptools" },
]
sdist = { url = "https://files.pythonhosted.org/packages/5b/83/a5432aa08312fc834ea594473385c005525e6a80d768a2ad246e78877afd/zc.lockfile-3.0.post1.tar.gz", hash = "sha256:adb2ee6d9e6a2333c91178dcb2c9b96a5744c78edb7712dc784a7d75648e81ec", size = 10190 }
wheels = [
    { url = "https://files.pythonhosted.org/packages/a7/aa/47f00f32605177a945f3a1b36a1b2bb9a39260566541280fcee27cbff5cf/zc.lockfile-3.0.post1-py3-none-any.whl", hash = "sha256:ddb2d71088c061dc8a5edbaa346b637d742ca1e1564be75cb98e7dcae715de19", size = 9770 },
]<|MERGE_RESOLUTION|>--- conflicted
+++ resolved
@@ -2175,25 +2175,6 @@
     { name = "fastapi" },
     { name = "google-cloud-run" },
     { name = "httpx" },
-<<<<<<< HEAD
-    { name = "pandas" },
-    { name = "streamlit" },
-=======
-    { name = "lightning" },
-    { name = "torch" },
->>>>>>> 34f1de4a
-    { name = "uvicorn" },
-    { name = "wandb" },
-]
-<<<<<<< HEAD
-=======
-cpu = [
-    { name = "torch" },
-]
-deployment = [
-    { name = "fastapi" },
-    { name = "google-cloud-run" },
-    { name = "httpx" },
     { name = "lightning" },
     { name = "pandas" },
     { name = "requests" },
@@ -2202,7 +2183,6 @@
     { name = "uvicorn" },
     { name = "wandb" },
 ]
->>>>>>> 34f1de4a
 dev = [
     { name = "codespell" },
     { name = "invoke" },
@@ -2223,15 +2203,6 @@
     { name = "mkdocs-same-dir" },
     { name = "pymdown-extensions" },
 ]
-<<<<<<< HEAD
-=======
-frontend = [
-    { name = "google-cloud-run" },
-    { name = "pandas" },
-    { name = "requests" },
-    { name = "streamlit" },
-]
->>>>>>> 34f1de4a
 test = [
     { name = "coverage" },
     { name = "fastapi" },
@@ -2259,36 +2230,13 @@
     { name = "pydantic-settings", specifier = ">=2.7.1" },
     { name = "rich", marker = "extra == 'train'", specifier = ">=13.9.4" },
     { name = "scikit-learn", marker = "extra == 'train'", specifier = ">=1.6.1" },
-<<<<<<< HEAD
     { name = "torch", specifier = ">=2.3.1" },
-=======
-    { name = "streamlit", marker = "extra == 'frontend'", specifier = ">=1.28.2" },
-    { name = "torch", specifier = ">=2.3.1" },
-    { name = "torch", marker = "extra == 'train'", specifier = ">=2.3.1" },
->>>>>>> 34f1de4a
     { name = "transformers", specifier = "==4.48.0" },
     { name = "typer", specifier = ">=0.15.1" },
     { name = "wandb", marker = "extra == 'train'", specifier = ">=0.19.3" },
 ]
 
 [package.metadata.requires-dev]
-deployment = [
-    { name = "fastapi", specifier = ">=0.100.0" },
-    { name = "google-cloud-run", specifier = ">=0.10.5" },
-    { name = "httpx", specifier = ">=0.25.0" },
-<<<<<<< HEAD
-    { name = "pandas", specifier = ">=2.1.3" },
-    { name = "streamlit", specifier = ">=1.28.2" },
-=======
-    { name = "lightning", specifier = ">=2.1.3" },
-    { name = "torch", specifier = ">=2.3.1" },
->>>>>>> 34f1de4a
-    { name = "uvicorn", specifier = ">=0.30.0" },
-    { name = "wandb", specifier = ">=0.19.3" },
-]
-<<<<<<< HEAD
-=======
-cpu = [{ name = "torch", specifier = ">=2.3.1" }]
 deployment = [
     { name = "fastapi", specifier = ">=0.100.0" },
     { name = "google-cloud-run", specifier = ">=0.10.5" },
@@ -2301,7 +2249,6 @@
     { name = "uvicorn", specifier = ">=0.30.0" },
     { name = "wandb", specifier = ">=0.19.3" },
 ]
->>>>>>> 34f1de4a
 dev = [
     { name = "codespell", specifier = ">=2.3.0" },
     { name = "invoke", specifier = ">=1.7.1" },
@@ -2322,15 +2269,6 @@
     { name = "mkdocs-same-dir", specifier = ">=0.1.3" },
     { name = "pymdown-extensions", specifier = ">=10.14" },
 ]
-<<<<<<< HEAD
-=======
-frontend = [
-    { name = "google-cloud-run", specifier = ">=0.10.5" },
-    { name = "pandas", specifier = ">=2.1.3" },
-    { name = "requests", specifier = ">=2.26.0" },
-    { name = "streamlit", specifier = ">=1.28.2" },
-]
->>>>>>> 34f1de4a
 test = [
     { name = "coverage", specifier = ">=6.3.2" },
     { name = "fastapi", specifier = ">=0.100.0" },
