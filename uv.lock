--- conflicted
+++ resolved
@@ -194,6 +194,15 @@
 sdist = { url = "https://files.pythonhosted.org/packages/48/c8/6260f8ccc11f0917360fc0da435c5c9c7504e3db174d5a12a1494887b045/attrs-24.3.0.tar.gz", hash = "sha256:8f5c07333d543103541ba7be0e2ce16eeee8130cb0b3f9238ab904ce1e85baff", size = 805984 }
 wheels = [
     { url = "https://files.pythonhosted.org/packages/89/aa/ab0f7891a01eeb2d2e338ae8fecbe57fcebea1a24dbb64d45801bfab481d/attrs-24.3.0-py3-none-any.whl", hash = "sha256:ac96cd038792094f438ad1f6ff80837353805ac950cd2aa0e0625ef19850c308", size = 63397 },
+]
+
+[[package]]
+name = "babel"
+version = "2.16.0"
+source = { registry = "https://pypi.org/simple" }
+sdist = { url = "https://files.pythonhosted.org/packages/2a/74/f1bc80f23eeba13393b7222b11d95ca3af2c1e28edca18af487137eefed9/babel-2.16.0.tar.gz", hash = "sha256:d1f3554ca26605fe173f3de0c65f750f5a42f924499bf134de6423582298e316", size = 9348104 }
+wheels = [
+    { url = "https://files.pythonhosted.org/packages/ed/20/bc79bc575ba2e2a7f70e8a1155618bb1301eaa5132a8271373a6903f73f8/babel-2.16.0-py3-none-any.whl", hash = "sha256:368b5b98b37c06b7daf6696391c3240c938b37767d4584413e8438c5c435fa8b", size = 9587599 },
 ]
 
 [[package]]
@@ -1080,6 +1089,18 @@
 sdist = { url = "https://files.pythonhosted.org/packages/d9/9d/64fa09b9c392ee79ffaa4b26d0481d2d775ffe03969b38a4ade77bd72d15/gcsfs-2024.9.0.post1.tar.gz", hash = "sha256:7ca70ee9d7c7dbce1a3e36b4883e14102c2d7b4284f49e242843a437bc684684", size = 79460 }
 wheels = [
     { url = "https://files.pythonhosted.org/packages/72/1d/37ab60da39d3b782b0cf7770ba8c9071be8bb2aee8bc01b6d350c28b51b3/gcsfs-2024.9.0.post1-py2.py3-none-any.whl", hash = "sha256:f3ab9d3bedc45da8cf40baed7c3a1e1694e8f599160d9138d78f0ef25e4a3ca1", size = 34977 },
+]
+
+[[package]]
+name = "ghp-import"
+version = "2.1.0"
+source = { registry = "https://pypi.org/simple" }
+dependencies = [
+    { name = "python-dateutil" },
+]
+sdist = { url = "https://files.pythonhosted.org/packages/d9/29/d40217cbe2f6b1359e00c6c307bb3fc876ba74068cbab3dde77f03ca0dc4/ghp-import-2.1.0.tar.gz", hash = "sha256:9c535c4c61193c2df8871222567d7fd7e5014d835f97dc7b7439069e2413d343", size = 10943 }
+wheels = [
+    { url = "https://files.pythonhosted.org/packages/f7/ec/67fbef5d497f86283db54c22eec6f6140243aae73265799baaaa19cd17fb/ghp_import-2.1.0-py3-none-any.whl", hash = "sha256:8337dd7b50877f163d4c0289bc1f1c7f127550241988d568c1db512c4324a619", size = 11034 },
 ]
 
 [[package]]
@@ -1674,6 +1695,32 @@
 ]
 
 [[package]]
+name = "markdown"
+version = "3.7"
+source = { registry = "https://pypi.org/simple" }
+sdist = { url = "https://files.pythonhosted.org/packages/54/28/3af612670f82f4c056911fbbbb42760255801b3068c48de792d354ff4472/markdown-3.7.tar.gz", hash = "sha256:2ae2471477cfd02dbbf038d5d9bc226d40def84b4fe2986e49b59b6b472bbed2", size = 357086 }
+wheels = [
+    { url = "https://files.pythonhosted.org/packages/3f/08/83871f3c50fc983b88547c196d11cf8c3340e37c32d2e9d6152abe2c61f7/Markdown-3.7-py3-none-any.whl", hash = "sha256:7eb6df5690b81a1d7942992c97fad2938e956e79df20cbc6186e9c3a77b1c803", size = 106349 },
+]
+
+[[package]]
+name = "markdown-exec"
+version = "1.10.0"
+source = { registry = "https://pypi.org/simple" }
+dependencies = [
+    { name = "pymdown-extensions" },
+]
+sdist = { url = "https://files.pythonhosted.org/packages/45/af/95b1ff099d4098466daf3503c9943a192c03ff59907247da822a3486802c/markdown_exec-1.10.0.tar.gz", hash = "sha256:d1fa017995ef337ec59e7ce49fbf3e051145a62c3124ae687c17e987f1392cd0", size = 76830 }
+wheels = [
+    { url = "https://files.pythonhosted.org/packages/4d/e3/5df0b59d20ffceb6c178b2bd6a0bd4dfc83647c90bc2c03d67072ea33347/markdown_exec-1.10.0-py3-none-any.whl", hash = "sha256:dea4e8b78a3fe7d8e664088ebaccbd4de51b65c45b9e0db9509a9bb4fce33192", size = 27409 },
+]
+
+[package.optional-dependencies]
+ansi = [
+    { name = "pygments-ansi-color" },
+]
+
+[[package]]
 name = "markdown-it-py"
 version = "3.0.0"
 source = { registry = "https://pypi.org/simple" }
@@ -1782,12 +1829,135 @@
 ]
 
 [[package]]
+name = "mergedeep"
+version = "1.3.4"
+source = { registry = "https://pypi.org/simple" }
+sdist = { url = "https://files.pythonhosted.org/packages/3a/41/580bb4006e3ed0361b8151a01d324fb03f420815446c7def45d02f74c270/mergedeep-1.3.4.tar.gz", hash = "sha256:0096d52e9dad9939c3d975a774666af186eda617e6ca84df4c94dec30004f2a8", size = 4661 }
+wheels = [
+    { url = "https://files.pythonhosted.org/packages/2c/19/04f9b178c2d8a15b076c8b5140708fa6ffc5601fb6f1e975537072df5b2a/mergedeep-1.3.4-py3-none-any.whl", hash = "sha256:70775750742b25c0d8f36c55aed03d24c3384d17c951b3175d898bd778ef0307", size = 6354 },
+]
+
+[[package]]
 name = "mistune"
 version = "3.1.0"
 source = { registry = "https://pypi.org/simple" }
 sdist = { url = "https://files.pythonhosted.org/packages/79/6e/96fc7cb3288666c5de2c396eb0e338dc95f7a8e4920e43e38783a22d0084/mistune-3.1.0.tar.gz", hash = "sha256:dbcac2f78292b9dc066cd03b7a3a26b62d85f8159f2ea5fd28e55df79908d667", size = 94401 }
 wheels = [
     { url = "https://files.pythonhosted.org/packages/b4/b3/743ffc3f59da380da504d84ccd1faf9a857a1445991ff19bf2ec754163c2/mistune-3.1.0-py3-none-any.whl", hash = "sha256:b05198cf6d671b3deba6c87ec6cf0d4eb7b72c524636eddb6dbf13823b52cee1", size = 53694 },
+]
+
+[[package]]
+name = "mkdocs"
+version = "1.6.1"
+source = { registry = "https://pypi.org/simple" }
+dependencies = [
+    { name = "click" },
+    { name = "colorama", marker = "(platform_system == 'Windows' and sys_platform != 'linux') or (platform_system != 'Windows' and extra == 'extra-8-mlops-55-cpu' and extra == 'extra-8-mlops-55-gpu') or (sys_platform == 'linux' and extra == 'extra-8-mlops-55-cpu' and extra == 'extra-8-mlops-55-gpu')" },
+    { name = "ghp-import" },
+    { name = "jinja2" },
+    { name = "markdown" },
+    { name = "markupsafe" },
+    { name = "mergedeep" },
+    { name = "mkdocs-get-deps" },
+    { name = "packaging" },
+    { name = "pathspec" },
+    { name = "pyyaml" },
+    { name = "pyyaml-env-tag" },
+    { name = "watchdog" },
+]
+sdist = { url = "https://files.pythonhosted.org/packages/bc/c6/bbd4f061bd16b378247f12953ffcb04786a618ce5e904b8c5a01a0309061/mkdocs-1.6.1.tar.gz", hash = "sha256:7b432f01d928c084353ab39c57282f29f92136665bdd6abf7c1ec8d822ef86f2", size = 3889159 }
+wheels = [
+    { url = "https://files.pythonhosted.org/packages/22/5b/dbc6a8cddc9cfa9c4971d59fb12bb8d42e161b7e7f8cc89e49137c5b279c/mkdocs-1.6.1-py3-none-any.whl", hash = "sha256:db91759624d1647f3f34aa0c3f327dd2601beae39a366d6e064c03468d35c20e", size = 3864451 },
+]
+
+[[package]]
+name = "mkdocs-exclude"
+version = "1.0.2"
+source = { registry = "https://pypi.org/simple" }
+dependencies = [
+    { name = "mkdocs" },
+]
+sdist = { url = "https://files.pythonhosted.org/packages/54/b5/3a8e289282c9e8d7003f8a2f53d673d4fdaa81d493dc6966092d9985b6fc/mkdocs-exclude-1.0.2.tar.gz", hash = "sha256:ba6fab3c80ddbe3fd31d3e579861fd3124513708271180a5f81846da8c7e2a51", size = 6751 }
+
+[[package]]
+name = "mkdocs-get-deps"
+version = "0.2.0"
+source = { registry = "https://pypi.org/simple" }
+dependencies = [
+    { name = "mergedeep" },
+    { name = "platformdirs" },
+    { name = "pyyaml" },
+]
+sdist = { url = "https://files.pythonhosted.org/packages/98/f5/ed29cd50067784976f25ed0ed6fcd3c2ce9eb90650aa3b2796ddf7b6870b/mkdocs_get_deps-0.2.0.tar.gz", hash = "sha256:162b3d129c7fad9b19abfdcb9c1458a651628e4b1dea628ac68790fb3061c60c", size = 10239 }
+wheels = [
+    { url = "https://files.pythonhosted.org/packages/9f/d4/029f984e8d3f3b6b726bd33cafc473b75e9e44c0f7e80a5b29abc466bdea/mkdocs_get_deps-0.2.0-py3-none-any.whl", hash = "sha256:2bf11d0b133e77a0dd036abeeb06dec8775e46efa526dc70667d8863eefc6134", size = 9521 },
+]
+
+[[package]]
+name = "mkdocs-git-revision-date-localized-plugin"
+version = "1.3.0"
+source = { registry = "https://pypi.org/simple" }
+dependencies = [
+    { name = "babel" },
+    { name = "gitpython" },
+    { name = "mkdocs" },
+    { name = "pytz" },
+]
+sdist = { url = "https://files.pythonhosted.org/packages/73/85/6dc9d4eca486ed5734a05f7fd5c612a8e60a35e65610dad6aa9c58118c3f/mkdocs_git_revision_date_localized_plugin-1.3.0.tar.gz", hash = "sha256:439e2f14582204050a664c258861c325064d97cdc848c541e48bb034a6c4d0cb", size = 384797 }
+wheels = [
+    { url = "https://files.pythonhosted.org/packages/67/e5/ffeb92db53af8c3aa2d92e21a3cf6b5f83eee7e03b9cf9234ef6b30230d5/mkdocs_git_revision_date_localized_plugin-1.3.0-py3-none-any.whl", hash = "sha256:c99377ee119372d57a9e47cff4e68f04cce634a74831c06bc89b33e456e840a1", size = 22549 },
+]
+
+[[package]]
+name = "mkdocs-glightbox"
+version = "0.4.0"
+source = { registry = "https://pypi.org/simple" }
+sdist = { url = "https://files.pythonhosted.org/packages/86/5a/0bc456397ba0acc684b5b1daa4ca232ed717938fd37198251d8bcc4053bf/mkdocs-glightbox-0.4.0.tar.gz", hash = "sha256:392b34207bf95991071a16d5f8916d1d2f2cd5d5bb59ae2997485ccd778c70d9", size = 32010 }
+wheels = [
+    { url = "https://files.pythonhosted.org/packages/c1/72/b0c2128bb569c732c11ae8e49a777089e77d83c05946062caa19b841e6fb/mkdocs_glightbox-0.4.0-py3-none-any.whl", hash = "sha256:e0107beee75d3eb7380ac06ea2d6eac94c999eaa49f8c3cbab0e7be2ac006ccf", size = 31154 },
+]
+
+[[package]]
+name = "mkdocs-material"
+version = "9.5.50"
+source = { registry = "https://pypi.org/simple" }
+dependencies = [
+    { name = "babel" },
+    { name = "colorama" },
+    { name = "jinja2" },
+    { name = "markdown" },
+    { name = "mkdocs" },
+    { name = "mkdocs-material-extensions" },
+    { name = "paginate" },
+    { name = "pygments" },
+    { name = "pymdown-extensions" },
+    { name = "regex" },
+    { name = "requests" },
+]
+sdist = { url = "https://files.pythonhosted.org/packages/c7/16/c48d5a28bc4a67c49808180b6009d4d1b4c0753739ffee3cc37046ab29d7/mkdocs_material-9.5.50.tar.gz", hash = "sha256:ae5fe16f3d7c9ccd05bb6916a7da7420cf99a9ce5e33debd9d40403a090d5825", size = 3923354 }
+wheels = [
+    { url = "https://files.pythonhosted.org/packages/ee/b5/1bf29cd744896ae83bd38c72970782c843ba13e0240b1a85277bd3928637/mkdocs_material-9.5.50-py3-none-any.whl", hash = "sha256:f24100f234741f4d423a9d672a909d859668a4f404796be3cf035f10d6050385", size = 8645274 },
+]
+
+[[package]]
+name = "mkdocs-material-extensions"
+version = "1.3.1"
+source = { registry = "https://pypi.org/simple" }
+sdist = { url = "https://files.pythonhosted.org/packages/79/9b/9b4c96d6593b2a541e1cb8b34899a6d021d208bb357042823d4d2cabdbe7/mkdocs_material_extensions-1.3.1.tar.gz", hash = "sha256:10c9511cea88f568257f960358a467d12b970e1f7b2c0e5fb2bb48cab1928443", size = 11847 }
+wheels = [
+    { url = "https://files.pythonhosted.org/packages/5b/54/662a4743aa81d9582ee9339d4ffa3c8fd40a4965e033d77b9da9774d3960/mkdocs_material_extensions-1.3.1-py3-none-any.whl", hash = "sha256:adff8b62700b25cb77b53358dad940f3ef973dd6db797907c49e3c2ef3ab4e31", size = 8728 },
+]
+
+[[package]]
+name = "mkdocs-same-dir"
+version = "0.1.3"
+source = { registry = "https://pypi.org/simple" }
+dependencies = [
+    { name = "mkdocs" },
+]
+sdist = { url = "https://files.pythonhosted.org/packages/fc/a7/6a82cc2d73339f46ec4752e60b8bd5e412f104a2da9c8ad60c537c0e2cf5/mkdocs_same_dir-0.1.3.tar.gz", hash = "sha256:c849556b1d79ae270947f41bb89d442aa1e858ab6ec6423eb178ae76a7f984fc", size = 4133 }
+wheels = [
+    { url = "https://files.pythonhosted.org/packages/2e/3e/8fe1e052756db178aec15cbcc30d60b5e10bf131078c9f785498379743e9/mkdocs_same_dir-0.1.3-py3-none-any.whl", hash = "sha256:3d094649e2e47efcf90a8b0051a4c2b837aaf4137a28c8e334ba9465804a317e", size = 4238 },
 ]
 
 [[package]]
@@ -1807,7 +1977,6 @@
     { name = "pydantic-settings" },
     { name = "rich" },
     { name = "scikit-learn" },
-    { name = "streamlit" },
     { name = "transformers" },
     { name = "typer" },
     { name = "wandb" },
@@ -1839,8 +2008,6 @@
     { name = "pre-commit" },
     { name = "ruff" },
 ]
-<<<<<<< HEAD
-=======
 docs = [
     { name = "markdown-exec", extra = ["ansi"] },
     { name = "mkdocs-exclude" },
@@ -1856,7 +2023,6 @@
     { name = "pandas" },
     { name = "streamlit" },
 ]
->>>>>>> c72fefdb
 test = [
     { name = "coverage" },
     { name = "mypy" },
@@ -1882,14 +2048,8 @@
     { name = "pydantic-settings", specifier = ">=2.7.1" },
     { name = "rich", specifier = ">=13.9.4" },
     { name = "scikit-learn", specifier = ">=1.6.1" },
-<<<<<<< HEAD
     { name = "torch", marker = "extra == 'cpu'", specifier = ">=2.3.1", index = "https://download.pytorch.org/whl/cpu", conflict = { package = "mlops-55", extra = "cpu" } },
     { name = "torch", marker = "extra == 'gpu'", specifier = ">=2.3.1", index = "https://download.pytorch.org/whl/cu118", conflict = { package = "mlops-55", extra = "gpu" } },
-=======
-    { name = "streamlit" },
-    { name = "torch", marker = "extra == 'cpu'", index = "https://download.pytorch.org/whl/cpu", conflict = { package = "mlops-55", extra = "cpu" } },
-    { name = "torch", marker = "extra == 'gpu'", index = "https://download.pytorch.org/whl/cu118", conflict = { package = "mlops-55", extra = "gpu" } },
->>>>>>> c72fefdb
     { name = "transformers", specifier = "==4.48.0" },
     { name = "typer", specifier = ">=0.15.1" },
     { name = "wandb", specifier = ">=0.19.3" },
@@ -1904,6 +2064,16 @@
     { name = "ipython", specifier = ">=8.0.1" },
     { name = "pre-commit", specifier = ">=2.15.0" },
     { name = "ruff", specifier = ">=0.9.1" },
+]
+docs = [
+    { name = "markdown-exec", extras = ["ansi"] },
+    { name = "mkdocs-exclude" },
+    { name = "mkdocs-git-revision-date-localized-plugin" },
+    { name = "mkdocs-glightbox" },
+    { name = "mkdocs-material" },
+    { name = "mkdocs-material-extensions" },
+    { name = "mkdocs-same-dir" },
+    { name = "pymdown-extensions" },
 ]
 frontend = [
     { name = "google-cloud-run", specifier = ">=0.10.5" },
@@ -2235,7 +2405,7 @@
 version = "9.1.0.70"
 source = { registry = "https://pypi.org/simple" }
 dependencies = [
-    { name = "nvidia-cublas-cu11", marker = "extra == 'extra-8-mlops-55-gpu'" },
+    { name = "nvidia-cublas-cu11", marker = "(sys_platform == 'linux' and extra == 'extra-8-mlops-55-gpu') or (extra == 'extra-8-mlops-55-cpu' and extra == 'extra-8-mlops-55-gpu')" },
 ]
 wheels = [
     { url = "https://files.pythonhosted.org/packages/00/3b/0b776f04e364cd99e4cf152c2a9eadb5934c67c9a91429da55169a9447fd/nvidia_cudnn_cu11-9.1.0.70-py3-none-manylinux2014_x86_64.whl", hash = "sha256:e6135ac63fe9d5b0b89cfb35c3fc1c1349f2b995becadf2e9dc21bca89d9633d", size = 663919573 },
@@ -2304,7 +2474,7 @@
 version = "11.4.1.48"
 source = { registry = "https://pypi.org/simple" }
 dependencies = [
-    { name = "nvidia-cublas-cu11", marker = "extra == 'extra-8-mlops-55-gpu'" },
+    { name = "nvidia-cublas-cu11", marker = "(sys_platform == 'linux' and extra == 'extra-8-mlops-55-gpu') or (extra == 'extra-8-mlops-55-cpu' and extra == 'extra-8-mlops-55-gpu')" },
 ]
 wheels = [
     { url = "https://files.pythonhosted.org/packages/55/ee/939ff0104991dd7bdabb4c9767994c612ba0e1c9a55672a1ddd42f5e5b16/nvidia_cusolver_cu11-11.4.1.48-py3-none-manylinux1_x86_64.whl", hash = "sha256:ca538f545645b7e6629140786d3127fe067b3d5a085bd794cde5bfe877c8926f", size = 128240842 },
@@ -2458,6 +2628,15 @@
 sdist = { url = "https://files.pythonhosted.org/packages/d0/63/68dbb6eb2de9cb10ee4c9c14a0148804425e13c4fb20d61cce69f53106da/packaging-24.2.tar.gz", hash = "sha256:c228a6dc5e932d346bc5739379109d49e8853dd8223571c7c5b55260edc0b97f", size = 163950 }
 wheels = [
     { url = "https://files.pythonhosted.org/packages/88/ef/eb23f262cca3c0c4eb7ab1933c3b1f03d021f2c48f54763065b6f0e321be/packaging-24.2-py3-none-any.whl", hash = "sha256:09abb1bccd265c01f4a3aa3f7a7db064b36514d2cba19a2f694fe6150451a759", size = 65451 },
+]
+
+[[package]]
+name = "paginate"
+version = "0.5.7"
+source = { registry = "https://pypi.org/simple" }
+sdist = { url = "https://files.pythonhosted.org/packages/ec/46/68dde5b6bc00c1296ec6466ab27dddede6aec9af1b99090e1107091b3b84/paginate-0.5.7.tar.gz", hash = "sha256:22bd083ab41e1a8b4f3690544afb2c60c25e5c9a63a30fa2f483f6c60c8e5945", size = 19252 }
+wheels = [
+    { url = "https://files.pythonhosted.org/packages/90/96/04b8e52da071d28f5e21a805b19cb9390aa17a47462ac87f5e2696b9566d/paginate-0.5.7-py2.py3-none-any.whl", hash = "sha256:b885e2af73abcf01d9559fd5216b57ef722f8c42affbb63942377668e35c7591", size = 13746 },
 ]
 
 [[package]]
@@ -2925,12 +3104,37 @@
 ]
 
 [[package]]
+name = "pygments-ansi-color"
+version = "0.3.0"
+source = { registry = "https://pypi.org/simple" }
+dependencies = [
+    { name = "pygments" },
+]
+sdist = { url = "https://files.pythonhosted.org/packages/50/f9/7f417aaee98a74b4f757f2b72971245181fcf25d824d2e7a190345669eaf/pygments-ansi-color-0.3.0.tar.gz", hash = "sha256:7018954cf5b11d1e734383a1bafab5af613213f246109417fee3f76da26d5431", size = 7317 }
+wheels = [
+    { url = "https://files.pythonhosted.org/packages/e6/17/8306a0bcd8c88d7761c2e73e831b0be026cd6873ce1f12beb3b4c9a03ffa/pygments_ansi_color-0.3.0-py3-none-any.whl", hash = "sha256:7eb063feaecadad9d4d1fd3474cbfeadf3486b64f760a8f2a00fc25392180aba", size = 10242 },
+]
+
+[[package]]
 name = "pygtrie"
 version = "2.5.0"
 source = { registry = "https://pypi.org/simple" }
 sdist = { url = "https://files.pythonhosted.org/packages/b9/13/55deec25bf09383216fa7f1dfcdbfca40a04aa00b6d15a5cbf25af8fce5f/pygtrie-2.5.0.tar.gz", hash = "sha256:203514ad826eb403dab1d2e2ddd034e0d1534bbe4dbe0213bb0593f66beba4e2", size = 39266 }
 wheels = [
     { url = "https://files.pythonhosted.org/packages/ec/cd/bd196b2cf014afb1009de8b0f05ecd54011d881944e62763f3c1b1e8ef37/pygtrie-2.5.0-py3-none-any.whl", hash = "sha256:8795cda8105493d5ae159a5bef313ff13156c5d4d72feddefacaad59f8c8ce16", size = 25099 },
+]
+
+[[package]]
+name = "pymdown-extensions"
+version = "10.14"
+source = { registry = "https://pypi.org/simple" }
+dependencies = [
+    { name = "markdown" },
+    { name = "pyyaml" },
+]
+sdist = { url = "https://files.pythonhosted.org/packages/8b/96/b4337b778d2e9e77541a8d1cab00989aaeb1d6003c891cdc89221bd25651/pymdown_extensions-10.14.tar.gz", hash = "sha256:741bd7c4ff961ba40b7528d32284c53bc436b8b1645e8e37c3e57770b8700a34", size = 844927 }
+wheels = [
+    { url = "https://files.pythonhosted.org/packages/00/ae/55d347eda5a4c57a2a042fe2e7616d14981115f566b9f8f69901aba3c0c6/pymdown_extensions-10.14-py3-none-any.whl", hash = "sha256:202481f716cc8250e4be8fce997781ebf7917701b59652458ee47f2401f818b5", size = 264264 },
 ]
 
 [[package]]
@@ -3058,6 +3262,18 @@
     { url = "https://files.pythonhosted.org/packages/fe/0f/25911a9f080464c59fab9027482f822b86bf0608957a5fcc6eaac85aa515/PyYAML-6.0.2-cp313-cp313-musllinux_1_1_x86_64.whl", hash = "sha256:68ccc6023a3400877818152ad9a1033e3db8625d899c72eacb5a668902e4d652", size = 751597 },
     { url = "https://files.pythonhosted.org/packages/14/0d/e2c3b43bbce3cf6bd97c840b46088a3031085179e596d4929729d8d68270/PyYAML-6.0.2-cp313-cp313-win32.whl", hash = "sha256:bc2fa7c6b47d6bc618dd7fb02ef6fdedb1090ec036abab80d4681424b84c1183", size = 140527 },
     { url = "https://files.pythonhosted.org/packages/fa/de/02b54f42487e3d3c6efb3f89428677074ca7bf43aae402517bc7cca949f3/PyYAML-6.0.2-cp313-cp313-win_amd64.whl", hash = "sha256:8388ee1976c416731879ac16da0aff3f63b286ffdd57cdeb95f3f2e085687563", size = 156446 },
+]
+
+[[package]]
+name = "pyyaml-env-tag"
+version = "0.1"
+source = { registry = "https://pypi.org/simple" }
+dependencies = [
+    { name = "pyyaml" },
+]
+sdist = { url = "https://files.pythonhosted.org/packages/fb/8e/da1c6c58f751b70f8ceb1eb25bc25d524e8f14fe16edcce3f4e3ba08629c/pyyaml_env_tag-0.1.tar.gz", hash = "sha256:70092675bda14fdec33b31ba77e7543de9ddc88f2e5b99160396572d11525bdb", size = 5631 }
+wheels = [
+    { url = "https://files.pythonhosted.org/packages/5a/66/bbb1dd374f5c870f59c5bb1db0e18cbe7fa739415a24cbd95b2d1f5ae0c4/pyyaml_env_tag-0.1-py3-none-any.whl", hash = "sha256:af31106dec8a4d68c60207c1886031cbf839b68aa7abccdb19868200532c2069", size = 3911 },
 ]
 
 [[package]]
@@ -3591,7 +3807,7 @@
     { name = "toml" },
     { name = "tornado" },
     { name = "typing-extensions" },
-    { name = "watchdog", marker = "sys_platform != 'darwin' or (extra == 'extra-8-mlops-55-cpu' and extra == 'extra-8-mlops-55-gpu')" },
+    { name = "watchdog", marker = "platform_system != 'Darwin' or (extra == 'extra-8-mlops-55-cpu' and extra == 'extra-8-mlops-55-gpu')" },
 ]
 sdist = { url = "https://files.pythonhosted.org/packages/78/33/14b5ac0369ecf0af675911e5e84b934e6fcc2cec850857d2390eb373b0a6/streamlit-1.41.1.tar.gz", hash = "sha256:6626d32b098ba1458b71eebdd634c62af2dd876380e59c4b6a1e828a39d62d69", size = 8712473 }
 wheels = [
@@ -3804,20 +4020,20 @@
     { name = "fsspec", marker = "extra == 'extra-8-mlops-55-gpu'" },
     { name = "jinja2", marker = "extra == 'extra-8-mlops-55-gpu'" },
     { name = "networkx", marker = "extra == 'extra-8-mlops-55-gpu'" },
-    { name = "nvidia-cublas-cu11", marker = "(platform_machine == 'x86_64' and platform_system == 'Linux' and extra == 'extra-8-mlops-55-gpu') or (platform_machine != 'x86_64' and extra == 'extra-8-mlops-55-cpu' and extra == 'extra-8-mlops-55-gpu') or (platform_system != 'Linux' and extra == 'extra-8-mlops-55-cpu' and extra == 'extra-8-mlops-55-gpu')" },
-    { name = "nvidia-cuda-cupti-cu11", marker = "(platform_machine == 'x86_64' and platform_system == 'Linux' and extra == 'extra-8-mlops-55-gpu') or (platform_machine != 'x86_64' and extra == 'extra-8-mlops-55-cpu' and extra == 'extra-8-mlops-55-gpu') or (platform_system != 'Linux' and extra == 'extra-8-mlops-55-cpu' and extra == 'extra-8-mlops-55-gpu')" },
-    { name = "nvidia-cuda-nvrtc-cu11", marker = "(platform_machine == 'x86_64' and platform_system == 'Linux' and extra == 'extra-8-mlops-55-gpu') or (platform_machine != 'x86_64' and extra == 'extra-8-mlops-55-cpu' and extra == 'extra-8-mlops-55-gpu') or (platform_system != 'Linux' and extra == 'extra-8-mlops-55-cpu' and extra == 'extra-8-mlops-55-gpu')" },
-    { name = "nvidia-cuda-runtime-cu11", marker = "(platform_machine == 'x86_64' and platform_system == 'Linux' and extra == 'extra-8-mlops-55-gpu') or (platform_machine != 'x86_64' and extra == 'extra-8-mlops-55-cpu' and extra == 'extra-8-mlops-55-gpu') or (platform_system != 'Linux' and extra == 'extra-8-mlops-55-cpu' and extra == 'extra-8-mlops-55-gpu')" },
-    { name = "nvidia-cudnn-cu11", marker = "(platform_machine == 'x86_64' and platform_system == 'Linux' and extra == 'extra-8-mlops-55-gpu') or (platform_machine != 'x86_64' and extra == 'extra-8-mlops-55-cpu' and extra == 'extra-8-mlops-55-gpu') or (platform_system != 'Linux' and extra == 'extra-8-mlops-55-cpu' and extra == 'extra-8-mlops-55-gpu')" },
-    { name = "nvidia-cufft-cu11", marker = "(platform_machine == 'x86_64' and platform_system == 'Linux' and extra == 'extra-8-mlops-55-gpu') or (platform_machine != 'x86_64' and extra == 'extra-8-mlops-55-cpu' and extra == 'extra-8-mlops-55-gpu') or (platform_system != 'Linux' and extra == 'extra-8-mlops-55-cpu' and extra == 'extra-8-mlops-55-gpu')" },
-    { name = "nvidia-curand-cu11", marker = "(platform_machine == 'x86_64' and platform_system == 'Linux' and extra == 'extra-8-mlops-55-gpu') or (platform_machine != 'x86_64' and extra == 'extra-8-mlops-55-cpu' and extra == 'extra-8-mlops-55-gpu') or (platform_system != 'Linux' and extra == 'extra-8-mlops-55-cpu' and extra == 'extra-8-mlops-55-gpu')" },
-    { name = "nvidia-cusolver-cu11", marker = "(platform_machine == 'x86_64' and platform_system == 'Linux' and extra == 'extra-8-mlops-55-gpu') or (platform_machine != 'x86_64' and extra == 'extra-8-mlops-55-cpu' and extra == 'extra-8-mlops-55-gpu') or (platform_system != 'Linux' and extra == 'extra-8-mlops-55-cpu' and extra == 'extra-8-mlops-55-gpu')" },
-    { name = "nvidia-cusparse-cu11", marker = "(platform_machine == 'x86_64' and platform_system == 'Linux' and extra == 'extra-8-mlops-55-gpu') or (platform_machine != 'x86_64' and extra == 'extra-8-mlops-55-cpu' and extra == 'extra-8-mlops-55-gpu') or (platform_system != 'Linux' and extra == 'extra-8-mlops-55-cpu' and extra == 'extra-8-mlops-55-gpu')" },
-    { name = "nvidia-nccl-cu11", marker = "(platform_machine == 'x86_64' and platform_system == 'Linux' and extra == 'extra-8-mlops-55-gpu') or (platform_machine != 'x86_64' and extra == 'extra-8-mlops-55-cpu' and extra == 'extra-8-mlops-55-gpu') or (platform_system != 'Linux' and extra == 'extra-8-mlops-55-cpu' and extra == 'extra-8-mlops-55-gpu')" },
-    { name = "nvidia-nvtx-cu11", marker = "(platform_machine == 'x86_64' and platform_system == 'Linux' and extra == 'extra-8-mlops-55-gpu') or (platform_machine != 'x86_64' and extra == 'extra-8-mlops-55-cpu' and extra == 'extra-8-mlops-55-gpu') or (platform_system != 'Linux' and extra == 'extra-8-mlops-55-cpu' and extra == 'extra-8-mlops-55-gpu')" },
+    { name = "nvidia-cublas-cu11", marker = "(platform_machine == 'x86_64' and sys_platform == 'linux' and extra == 'extra-8-mlops-55-gpu') or (platform_machine != 'x86_64' and extra == 'extra-8-mlops-55-cpu' and extra == 'extra-8-mlops-55-gpu') or (sys_platform != 'linux' and extra == 'extra-8-mlops-55-cpu' and extra == 'extra-8-mlops-55-gpu')" },
+    { name = "nvidia-cuda-cupti-cu11", marker = "(platform_machine == 'x86_64' and sys_platform == 'linux' and extra == 'extra-8-mlops-55-gpu') or (platform_machine != 'x86_64' and extra == 'extra-8-mlops-55-cpu' and extra == 'extra-8-mlops-55-gpu') or (sys_platform != 'linux' and extra == 'extra-8-mlops-55-cpu' and extra == 'extra-8-mlops-55-gpu')" },
+    { name = "nvidia-cuda-nvrtc-cu11", marker = "(platform_machine == 'x86_64' and sys_platform == 'linux' and extra == 'extra-8-mlops-55-gpu') or (platform_machine != 'x86_64' and extra == 'extra-8-mlops-55-cpu' and extra == 'extra-8-mlops-55-gpu') or (sys_platform != 'linux' and extra == 'extra-8-mlops-55-cpu' and extra == 'extra-8-mlops-55-gpu')" },
+    { name = "nvidia-cuda-runtime-cu11", marker = "(platform_machine == 'x86_64' and sys_platform == 'linux' and extra == 'extra-8-mlops-55-gpu') or (platform_machine != 'x86_64' and extra == 'extra-8-mlops-55-cpu' and extra == 'extra-8-mlops-55-gpu') or (sys_platform != 'linux' and extra == 'extra-8-mlops-55-cpu' and extra == 'extra-8-mlops-55-gpu')" },
+    { name = "nvidia-cudnn-cu11", marker = "(platform_machine == 'x86_64' and sys_platform == 'linux' and extra == 'extra-8-mlops-55-gpu') or (platform_machine != 'x86_64' and extra == 'extra-8-mlops-55-cpu' and extra == 'extra-8-mlops-55-gpu') or (sys_platform != 'linux' and extra == 'extra-8-mlops-55-cpu' and extra == 'extra-8-mlops-55-gpu')" },
+    { name = "nvidia-cufft-cu11", marker = "(platform_machine == 'x86_64' and sys_platform == 'linux' and extra == 'extra-8-mlops-55-gpu') or (platform_machine != 'x86_64' and extra == 'extra-8-mlops-55-cpu' and extra == 'extra-8-mlops-55-gpu') or (sys_platform != 'linux' and extra == 'extra-8-mlops-55-cpu' and extra == 'extra-8-mlops-55-gpu')" },
+    { name = "nvidia-curand-cu11", marker = "(platform_machine == 'x86_64' and sys_platform == 'linux' and extra == 'extra-8-mlops-55-gpu') or (platform_machine != 'x86_64' and extra == 'extra-8-mlops-55-cpu' and extra == 'extra-8-mlops-55-gpu') or (sys_platform != 'linux' and extra == 'extra-8-mlops-55-cpu' and extra == 'extra-8-mlops-55-gpu')" },
+    { name = "nvidia-cusolver-cu11", marker = "(platform_machine == 'x86_64' and sys_platform == 'linux' and extra == 'extra-8-mlops-55-gpu') or (platform_machine != 'x86_64' and extra == 'extra-8-mlops-55-cpu' and extra == 'extra-8-mlops-55-gpu') or (sys_platform != 'linux' and extra == 'extra-8-mlops-55-cpu' and extra == 'extra-8-mlops-55-gpu')" },
+    { name = "nvidia-cusparse-cu11", marker = "(platform_machine == 'x86_64' and sys_platform == 'linux' and extra == 'extra-8-mlops-55-gpu') or (platform_machine != 'x86_64' and extra == 'extra-8-mlops-55-cpu' and extra == 'extra-8-mlops-55-gpu') or (sys_platform != 'linux' and extra == 'extra-8-mlops-55-cpu' and extra == 'extra-8-mlops-55-gpu')" },
+    { name = "nvidia-nccl-cu11", marker = "(platform_machine == 'x86_64' and sys_platform == 'linux' and extra == 'extra-8-mlops-55-gpu') or (platform_machine != 'x86_64' and extra == 'extra-8-mlops-55-cpu' and extra == 'extra-8-mlops-55-gpu') or (sys_platform != 'linux' and extra == 'extra-8-mlops-55-cpu' and extra == 'extra-8-mlops-55-gpu')" },
+    { name = "nvidia-nvtx-cu11", marker = "(platform_machine == 'x86_64' and sys_platform == 'linux' and extra == 'extra-8-mlops-55-gpu') or (platform_machine != 'x86_64' and extra == 'extra-8-mlops-55-cpu' and extra == 'extra-8-mlops-55-gpu') or (sys_platform != 'linux' and extra == 'extra-8-mlops-55-cpu' and extra == 'extra-8-mlops-55-gpu')" },
     { name = "setuptools", marker = "extra == 'extra-8-mlops-55-gpu'" },
     { name = "sympy", marker = "extra == 'extra-8-mlops-55-gpu'" },
-    { name = "triton", marker = "(python_full_version < '3.13' and platform_machine == 'x86_64' and platform_system == 'Linux' and extra == 'extra-8-mlops-55-gpu') or (python_full_version >= '3.13' and extra == 'extra-8-mlops-55-cpu' and extra == 'extra-8-mlops-55-gpu') or (platform_machine != 'x86_64' and extra == 'extra-8-mlops-55-cpu' and extra == 'extra-8-mlops-55-gpu') or (platform_system != 'Linux' and extra == 'extra-8-mlops-55-cpu' and extra == 'extra-8-mlops-55-gpu')" },
+    { name = "triton", marker = "(python_full_version < '3.13' and platform_machine == 'x86_64' and sys_platform == 'linux' and extra == 'extra-8-mlops-55-gpu') or (python_full_version >= '3.13' and extra == 'extra-8-mlops-55-cpu' and extra == 'extra-8-mlops-55-gpu') or (platform_machine != 'x86_64' and extra == 'extra-8-mlops-55-cpu' and extra == 'extra-8-mlops-55-gpu') or (sys_platform != 'linux' and extra == 'extra-8-mlops-55-cpu' and extra == 'extra-8-mlops-55-gpu')" },
     { name = "typing-extensions", marker = "extra == 'extra-8-mlops-55-gpu'" },
 ]
 wheels = [
@@ -3909,7 +4125,7 @@
 version = "3.1.0"
 source = { registry = "https://pypi.org/simple" }
 dependencies = [
-    { name = "filelock", marker = "python_full_version < '3.13'" },
+    { name = "filelock", marker = "python_full_version < '3.13' and sys_platform == 'linux'" },
 ]
 wheels = [
     { url = "https://files.pythonhosted.org/packages/78/eb/65f5ba83c2a123f6498a3097746607e5b2f16add29e36765305e4ac7fdd8/triton-3.1.0-cp312-cp312-manylinux_2_17_x86_64.manylinux2014_x86_64.whl", hash = "sha256:c8182f42fd8080a7d39d666814fa36c5e30cc00ea7eeeb1a2983dbb4c99a0fdc", size = 209551444 },
@@ -4019,6 +4235,30 @@
     { url = "https://files.pythonhosted.org/packages/94/f1/2cf8300c6680290caceeed55984ca9b7743f219fa16029e0db595db74cc6/wandb-0.19.3-py3-none-musllinux_1_2_x86_64.whl", hash = "sha256:f3b3d24dcff15569f0b0fc81f6ab6bd78834de0f3ff7e4b00ab56158f871d2be", size = 20420463 },
     { url = "https://files.pythonhosted.org/packages/7f/a6/27c5714a3dab31cb097727635dfe8f3640d3dacd772f7bfe1f9f0e15c2ad/wandb-0.19.3-py3-none-win32.whl", hash = "sha256:ca8364b5d33e57c8578940d5a8179ef28b1f2596e2c6120541061f6a45f693a8", size = 19673546 },
     { url = "https://files.pythonhosted.org/packages/55/db/fa9b344fea9517e3d8d409ffa9ed36d18b270d05361873bf1ba0bf916fff/wandb-0.19.3-py3-none-win_amd64.whl", hash = "sha256:be46245b2a38d7053c8b122d9d366246e01cb9fd85fc5fa4e5d8f9b791da29ae", size = 19673549 },
+]
+
+[[package]]
+name = "watchdog"
+version = "6.0.0"
+source = { registry = "https://pypi.org/simple" }
+sdist = { url = "https://files.pythonhosted.org/packages/db/7d/7f3d619e951c88ed75c6037b246ddcf2d322812ee8ea189be89511721d54/watchdog-6.0.0.tar.gz", hash = "sha256:9ddf7c82fda3ae8e24decda1338ede66e1c99883db93711d8fb941eaa2d8c282", size = 131220 }
+wheels = [
+    { url = "https://files.pythonhosted.org/packages/39/ea/3930d07dafc9e286ed356a679aa02d777c06e9bfd1164fa7c19c288a5483/watchdog-6.0.0-cp312-cp312-macosx_10_13_universal2.whl", hash = "sha256:bdd4e6f14b8b18c334febb9c4425a878a2ac20efd1e0b231978e7b150f92a948", size = 96471 },
+    { url = "https://files.pythonhosted.org/packages/12/87/48361531f70b1f87928b045df868a9fd4e253d9ae087fa4cf3f7113be363/watchdog-6.0.0-cp312-cp312-macosx_10_13_x86_64.whl", hash = "sha256:c7c15dda13c4eb00d6fb6fc508b3c0ed88b9d5d374056b239c4ad1611125c860", size = 88449 },
+    { url = "https://files.pythonhosted.org/packages/5b/7e/8f322f5e600812e6f9a31b75d242631068ca8f4ef0582dd3ae6e72daecc8/watchdog-6.0.0-cp312-cp312-macosx_11_0_arm64.whl", hash = "sha256:6f10cb2d5902447c7d0da897e2c6768bca89174d0c6e1e30abec5421af97a5b0", size = 89054 },
+    { url = "https://files.pythonhosted.org/packages/68/98/b0345cabdce2041a01293ba483333582891a3bd5769b08eceb0d406056ef/watchdog-6.0.0-cp313-cp313-macosx_10_13_universal2.whl", hash = "sha256:490ab2ef84f11129844c23fb14ecf30ef3d8a6abafd3754a6f75ca1e6654136c", size = 96480 },
+    { url = "https://files.pythonhosted.org/packages/85/83/cdf13902c626b28eedef7ec4f10745c52aad8a8fe7eb04ed7b1f111ca20e/watchdog-6.0.0-cp313-cp313-macosx_10_13_x86_64.whl", hash = "sha256:76aae96b00ae814b181bb25b1b98076d5fc84e8a53cd8885a318b42b6d3a5134", size = 88451 },
+    { url = "https://files.pythonhosted.org/packages/fe/c4/225c87bae08c8b9ec99030cd48ae9c4eca050a59bf5c2255853e18c87b50/watchdog-6.0.0-cp313-cp313-macosx_11_0_arm64.whl", hash = "sha256:a175f755fc2279e0b7312c0035d52e27211a5bc39719dd529625b1930917345b", size = 89057 },
+    { url = "https://files.pythonhosted.org/packages/a9/c7/ca4bf3e518cb57a686b2feb4f55a1892fd9a3dd13f470fca14e00f80ea36/watchdog-6.0.0-py3-none-manylinux2014_aarch64.whl", hash = "sha256:7607498efa04a3542ae3e05e64da8202e58159aa1fa4acddf7678d34a35d4f13", size = 79079 },
+    { url = "https://files.pythonhosted.org/packages/5c/51/d46dc9332f9a647593c947b4b88e2381c8dfc0942d15b8edc0310fa4abb1/watchdog-6.0.0-py3-none-manylinux2014_armv7l.whl", hash = "sha256:9041567ee8953024c83343288ccc458fd0a2d811d6a0fd68c4c22609e3490379", size = 79078 },
+    { url = "https://files.pythonhosted.org/packages/d4/57/04edbf5e169cd318d5f07b4766fee38e825d64b6913ca157ca32d1a42267/watchdog-6.0.0-py3-none-manylinux2014_i686.whl", hash = "sha256:82dc3e3143c7e38ec49d61af98d6558288c415eac98486a5c581726e0737c00e", size = 79076 },
+    { url = "https://files.pythonhosted.org/packages/ab/cc/da8422b300e13cb187d2203f20b9253e91058aaf7db65b74142013478e66/watchdog-6.0.0-py3-none-manylinux2014_ppc64.whl", hash = "sha256:212ac9b8bf1161dc91bd09c048048a95ca3a4c4f5e5d4a7d1b1a7d5752a7f96f", size = 79077 },
+    { url = "https://files.pythonhosted.org/packages/2c/3b/b8964e04ae1a025c44ba8e4291f86e97fac443bca31de8bd98d3263d2fcf/watchdog-6.0.0-py3-none-manylinux2014_ppc64le.whl", hash = "sha256:e3df4cbb9a450c6d49318f6d14f4bbc80d763fa587ba46ec86f99f9e6876bb26", size = 79078 },
+    { url = "https://files.pythonhosted.org/packages/62/ae/a696eb424bedff7407801c257d4b1afda455fe40821a2be430e173660e81/watchdog-6.0.0-py3-none-manylinux2014_s390x.whl", hash = "sha256:2cce7cfc2008eb51feb6aab51251fd79b85d9894e98ba847408f662b3395ca3c", size = 79077 },
+    { url = "https://files.pythonhosted.org/packages/b5/e8/dbf020b4d98251a9860752a094d09a65e1b436ad181faf929983f697048f/watchdog-6.0.0-py3-none-manylinux2014_x86_64.whl", hash = "sha256:20ffe5b202af80ab4266dcd3e91aae72bf2da48c0d33bdb15c66658e685e94e2", size = 79078 },
+    { url = "https://files.pythonhosted.org/packages/07/f6/d0e5b343768e8bcb4cda79f0f2f55051bf26177ecd5651f84c07567461cf/watchdog-6.0.0-py3-none-win32.whl", hash = "sha256:07df1fdd701c5d4c8e55ef6cf55b8f0120fe1aef7ef39a1c6fc6bc2e606d517a", size = 79065 },
+    { url = "https://files.pythonhosted.org/packages/db/d9/c495884c6e548fce18a8f40568ff120bc3a4b7b99813081c8ac0c936fa64/watchdog-6.0.0-py3-none-win_amd64.whl", hash = "sha256:cbafb470cf848d93b5d013e2ecb245d4aa1c8fd0504e863ccefa32445359d680", size = 79070 },
+    { url = "https://files.pythonhosted.org/packages/33/e8/e40370e6d74ddba47f002a32919d91310d6074130fe4e17dabcafc15cbf1/watchdog-6.0.0-py3-none-win_ia64.whl", hash = "sha256:a1914259fa9e1454315171103c6a30961236f508b9b623eae470268bbcc6a22f", size = 79067 },
 ]
 
 [[package]]
