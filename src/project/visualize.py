--- conflicted
+++ resolved
@@ -1,20 +1,7 @@
-<<<<<<< HEAD
-from project.configs import DatasetConfig, OptimizerConfig, TrainConfig
-from project.data import get_processed_datasets
-=======
->>>>>>> 37cabc35
 import matplotlib.pyplot as plt
 import numpy as np
 from transformers import AutoTokenizer
 
-<<<<<<< HEAD
-# load data
-train_dataset = get_processed_datasets(
-        split="auxiliary_train",
-        mode="multiclass",
-        subset_size=1000,
-        )
-=======
 from project.data import get_processed_datasets
 
 # load data
@@ -23,7 +10,6 @@
     mode="multiclass",
     subset_size=1000,
 )
->>>>>>> 37cabc35
 
 # look at data label distribution
 labels = [item["labels"] for item in train_dataset]
@@ -32,17 +18,10 @@
 plt.savefig("train_label_distribution.png")
 
 test_dataset = get_processed_datasets(
-<<<<<<< HEAD
-        split="test",
-        mode="multiclass",
-        subset_size=1000,
-        )
-=======
     split="test",
     mode="multiclass",
     subset_size=1000,
 )
->>>>>>> 37cabc35
 
 # look at data label distribution
 labels = [item["labels"] for item in test_dataset]
@@ -54,8 +33,4 @@
 tokenizer = AutoTokenizer.from_pretrained("answerdotai/ModernBERT-base")
 train_example = tokenizer.decode(train_dataset[0]["input_ids"]).replace("[PAD]", "")
 answer = train_dataset[0]["labels"]
-<<<<<<< HEAD
-print(f"Question: {train_example}, Answer: {answer}")
-=======
-print(f"Question: {train_example}, Answer: {answer}")
->>>>>>> 37cabc35
+print(f"Question: {train_example}, Answer: {answer}")