import typing
from pathlib import Path

import datasets
import torch
import typer
from torch.utils.data import Dataset

from project.mmlu_loader import load_mmlu_dataset
from project.mmlu_processor import MMLUPreprocessor

Mode = typing.Literal["binary", "multiclass"]


class MMLUDataset(Dataset):
    """Custom Dataset class for MMLU data."""

<<<<<<< HEAD
    def __init__(self, dataset: datasets.Dataset, split: str, mode: str = "binary"):
=======
    def __init__(self, dataset: datasets.Dataset, mode: Mode = "binary"):
>>>>>>> bb250955
        """Initialize MMLU Dataset.

        Args:
            dataset: Preprocessed HuggingFace dataset
            split: Dataset split ('train', 'validation', or 'test')
            mode: Either 'binary' or 'multiclass'
        """
        self.dataset = dataset[split]  # Access specific split
        self.mode = mode
        self.split = split

    def __len__(self) -> int:
        """Get dataset length."""
        return len(self.dataset)

    def __getoptions__(self) -> int:
        """Get unique labels in dataset."""
        return len(set(self.dataset["labels"]))

    def __getitem__(self, idx: int) -> dict[str, torch.Tensor]:
        """Get dataset item.

        Args:
            idx: Index of item to get

        Returns:
            Dictionary containing input_ids, attention_mask and labels tensors
        """
        item = self.dataset[idx]
        return {
            "input_ids": torch.tensor(item["input_ids"]),
            "attention_mask": torch.tensor(item["attention_mask"]),
            "labels": torch.tensor(item["labels"], dtype=torch.float32 if self.mode == "binary" else torch.long),
        }

    @classmethod
<<<<<<< HEAD
    def from_file(cls, filepath: str | Path, split: str, mode: str = "binary") -> "MMLUDataset":
=======
    def from_file(cls, filepath: str) -> "MMLUDataset":
>>>>>>> bb250955
        """Load dataset from processed file.

        Args:
            filepath: Path to processed dataset file
<<<<<<< HEAD
            split: Dataset split to load ('train', 'validation', or 'test')
            mode: Either 'binary' or 'multiclass'
=======
>>>>>>> bb250955

        Returns:
            MMLUDataset instance
        """
        dataset = datasets.load_from_disk(filepath)
<<<<<<< HEAD
        return cls(dataset, split=split, mode=mode)
=======
        return cls(dataset)  # type: ignore[arg-type]
>>>>>>> bb250955


def get_processed_datasets(
    subjects: list[str] | None = None,
<<<<<<< HEAD
    source_split: str = "auxiliary_train",
    train_size: int = 800,
    val_size: int = 100,
    test_size: int = 100,
    mode: str = "binary",
=======
    split: str = "test",
    subset_size: int = 100,
    mode: typing.Literal["binary", "multiclass"] = "binary",
>>>>>>> bb250955
    save_path: str | Path | None = None,
    random_seed: int = 42,
) -> dict[str, MMLUDataset]:
    """Load and preprocess MMLU dataset in specified format with splits."""
    # Load the raw dataset
    total_size = train_size + val_size + test_size
    raw_dataset = load_mmlu_dataset(subjects=subjects, split=source_split, subset_size=total_size)

    # Split the raw dataset BEFORE preprocessing
    raw_dataset = raw_dataset.shuffle(seed=random_seed)
    raw_splits = raw_dataset.train_test_split(
        train_size=train_size,
        test_size=val_size + test_size,
        shuffle=False,
    )
    raw_test_splits = raw_splits["test"].train_test_split(
        train_size=val_size,
        test_size=test_size,
        shuffle=False,
    )

    # Preprocess each split separately
    preprocessor = MMLUPreprocessor(mode=mode)
    processed_splits = {
        "train": preprocessor.preprocess_dataset(raw_splits["train"]),
        "validation": preprocessor.preprocess_dataset(raw_test_splits["train"]),
        "test": preprocessor.preprocess_dataset(raw_test_splits["test"]),
    }
    combined_dataset = datasets.DatasetDict(processed_splits)

    # Add metadata as features/columns instead of using info
    metadata = {
        "subjects": str(subjects),  # Convert to string for compatibility
        "source_split": source_split,
        "train_size": train_size,
        "val_size": val_size,
        "test_size": test_size,
        "mode": mode,
        "random_seed": random_seed,
    }

    # Add metadata as a new feature to each split
    for split_name, split_dataset in combined_dataset.items():
        combined_dataset[split_name] = split_dataset.add_column("metadata", [metadata] * len(split_dataset))

    # Save if path provided
    if save_path is not None:
        save_path = Path(save_path)
        save_path.parent.mkdir(parents=True, exist_ok=True)
        combined_dataset.save_to_disk(save_path)
        print(f"Saved processed dataset to {save_path}")

    # Return dictionary of dataset splits
    return {split: MMLUDataset(combined_dataset, split=split, mode=mode) for split in ["train", "validation", "test"]}


def dataset_statistics(dataset: MMLUDataset) -> None:
    """Print dataset statistics."""
    print(f"Dataset length: {len(dataset)}")
    print(f"Dataset labels: {dataset.dataset['labels'].unique()}")


def main(
    subjects: list[str] = typer.Option(None, help="List of MMLU subjects to load"),
    source_split: str = typer.Option(
        "auxiliary_train", help="Source split to use ('auxiliary_train', 'dev', 'test', or 'validation')"
    ),
    train_size: int = typer.Option(800, help="Number of training examples"),
    val_size: int = typer.Option(100, help="Number of validation examples"),
    test_size: int = typer.Option(100, help="Number of test examples"),
    mode: str = typer.Option("binary", help="Format to process data in - either 'binary' or 'multiclass'"),
    load_path: str = typer.Option(None, help="Optional path to load existing processed dataset from"),
    random_seed: int = typer.Option(42, help="Random seed for reproducible splitting"),
) -> None:
    """CLI interface for processing MMLU datasets."""
    if load_path:
        dataset = MMLUDataset.from_file(load_path, split="train", mode=mode)  # Default to train split
        print(f"Loaded dataset with {len(dataset)} examples from {load_path}")
    else:
        datasets = get_processed_datasets(
            subjects=subjects,
            source_split=source_split,
            train_size=train_size,
            val_size=val_size,
            test_size=test_size,
            mode=mode,
            save_path=f"data/processed/{source_split}_{mode}_splits.dataset",
            random_seed=random_seed,
        )
        for split_name, dataset in datasets.items():
            print(f"{split_name.capitalize()} split size: {len(dataset)}")


if __name__ == "__main__":
    typer.run(main)<|MERGE_RESOLUTION|>--- conflicted
+++ resolved
@@ -15,11 +15,7 @@
 class MMLUDataset(Dataset):
     """Custom Dataset class for MMLU data."""
 
-<<<<<<< HEAD
     def __init__(self, dataset: datasets.Dataset, split: str, mode: str = "binary"):
-=======
-    def __init__(self, dataset: datasets.Dataset, mode: Mode = "binary"):
->>>>>>> bb250955
         """Initialize MMLU Dataset.
 
         Args:
@@ -56,45 +52,29 @@
         }
 
     @classmethod
-<<<<<<< HEAD
     def from_file(cls, filepath: str | Path, split: str, mode: str = "binary") -> "MMLUDataset":
-=======
-    def from_file(cls, filepath: str) -> "MMLUDataset":
->>>>>>> bb250955
+
         """Load dataset from processed file.
 
         Args:
             filepath: Path to processed dataset file
-<<<<<<< HEAD
             split: Dataset split to load ('train', 'validation', or 'test')
             mode: Either 'binary' or 'multiclass'
-=======
->>>>>>> bb250955
 
         Returns:
             MMLUDataset instance
         """
         dataset = datasets.load_from_disk(filepath)
-<<<<<<< HEAD
         return cls(dataset, split=split, mode=mode)
-=======
-        return cls(dataset)  # type: ignore[arg-type]
->>>>>>> bb250955
 
 
 def get_processed_datasets(
     subjects: list[str] | None = None,
-<<<<<<< HEAD
     source_split: str = "auxiliary_train",
     train_size: int = 800,
     val_size: int = 100,
     test_size: int = 100,
     mode: str = "binary",
-=======
-    split: str = "test",
-    subset_size: int = 100,
-    mode: typing.Literal["binary", "multiclass"] = "binary",
->>>>>>> bb250955
     save_path: str | Path | None = None,
     random_seed: int = 42,
 ) -> dict[str, MMLUDataset]:
