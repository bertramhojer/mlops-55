--- conflicted
+++ resolved
@@ -3,11 +3,6 @@
 import pydantic
 import pydantic_settings
 import torch
-<<<<<<< HEAD
-import wandb
-from loguru import logger
-=======
->>>>>>> 2181c5b4
 
 
 class ProjectSettings(pydantic_settings.BaseSettings):
@@ -29,12 +24,8 @@
     GCP_BUCKET: str = "mlops-55-bucket"
 
 
-<<<<<<< HEAD
 settings = ProjectSettings()  # type: ignore  # noqa: PGH003
 if all([settings.WANDB_PROJECT, settings.WANDB_ENTITY, settings.WANDB_API_KEY]):
     wandb.login()
 else:
-    logger.warning("Wandb not configured. Skipping login.")
-=======
-settings = ProjectSettings()  # type: ignore  # noqa: PGH003
->>>>>>> 2181c5b4
+    logger.warning("Wandb not configured. Skipping login.")