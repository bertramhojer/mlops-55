from contextlib import asynccontextmanager

import fastapi
import torch
import uvicorn
from pydantic import BaseModel
from transformers import AutoTokenizer, BertForSequenceClassification


class Registry:
    """Models for the API."""

    model: BertForSequenceClassification
    tokenizer: AutoTokenizer

    def get(self) -> BertForSequenceClassification:
        """Get the client."""
        return self.model


class TestRequest(BaseModel):
    """Request for testing."""

    query: str


class PredictionRequest(BaseModel):
    """Request for prediction."""

    query: str
    choices: list[str]


registry = Registry()


@asynccontextmanager
async def lifespan(app: fastapi.FastAPI):
    """Lifespan for the FastAPI app."""
    print("Starting up...")
<<<<<<< HEAD
    registry.model = BertForSequenceClassification.from_pretrained(
        "answerdotai/ModernBERT-base", num_labels=1, problem_type="single_label_classification"
    )
=======
    registry.model = BertForSequenceClassification.from_pretrained("answerdotai/ModernBERT-base", num_labels=4)
>>>>>>> 37cabc35
    registry.tokenizer = AutoTokenizer.from_pretrained("answerdotai/ModernBERT-base")
    registry.model.eval()
    print("Model loaded successfully")
    yield
    del registry.model
    del registry.tokenizer
    print("Shutting down...")


app = fastapi.FastAPI(
    title="Multiple Choice API",
    description="API for the Multiple Choice project",
    version="0.1.0",
    lifespan=lifespan,
)


@app.get("/")
def health_check():
    """Health check endpoint."""
    return {"status": "ok"}


@app.post("/test")
def test(request: TestRequest):
    """Test endpoint."""
    return {"query": request.query, "response": "I'm not qualified to answer that (ANY) question."}


@app.post("/predict")
def predict(request: PredictionRequest):
    """Predict endpoint."""
    model = registry.get()  # No arguments needed

    inputs = [f"{request.query} [SEP] {choice}" for choice in request.choices]

    # Tokenize all inputs together
    encoded_inputs = registry.tokenizer(inputs, padding=True, truncation=True, return_tensors="pt")

    # Run inference
    with torch.inference_mode():
        outputs = model(**encoded_inputs)
        logits = outputs.logits.diagonal()  # This gives us one logit per choice
        probabilities = torch.nn.functional.softmax(logits, dim=0)

    # Convert to list and return predictions
    predictions = probabilities.tolist()

    return {
<<<<<<< HEAD
        "inputs": inputs,
        "outputs": outputs,
        "logits": logits,
        "probabilities": predictions,
=======
        "predictions": predictions,
>>>>>>> 37cabc35
        "choices": request.choices,
    }


if __name__ == "__main__":
    uvicorn.run(app, host="127.0.0.1", port=8000)<|MERGE_RESOLUTION|>--- conflicted
+++ resolved
@@ -38,13 +38,7 @@
 async def lifespan(app: fastapi.FastAPI):
     """Lifespan for the FastAPI app."""
     print("Starting up...")
-<<<<<<< HEAD
-    registry.model = BertForSequenceClassification.from_pretrained(
-        "answerdotai/ModernBERT-base", num_labels=1, problem_type="single_label_classification"
-    )
-=======
     registry.model = BertForSequenceClassification.from_pretrained("answerdotai/ModernBERT-base", num_labels=4)
->>>>>>> 37cabc35
     registry.tokenizer = AutoTokenizer.from_pretrained("answerdotai/ModernBERT-base")
     registry.model.eval()
     print("Model loaded successfully")
@@ -94,14 +88,7 @@
     predictions = probabilities.tolist()
 
     return {
-<<<<<<< HEAD
-        "inputs": inputs,
-        "outputs": outputs,
-        "logits": logits,
-        "probabilities": predictions,
-=======
         "predictions": predictions,
->>>>>>> 37cabc35
         "choices": request.choices,
     }
 
