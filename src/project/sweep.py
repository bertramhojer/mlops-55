# Import the W&B Python Library and log into W&B
import wandb
<<<<<<< HEAD
=======
from dotenv import load_dotenv

from project.train import run

# Initialize wandb logger
load_dotenv()
>>>>>>> 7b7ecfc8

from project.train import run

# 2: Define the search space
sweep_configuration = {
    "method": "bayes",
    "metric": {"goal": "minimize", "name": "val_loss"},
    "parameters": {
        "batch_size": {"values": [1, 3, 7]},
        "optimizer_name": {"values": ["Adam", "SGD"]},
        "optimizer_params": {
            "parameters": {
                "lr": {"max": 0.1, "min": 0.0001},
                "weight_decay": {"max": 0.1, "min": 0.001},
                "momentum": {"max": 0.9, "min": 0.1, "conditions": {"optimizer_name": "SGD"}},
            }
        },
    },
}

# 3: Start the sweep
sweep_id = wandb.sweep(sweep=sweep_configuration)

wandb.agent(sweep_id, function=run, count=10)<|MERGE_RESOLUTION|>--- conflicted
+++ resolved
@@ -1,16 +1,12 @@
 # Import the W&B Python Library and log into W&B
 import wandb
-<<<<<<< HEAD
-=======
 from dotenv import load_dotenv
 
 from project.train import run
 
 # Initialize wandb logger
 load_dotenv()
->>>>>>> 7b7ecfc8
 
-from project.train import run
 
 # 2: Define the search space
 sweep_configuration = {
